""" Horizon class for POST-STACK data. """
import os
from copy import copy
from textwrap import dedent
from functools import partialmethod

import numpy as np

from skimage.measure import label
from scipy.ndimage import find_objects
from scipy.ndimage.morphology import binary_fill_holes, binary_dilation

from .horizon_attributes import AttributesMixin
from .horizon_extraction import ExtractionMixin
from .horizon_visualization import VisualizationMixin
from ..utils import CacheMixin, CharismaMixin
from ..utils import groupby_mean, groupby_min, groupby_max, filtering_function
from ..utils import make_bezier_figure
from ..utils import MetaDict
from ..functional import smooth_out



<<<<<<< HEAD
class Horizon(AttributesMixin, ExtractionMixin, VisualizationMixin):
=======
class Horizon(AttributesMixin, CacheMixin, CharismaMixin, VisualizationMixin):
>>>>>>> b1ddbd17
    """ Contains spatially-structured horizon: each point describes a height on a particular (iline, xline).

    Initialized from `storage` and `geometry`, where storage can be one of:
        - csv-like file in CHARISMA or REDUCED_CHARISMA format.
        - ndarray of (N, 3) shape.
        - ndarray of (ilines_len, xlines_len) shape.
        - dictionary: a mapping from (iline, xline) -> height.
        - mask: ndarray of (ilines_len, xlines_len, depth) with 1's at places of horizon location.

    Main storages are `matrix` and `points` attributes:
        - `matrix` is a depth map, ndarray of (ilines_len, xlines_len) shape with each point
          corresponding to horizon height at this point. Note that shape of the matrix is generally smaller
          than cube spatial range: that allows to save space.
          Attributes `i_min` and `x_min` describe position of the matrix in relation to the cube spatial range.
          Each point with absent horizon is filled with `FILL_VALUE`.
          Note that since the dtype of `matrix` is `np.int32`, we can't use `np.nan` as the fill value.
          In order to initialize from this storage, one must supply `matrix`, `i_min`, `x_min`.

        - `points` is a (N, 3) ndarray with every row being (iline, xline, height). Note that (iline, xline) are
          stored in cube coordinates that range from 0 to `ilines_len` and 0 to `xlines_len` respectively.
          Stored height is corrected on `time_delay` and `sample_rate` of the cube.
          In order to initialize from this storage, one must supply (N, 3) ndarray.

    Depending on which attribute was created at initialization (`matrix` or `points`), the other is computed lazily
    at the time of the first access. This way, we can greatly amortize computations when dealing with huge number of
    `Horizon` instances, i.e. when extracting surfaces from predicted masks.

    Independently of type of initial storage, Horizon provides following:
        - Attributes `i_min`, `x_min`, `i_max`, `x_max`, `h_min`, `h_max`, `h_mean`, `h_std`, `bbox`,
          to completely describe location of the horizon in the 3D volume of the seismic cube.

        - Convenient methods of changing the horizon, `apply_to_matrix` and `apply_to_points`:
          these methods must be used instead of manually permuting `matrix` and `points` attributes.
          For example, filtration or smoothing of a horizon can be done with their help.

        - Method `add_to_mask` puts 1's on the `location` of a horizon inside provided `background`.

        - `get_cube_values` allows to cut seismic data along the horizon: that data can be used to evaluate
          horizon quality.

        - `evaluate` allows to quickly assess the quality of a seismic reflection;
          for more metrics, check :class:`~.HorizonMetrics`.

        - A number of properties that describe geometrical, geological and mathematical characteristics of a horizon.
          For example, `borders_matrix` and `boundaries_matrix`: the latter containes outer and inner borders;
          `coverage` is the ratio between labeled traces and non-zero traces in the seismic cube;
          `solidity` is the ratio between labeled traces and traces inside the hull of the horizon;
          `perimeter` and `number_of_holes` speak for themselves.

        - Multiple instances of Horizon can be compared against one another and, if needed,
          merged into one (either in-place or not) via `check_proximity`, `overlap_merge`, `adjacent_merge` methods.
          These methods are highly optimized in their accesses to inner attributes that are computed lazily.

        - A wealth of visualization methods: view from above, slices along iline/xline axis, etc.
    """
    #pylint: disable=too-many-public-methods, import-outside-toplevel

    # Columns that are used from the file
    COLUMNS = ['iline', 'xline', 'height']

    # Value to place into blank spaces
    FILL_VALUE = -999999


    def __init__(self, storage, field, name=None, dtype=np.int32, **kwargs):
        # Meta information
        self.path = None
        self.name = name
        self.dtype = dtype
        self.format = None

        # Location of the horizon inside cube spatial range
        self.i_min, self.i_max = None, None
        self.x_min, self.x_max = None, None
        self.i_length, self.x_length = None, None
        self.bbox = None
        self._len = None

        # Underlying data storages
        self._matrix = None
        self._points = None
        self._depths = None

        # Heights information
        self._h_min, self._h_max = None, None
        self._h_mean, self._h_std = None, None

        # Field reference
        self.field = field

        # Check format of storage, then use it to populate attributes
        if isinstance(storage, str):
            # path to csv-like file
            self.format = 'file'

        elif isinstance(storage, dict):
            # mapping from (iline, xline) to (height)
            self.format = 'dict'

        elif isinstance(storage, np.ndarray):
            if storage.ndim == 2 and storage.shape[1] == 3:
                # array with row in (iline, xline, height) format
                self.format = 'points'

            elif storage.ndim == 2 and (storage.shape == self.field.spatial_shape):
                # matrix of (iline, xline) shape with every value being height
                self.format = 'full_matrix'

            elif storage.ndim == 2:
                # matrix of (iline, xline) shape with every value being height
                self.format = 'matrix'

        getattr(self, f'from_{self.format}')(storage, **kwargs)


    # Logic of lazy computation of `points` or `matrix` from the other available storage; cache management
    @property
    def points(self):
        """ Storage of horizon data as (N, 3) array of (iline, xline, height) in cubic coordinates.
        If the horizon is created not from (N, 3) array, evaluated at the time of the first access.
        """
        if self._points is None and self.matrix is not None:
            points = self.matrix_to_points(self.matrix).astype(self.dtype)
            points += np.array([self.i_min, self.x_min, 0], dtype=self.dtype)
            self._points = points
        return self._points

    @points.setter
    def points(self, value):
        self._points = value

    @staticmethod
    def matrix_to_points(matrix):
        """ Convert depth-map matrix to points array. """
        idx = np.nonzero(matrix != Horizon.FILL_VALUE)
        points = np.hstack([idx[0].reshape(-1, 1),
                            idx[1].reshape(-1, 1),
                            matrix[idx[0], idx[1]].reshape(-1, 1)])
        return points


    @property
    def matrix(self):
        """ Storage of horizon data as depth map: matrix of (ilines_length, xlines_length) with each point
        corresponding to height. Matrix is shifted to a (i_min, x_min) point so it takes less space.
        If the horizon is created not from matrix, evaluated at the time of the first access.
        """
        if self._matrix is None and self.points is not None:
            self._matrix = self.points_to_matrix(points=self.points, i_min=self.i_min, x_min=self.x_min,
                                                 i_length=self.i_length, x_length=self.x_length, dtype=self.dtype)
        return self._matrix

    @matrix.setter
    def matrix(self, value):
        self._matrix = value

    @staticmethod
    def points_to_matrix(points, i_min, x_min, i_length, x_length, dtype=np.int32):
        """ Convert array of (N, 3) shape to a depth map (matrix). """
        matrix = np.full((i_length, x_length), Horizon.FILL_VALUE, dtype)

        matrix[points[:, 0].astype(np.int32) - i_min,
               points[:, 1].astype(np.int32) - x_min] = points[:, 2]

        return matrix

    @property
    def depths(self):
        """ Array of depth only. Useful for faster stats computation when initialized from a matrix. """
        if self._depths is None:
            if self._points is not None:
                self._depths = self.points[:, -1]
            else:
                self._depths = self.matrix[self.matrix != self.FILL_VALUE]
        return self._depths


    def reset_storage(self, storage=None):
        """ Reset storage along with depth-wise lazy computed stats. """
        self._depths = None
        self._h_min, self._h_max = None, None
        self._h_mean, self._h_std = None, None
        self._len = None

        if storage == 'matrix':
            self._matrix = None
            if len(self.points) > 0:
                self._h_min = self.points[:, 2].min().astype(self.dtype)
                self._h_max = self.points[:, 2].max().astype(self.dtype)

                i_min, x_min, _ = np.min(self.points, axis=0)
                i_max, x_max, _ = np.max(self.points, axis=0)
                self.i_min, self.i_max, self.x_min, self.x_max = int(i_min), int(i_max), int(x_min), int(x_max)

                self.i_length = (self.i_max - self.i_min) + 1
                self.x_length = (self.x_max - self.x_min) + 1
                self.bbox = np.array([[self.i_min, self.i_max],
                                    [self.x_min, self.x_max],
                                    [self.h_min, self.h_max]],
                                    dtype=np.int32)
        elif storage == 'points':
            self._points = None

    def __copy__(self):
        """ Create a new horizon with the same data.

        Returns
        -------
        A horizon object with new matrix object and a reference to the same field.
        """
        return type(self)(storage=np.copy(self.matrix), field=self.field, i_min=self.i_min, x_min=self.x_min,
                          name=f"copy_of_{self.name}")

    def __sub__(self, other):
        if not isinstance(other, type(self)):
            raise TypeError(f"Operands types do not match. Got {type(self)} and {type(other)}.")

        presence = other.presence_matrix
        discrepancies = self.full_matrix[presence] != other.full_matrix[presence]
        if discrepancies.any():
            raise ValueError("Horizons have different depths where present.")

        res_matrix = self.full_matrix.copy()
        res_matrix[presence] = self.FILL_VALUE
        name = f"~{other.name}"
        result = type(self)(storage=res_matrix, field=self.field, name=name)

        return result


    # Properties, computed from lazy evaluated attributes
    @property
    def h_min(self):
        """ Minimum depth value. """
        if self._h_min is None:
            self._h_min = np.min(self.depths)
        return self._h_min

    @property
    def h_max(self):
        """ Maximum depth value. """
        if self._h_max is None:
            self._h_max = np.max(self.depths)
        return self._h_max

    @property
    def h_mean(self):
        """ Average depth value. """
        if self._h_mean is None:
            self._h_mean = np.mean(self.depths)
        return self._h_mean

    @property
    def h_std(self):
        """ Std of depths. """
        if self._h_std is None:
            self._h_std = np.std(self.depths)
        return self._h_std

    def __len__(self):
        """ Number of labeled traces. """
        if self._len is None:
            if self._points is not None:
                self._len = len(self.points)
            else:
                self._len = len(self.depths)
        return self._len


    # Initialization from different containers
    def from_points(self, points, verify=True, dst='points', reset='matrix', **kwargs):
        """ Base initialization: from point cloud array of (N, 3) shape.

        Parameters
        ----------
        points : ndarray
            Array of points. Each row describes one point inside the cube: two spatial coordinates and depth.
        verify : bool
            Whether to remove points outside of the cube range.
        dst : str
            Attribute to save result.
        reset : str or None
            Storage to reset.
        """
        _ = kwargs

        if verify:
            idx = np.where((points[:, 0] >= 0) &
                           (points[:, 1] >= 0) &
                           (points[:, 2] >= 0) &
                           (points[:, 0] < self.field.shape[0]) &
                           (points[:, 1] < self.field.shape[1]) &
                           (points[:, 2] < self.field.shape[2]))[0]
            points = points[idx]

        if self.dtype == np.int32:
            points = np.rint(points)
        setattr(self, dst, points.astype(self.dtype))

        # Collect stats on separate axes. Note that depth stats are properties
        if reset:
            self.reset_storage(reset)


    def from_file(self, path, transform=True, **kwargs):
        """ Init from path to either CHARISMA or REDUCED_CHARISMA csv-like file. """
        path = self.field.make_path(path, makedirs=False)
        self.path = path

        self.name = os.path.basename(path) if self.name is None else self.name

        points = self.load_charisma(path=path, dtype=np.int32, format='points',
                                    fill_value=Horizon.FILL_VALUE, transform=transform,
                                    verify=True)

        self.from_points(points, verify=False, **kwargs)


    def from_matrix(self, matrix, i_min, x_min, h_min=None, h_max=None, length=None, **kwargs):
        """ Init from matrix and location of minimum i, x points. """
        _ = kwargs

        if matrix.dtype != self.dtype:
            if np.issubdtype(self.dtype, np.integer):
                matrix = np.rint(matrix)
            matrix = matrix.astype(self.dtype)
        self.matrix = matrix

        self.i_min, self.x_min = i_min, x_min
        self.i_max, self.x_max = i_min + matrix.shape[0] - 1, x_min + matrix.shape[1] - 1

        self.i_length = (self.i_max - self.i_min) + 1
        self.x_length = (self.x_max - self.x_min) + 1
        self.reset_storage('points')

        # Populate lazy properties with supplied values
        self._h_min, self._h_max, self._len = h_min, h_max, length
        self.bbox = np.array([[self.i_min, self.i_max],
                              [self.x_min, self.x_max],
                              [self.h_min, self.h_max]],
                             dtype=np.int32)


    def from_full_matrix(self, matrix, **kwargs):
        """ Init from matrix that covers the whole cube. """
        kwargs = {
            'i_min': 0,
            'x_min': 0,
            **kwargs
        }
        self.from_matrix(matrix, **kwargs)


    def from_dict(self, dictionary, transform=True, **kwargs):
        """ Init from mapping from (iline, xline) to depths. """
        _ = kwargs

        points = self.dict_to_points(dictionary)

        if transform:
            points = self.field.lines_to_cubic(points)

        self.from_points(points)

    @staticmethod
    def dict_to_points(dictionary):
        """ Convert mapping to points array. """
        points = np.hstack([np.array(list(dictionary.keys())),
                            np.array(list(dictionary.values())).reshape(-1, 1)])
        return points


    @staticmethod
    def from_mask(mask, field=None, origin=None, connectivity=3,
                  mode='mean', threshold=0.5, minsize=0, prefix='predict', **kwargs):
        """ Convert mask to a list of horizons.
        Returned list is sorted by length of horizons.

        Parameters
        ----------
        field : Field
            Horizon parent field.
        origin : sequence
            The upper left coordinate of a `mask` in the cube coordinates.
        threshold : float
            Parameter of mask-thresholding.
        mode : str
            Method used for finding the point of a horizon for each iline, xline.
        minsize : int
            Minimum length of a horizon to be extracted.
        prefix : str
            Name of horizon to use.
        """
        _ = kwargs
        if mode in ['mean', 'avg']:
            group_function = groupby_mean
        elif mode in ['min']:
            group_function = groupby_min
        elif mode in ['max']:
            group_function = groupby_max

        # Labeled connected regions with an integer
        labeled = label(mask >= threshold, connectivity=connectivity)
        objects = find_objects(labeled)

        # Create an instance of Horizon for each separate region
        horizons = []
        for i, sl in enumerate(objects):
            max_possible_length = 1
            for j in range(3):
                max_possible_length *= sl[j].stop - sl[j].start

            if max_possible_length >= minsize:
                indices = np.nonzero(labeled[sl] == i + 1)

                if len(indices[0]) >= minsize:
                    coords = np.vstack([indices[i] + sl[i].start for i in range(3)]).T

                    points = group_function(coords) + origin
                    horizons.append(Horizon(storage=points, field=field, name=f'{prefix}_{i}'))

        horizons.sort(key=len)
        horizons = [horizon for horizon in horizons if len(horizon) != 0]
        return horizons

    def from_subset(self, matrix, name=None):
        """ Make new label with points matrix filtered by given presense matrix.

        Parameters
        ----------
        matrix : np.array
            Presense matrix of labels points. Must be in full cubes coordinates.
            If consists of 0 and 1, keep points only where values are 1.
            If consists of values from [0, 1] interval, keep points where values are greater than 0.5.
        name : str or None
            Name for new label. If None, original label name used.

        Returns
        -------
        New `Horizon` instance with filtered points matrix.
        """
        result = copy(self)
        result.name = name or self.name

        filtering_matrix = (matrix < 0.5).astype(int)
        result.filter_matrix(filtering_matrix)

        return result

    # Basic properties
    @property
    def shape(self):
        """ Tuple of horizon dimensions."""
        return (self.i_length, self.x_length)

    @property
    def size(self):
        """ Number of elements in the full horizon matrix."""
        return self.i_length * self.x_length

    @property
    def short_name(self):
        """ Name without extension. """
        return self.name.split('.')[0]

    @property
    def displayed_name(self):
        """ Alias for `short_name`. """
        return self.short_name


    # Functions to use to change the horizon
    def apply_to_matrix(self, function, **kwargs):
        """ Apply passed function to matrix storage.
        Automatically synchronizes the instance after.

        Parameters
        ----------
        function : callable
            Applied to matrix storage directly.
            Can return either new_matrix, new_i_min, new_x_min or new_matrix only.
        kwargs : dict
            Additional arguments to pass to the function.
        """
        result = function(self.matrix, **kwargs)
        if isinstance(result, tuple) and len(result) == 3:
            matrix, i_min, x_min = result
        else:
            matrix, i_min, x_min = result, self.i_min, self.x_min
        self.matrix, self.i_min, self.x_min = matrix, i_min, x_min

        self.reset_storage('points') # applied to matrix, so we need to re-create points
        self.reset_cache()

    def apply_to_points(self, function, **kwargs):
        """ Apply passed function to points storage.
        Automatically synchronizes the instance after.

        Parameters
        ----------
        function : callable
            Applied to points storage directly.
        kwargs : dict
            Additional arguments to pass to the function.
        """
        self.points = function(self.points, **kwargs)
        self.reset_storage('matrix') # applied to points, so we need to re-create matrix
        self.reset_cache()


    def filter_points(self, filtering_matrix=None, **kwargs):
        """ Remove points that correspond to 1's in `filtering_matrix` from points storage. """
        if filtering_matrix is None:
            filtering_matrix = self.field.zero_traces

        def _filtering_function(points, **kwds):
            _ = kwds
            return filtering_function(points, filtering_matrix)

        self.apply_to_points(_filtering_function, **kwargs)

    def filter_matrix(self, filtering_matrix=None, **kwargs):
        """ Remove points that correspond to 1's in `filtering_matrix` from matrix storage. """
        if filtering_matrix is None:
            filtering_matrix = self.field.zero_traces

        idx_i, idx_x = np.asarray(filtering_matrix[self.i_min:self.i_max + 1,
                                                   self.x_min:self.x_max + 1] == 1).nonzero()

        def _filtering_function(matrix, **kwds):
            _ = kwds
            matrix[idx_i, idx_x] = self.FILL_VALUE
            return matrix

        self.apply_to_matrix(_filtering_function, **kwargs)

    filter = filter_points

    def filter_spikes(self, mode='gradient', threshold=1., dilation=5, kernel_size=11, kernel=None, margin=0, iters=2):
        """ Remove spikes from horizon. Works inplace.

        Parameters
        ----------
        mode : str
            If 'gradient', then use gradient map to locate spikes.
            If 'median', then use median diffs to locate spikes.
        threshold : number
            Threshold to consider a difference to be a spike,
        dilation : int
            Number of iterations for binary dilation algorithm to increase the spikes.
        kernel_size, kernel, margin, iters
            Parameters for median differences computation.
        """
        spikes = self.load_attribute('spikes', spikes_mode=mode, threshold=threshold, dilation=dilation,
                                     kernel_size=kernel_size, kernel=kernel, margin=margin, iters=iters)
        self.filter(spikes)

    despike = filter_spikes

    def filter_disconnected_regions(self):
        """ Remove regions, not connected to the largest component of a horizon. """
        labeled = label(self.presence_matrix)
        values, counts = np.unique(labeled, return_counts=True)
        counts = counts[values != 0]
        values = values[values != 0]

        object_id = values[np.argmax(counts)]

        filtering_matrix = self.presence_matrix.copy()
        filtering_matrix[labeled == object_id] = 0
        self.filter(filtering_matrix)


    # Pre-defined transforms of a horizon
    def thin_out(self, factor=1, threshold=256):
        """ Thin out the horizon by keeping only each `factor`-th line.

        Parameters
        ----------
        factor : integer or sequence of two integers
            Frequency of lines to keep along ilines and xlines direction.
        threshold : integer
            Minimal amount of points in a line to keep.
        """
        if isinstance(factor, int):
            factor = (factor, factor)

        uniques, counts = np.unique(self.points[:, 0], return_counts=True)
        mask_i = np.isin(self.points[:, 0], uniques[counts > threshold][::factor[0]])

        uniques, counts = np.unique(self.points[:, 1], return_counts=True)
        mask_x = np.isin(self.points[:, 1], uniques[counts > threshold][::factor[1]])

        self.points = self.points[mask_i + mask_x]
        self.reset_storage('matrix')

    def smooth_out(self, kernel=None, kernel_size=3, sigma=0.8, iters=1, preserve_borders=True, margin=5, **kwargs):
        """ Convolve the horizon with gaussian kernel with special treatment to absent points:
        if the point was present in the original horizon, then it is changed to a weighted sum of all
        present points nearby;
        if the point was absent in the original horizon and there is at least one non-fill point nearby,
        then it is changed to a weighted sum of all present points nearby.

        Parameters
        ----------
        kernel : ndarray or None
            If passed, then ready-to-use kernel. Otherwise, gaussian kernel will be created.
        kernel_size : int
            Size of gaussian filter.
        sigma : number
            Standard deviation (spread or “width”) for gaussian kernel.
            The lower, the more weight is put into the point itself.
        iters : int
            Number of times to apply smoothing filter.
        preserve_borders : bool
            Whether or not to allow method label additional points.
        """
        def smoothing_function(matrix):
            smoothed = smooth_out(matrix, kernel=kernel,
                                  kernel_size=kernel_size, sigma=sigma, margin=margin,
                                  fill_value=self.FILL_VALUE, preserve=preserve_borders, iters=iters)
            smoothed = np.rint(smoothed).astype(np.int32)
            smoothed[self.field.zero_traces[self.i_min:self.i_max + 1,
                                            self.x_min:self.x_max + 1] == 1] = self.FILL_VALUE
            return smoothed

        self.apply_to_matrix(smoothing_function, **kwargs)

    interpolate = partialmethod(smooth_out, preserve_borders=False)


    def make_carcass(self, frequencies=100, regular=True, margin=50, apply_smoothing=False, **kwargs):
        """ Cut carcass out of a horizon. Returns a new instance.

        Parameters
        ----------
        frequencies : int or sequence of ints
            Frequencies of carcass lines.
        regular : bool
            Whether to make regular lines or base lines on geometry quality map.
        margin : int
            Margin from geometry edges to exclude from carcass.
        apply_smoothing : bool
            Whether to smooth out the result.
        kwargs : dict
            Other parameters for grid creation, see `:meth:~.SeismicGeometry.make_quality_grid`.
        """
        frequencies = frequencies if isinstance(frequencies, (tuple, list)) else [frequencies]
        carcass = copy(self)
        carcass.name = carcass.name.replace('copy', 'carcass')

        if regular:
            from ..metrics import GeometryMetrics
            gm = GeometryMetrics(self.field.geometry)
            grid = gm.make_grid(1 - self.field.zero_traces, frequencies=frequencies, margin=margin, **kwargs)
        else:
            grid = self.field.geometry.make_quality_grid(frequencies, margin=margin, **kwargs)

        carcass.filter(filtering_matrix=1-grid)
        if apply_smoothing:
            carcass.smooth_out(preserve_borders=False)
        return carcass

    def make_random_holes_matrix(self, n=10, scale=1.0, max_scale=.25,
                                 max_angles_amount=4, max_sharpness=5.0, locations=None,
                                 points_proportion=1e-5, points_shape=1,
                                 noise_level=0, seed=None):
        """ Create matrix of random holes for horizon.

        Holes can be bezier-like figures or points-like.
        We can control bezier-like and points-like holes amount by `n` and `points_proportion` parameters respectively.
        We also do some noise amplifying with `noise_level` parameter.

        Parameters
        ----------
        n : int
            Amount of bezier-like holes on horizon.
        points_proportion : float
            Proportion of point-like holes on the horizon. A number between 0 and 1.
        points_shape : int or sequence of int
            Shape of point-like holes.
        noise_level : int
            Radius of noise scattering near the borders of holes.
        scale : float or sequence of float
            If float, each bezier-like hole will have a random scale from exponential distribution with parameter scale.
            If sequence, each bezier-like hole will have a provided scale.
        max_scale : float
            Maximum bezier-like hole scale.
        max_angles_amount : int
            Maximum amount of angles in each bezier-like hole.
        max_sharpness : float
            Maximum value of bezier-like holes sharpness.
        locations : ndarray
            If provided, an array of desired locations of bezier-like holes.
        seed : int, optional
            Seed the random numbers generator.
        """
        rng = np.random.default_rng(seed)
        filtering_matrix = np.zeros_like(self.full_matrix)

        # Generate bezier-like holes
        if isinstance(scale, float):
            scales = []
            sampling_scale = int(
                np.ceil(1.0 / (1 - np.exp(-scale * max_scale)))
            ) # inverse probability of scales < max_scales
            while len(scales) < n:
                new_scales = rng.exponential(scale, size=sampling_scale*(n - len(scales)))
                new_scales = new_scales[new_scales <= max_scale]
                scales.extend(new_scales)
            scales = scales[:n]
        else:
            scales = scale

        if locations is None:
            idxs = rng.choice(len(self), size=n)
            locations = self.points[idxs, :2]

        coordinates = [] # container for all types of holes, represented by their coordinates
        for location, figure_scale in zip(locations, scales):
            n_key_points = rng.integers(2, max_angles_amount + 1)
            radius = rng.random()
            sharpness = rng.random() * rng.integers(1, max_sharpness)

            figure_coordinates = make_bezier_figure(n=n_key_points, radius=radius, sharpness=sharpness,
                                                    scale=figure_scale, shape=self.shape, seed=seed)
            figure_coordinates += location

            negative_coords_shift = np.min(np.vstack([figure_coordinates, [0, 0]]), axis=0)
            huge_coords_shift = np.max(np.vstack([figure_coordinates - self.shape, [0, 0]]), axis=0)
            figure_coordinates -= (huge_coords_shift + negative_coords_shift + 1)

            coordinates.append(figure_coordinates)

        # Generate points-like holes
        if points_proportion:
            points_n = int(points_proportion * len(self))
            idxs = rng.choice(len(self), size=points_n)
            locations = self.points[idxs, :2]

            filtering_matrix[locations[:, 0], locations[:, 1]] = 1
            if isinstance(points_shape, int):
                points_shape = (points_shape, points_shape)
            filtering_matrix = binary_dilation(filtering_matrix, np.ones(points_shape))
            coordinates.append(np.argwhere(filtering_matrix > 0))
        coordinates = np.concatenate(coordinates)

        # Add noise and filtering matrix transformations
        if noise_level:
            noise = rng.normal(loc=coordinates,
                               scale=noise_level,
                               size=coordinates.shape)
            coordinates = np.unique(np.vstack([coordinates, noise.astype(int)]), axis=0)

        idx = np.where((coordinates[:, 0] >= 0) &
                       (coordinates[:, 1] >= 0) &
                       (coordinates[:, 0] < self.i_length) &
                       (coordinates[:, 1] < self.x_length))[0]
        coordinates = coordinates[idx]

        filtering_matrix[coordinates[:, 0], coordinates[:, 1]] = 1
        filtering_matrix = binary_fill_holes(filtering_matrix)
        filtering_matrix = binary_dilation(filtering_matrix, iterations=4)
        return filtering_matrix


    # Horizon usage: mask generation
    def add_to_mask(self, mask, locations=None, width=3, alpha=1, **kwargs):
        """ Add horizon to a background.
        Note that background is changed in-place.

        Parameters
        ----------
        mask : ndarray
            Background to add horizon to.
        locations : ndarray
            Where the mask is located.
        width : int
            Width of an added horizon.
        alpha : number
            Value to fill background with at horizon location.
        """
        _ = kwargs
        low = width // 2
        high = max(width - low, 0)

        mask_bbox = np.array([[slc.start, slc.stop] for slc in locations], dtype=np.int32)

        # Getting coordinates of overlap in cubic system
        (mask_i_min, mask_i_max), (mask_x_min, mask_x_max), (mask_h_min, mask_h_max) = mask_bbox

        #TODO: add clear explanation about usage of advanced index in Horizon
        i_min, i_max = max(self.i_min, mask_i_min), min(self.i_max + 1, mask_i_max)
        x_min, x_max = max(self.x_min, mask_x_min), min(self.x_max + 1, mask_x_max)

        if i_max > i_min and x_max > x_min:
            overlap = self.matrix[i_min - self.i_min : i_max - self.i_min,
                                  x_min - self.x_min : x_max - self.x_min]

            # Coordinates of points to use in overlap local system
            idx_i, idx_x = np.asarray((overlap != self.FILL_VALUE) &
                                      (overlap >= mask_h_min + low) &
                                      (overlap <= mask_h_max - high)).nonzero()
            heights = overlap[idx_i, idx_x]

            # Convert coordinates to mask local system
            idx_i += i_min - mask_i_min
            idx_x += x_min - mask_x_min
            heights -= (mask_h_min + low)

            for shift in range(width):
                mask[idx_i, idx_x, heights + shift] = alpha

        return mask

    def load_slide(self, loc, axis=0, width=3):
        """ Create a mask at desired location along supplied axis. """
        axis = self.field.geometry.parse_axis(axis)
        locations = self.field.geometry.make_slide_locations(loc, axis=axis)
        shape = np.array([(slc.stop - slc.start) for slc in locations])
        width = width or max(5, shape[-1] // 100)

        mask = np.zeros(shape, dtype=np.float32)
        mask = self.add_to_mask(mask, locations=locations, width=width)
        return np.squeeze(mask)


    # Evaluate horizon on its own / against other(s)
    @property
    def metrics(self):
        """ Calculate :class:`~HorizonMetrics` on demand. """
        # pylint: disable=import-outside-toplevel
        from ..metrics import HorizonMetrics
        return HorizonMetrics(self)

    def evaluate(self, compute_metric=True, supports=50, plot=True, savepath=None, printer=print, **kwargs):
        """ Compute crucial metrics of a horizon.

        Parameters
        ----------
        compute_metrics : bool
            Whether to compute correlation map of a horizon.
        supports, savepath, plot, kwargs
            Passed directly to :meth:`HorizonMetrics.evaluate`.
        printer : callable
            Function to display message with metrics.
        """
        msg = f"""
        Number of labeled points:                         {len(self)}
        Number of points inside borders:                  {np.sum(self.filled_matrix)}
        Perimeter (length of borders):                    {self.perimeter}
        Percentage of labeled non-bad traces:             {self.coverage}
        Percentage of labeled traces inside borders:      {self.solidity}
        Number of holes inside borders:                   {self.number_of_holes}
        """
        printer(dedent(msg))
        if compute_metric:
            return self.metrics.evaluate('support_corrs', supports=supports, agg='nanmean',
                                         plot=plot, savepath=savepath, **kwargs)
        return None

    def compare(self, other, offset=0, absolute=True, printer=print, hist=True, plot=True):
        """ Compare quality of self against another horizon or sequence of horizons. """
        from ..metrics import HorizonMetrics
        HorizonMetrics([self, other]).evaluate('compare', absolute=absolute, offset=offset,
                                               printer=printer, hist=hist, plot=plot)

    def check_proximity(self, other):
        """ Compute a number of stats on location of `self` relative to the `other` Horizons.
        This method can be used as either bound or static method.
        !!.

        Parameters
        ----------
        self, other : Horizon
            Horizons to compare.
        offset : number
            Value to shift the first horizon down.

        Returns
        -------
        dictionary with following keys:
            - `l1_matrix` with matrix of depth differences
            - `l1_mean` for average distance
            - `l1_abs_mean` for average of absolute values of point-wise distances
            - `l1_max`, `l1_abs_max`, `l1_std`, `l1_abs_std`
            - `overlap_size` with number of overlapping points
            - `window_rate` for percentage of traces that are in 5ms from one horizon to the other
        """
        self_full_matrix = self.full_matrix
        other_full_matrix = other.full_matrix

        l1 = np.where((self_full_matrix != self.FILL_VALUE) & (other_full_matrix != self.FILL_VALUE),
                      self_full_matrix - other_full_matrix, np.nan)
        abs_l1 = np.abs(l1)

        overlap_size = np.nansum(~np.isnan(l1))
        window_rate = np.nansum(abs_l1 < (5 / self.field.sample_rate)) / overlap_size

        present_at_1_absent_at_2 = ((self_full_matrix != self.FILL_VALUE)
                                    & (other_full_matrix == self.FILL_VALUE)).sum()
        present_at_2_absent_at_1 = ((self_full_matrix == self.FILL_VALUE)
                                    & (other_full_matrix != self.FILL_VALUE)).sum()

        info_dict = {
            'l1_matrix' : l1,
            'l1_mean' : np.nanmean(l1),
            'l1_max' : max((np.nanquantile(l1, [0, 1]))),
            'l1_std' : np.nanstd(l1),

            'l1_abs_mean' : np.nanmean(abs_l1),
            'l1_abs_max' : np.nanmax(abs_l1),
            'l1_abs_std' : np.nanstd(abs_l1),

            'overlap_size' : overlap_size,
            'window_rate' : window_rate,

            'present_at_1_absent_at_2' : present_at_1_absent_at_2,
            'present_at_2_absent_at_1' : present_at_2_absent_at_1,
        }
        return MetaDict(info_dict)


    # Save horizon to disk
    def dump(self, path, transform=None):
        """ Save horizon points on disk.

        Parameters
        ----------
        path : str
            Path to a file to save horizon to.
        transform : None or callable
            If callable, then applied to points after converting to ilines/xlines coordinate system.
        """
        self.dump_charisma(data=copy(self.points), path=path, format='points',
                           name=self.short_name, transform=transform)

    def dump_float(self, path, transform=None, kernel_size=7, sigma=2., margin=5):
        """ Smooth out the horizon values, producing floating-point numbers, and dump to the disk.

        Parameters
        ----------
        path : str
            Path to a file to save horizon to.
        transform : None or callable
            If callable, then applied to points after converting to ilines/xlines coordinate system.
        kernel_size : int
            Size of the filtering kernel.
        sigma : number
            Standard deviation of the Gaussian kernel.
        margin : number
            During the filtering, not include in the computation all the points that are
            further away from the current, than the margin.
        """
        matrix = self.matrix_smooth_out(matrix=self.full_matrix, kernel_size=kernel_size, sigma=sigma, margin=margin)
        points = self.matrix_to_points(matrix)
        self.dump_charisma(data=points, path=path, format='points', name=self.short_name, transform=transform)<|MERGE_RESOLUTION|>--- conflicted
+++ resolved
@@ -21,11 +21,7 @@
 
 
 
-<<<<<<< HEAD
-class Horizon(AttributesMixin, ExtractionMixin, VisualizationMixin):
-=======
-class Horizon(AttributesMixin, CacheMixin, CharismaMixin, VisualizationMixin):
->>>>>>> b1ddbd17
+class Horizon(AttributesMixin, CacheMixin, CharismaMixin, ExtractionMixin, VisualizationMixin):
     """ Contains spatially-structured horizon: each point describes a height on a particular (iline, xline).
 
     Initialized from `storage` and `geometry`, where storage can be one of:
