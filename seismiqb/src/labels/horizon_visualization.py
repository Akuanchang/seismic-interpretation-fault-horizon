""" Mixin for horizon visualization. """
from functools import partial
from textwrap import dedent

import numpy as np
from scipy.spatial import Delaunay

from ..plotters import plot_image, show_3d
from ..utils import filter_simplices



class VisualizationMixin:
    """ Methods for textual and visual representation of a horizon. """
    #pylint: disable=protected-access
    def __repr__(self):
        return f"""<Horizon `{self.name}` for `{self.field.displayed_name}` at {hex(id(self))}>"""

    def __str__(self):
        msg = f"""
        Horizon {self.name} for {self.field.displayed_name} loaded from {self.format}
        Ilines range:      {self.i_min} to {self.i_max}
        Xlines range:      {self.x_min} to {self.x_max}
        Depth range:       {self.h_min} to {self.h_max}
        Depth mean:        {self.h_mean:.6}
        Depth std:         {self.h_std:.6}

        Length:            {len(self)}
        Perimeter:         {self.perimeter}
        Coverage:          {self.coverage:3.5}
        Solidity:          {self.solidity:3.5}
        Num of holes:      {self.number_of_holes}
        """

        if self.is_carcass:
            msg += f"""
        Unique ilines:     {self.carcass_ilines}
        Unique xlines:     {self.carcass_xlines}
        """
        return dedent(msg)


    # 2D
    def find_self(self):
        """ Get reference to the instance in a field.
        If it was loaded/added correctly, then it should be one of `loaded_labels`.
        Otherwise, we add it in a fake attribute and remove later.
        """
        for src in self.field.loaded_labels:
            labels = getattr(self.field, src)

            if isinstance(labels, list):
                for idx, label in enumerate(labels):
                    if label is self:
                        return f'{src}:{idx}'

        # Instance is not attached to a field: add it temporarily (clean-up later)
        self.field._unknown_label = self
        self.field.loaded_labels.append('_unknown_label')
        return '_unknown_label'

    @staticmethod
    def _show_add_prefix(attribute, prefix=None):
        if isinstance(attribute, str):
            attribute = ('/'.join([prefix, attribute])).replace('//', '/')
        elif isinstance(attribute, dict):
            attribute['src'] = ('/'.join([prefix, attribute['src']])).replace('//', '/')
        return attribute


    def show(self, attributes='depths', mode='imshow', short_title=True, return_figure=False, **kwargs):
        """ Field visualization with custom naming scheme. """
        prefix = self.find_self()
        add_prefix = partial(self._show_add_prefix, prefix=prefix)
        attributes = self.field.apply_nested(add_prefix, attributes)

        kwargs = {
            'suptitle_label': f'`{self.name}` on field `{self.field.displayed_name}`',
            **kwargs
        }
        self.field.show(attributes=attributes, mode=mode, short_title=short_title,
                        return_figure=return_figure, **kwargs)
<<<<<<< HEAD
=======

        # Clean-up
        if self.field.loaded_labels[-1] == '_unknown_label':
            self.field._unknown_label = None
            self.field.loaded_labels.pop(-1)
>>>>>>> e162cc31



    def show_slide(self, loc, width=None, axis='i', zoom_slice=None, **kwargs):
        """ Show slide with horizon on it.

        Parameters
        ----------
        loc : int
            Number of slide to load.
        width : int
            Horizon thickness. If None given, set to 1% of seismic slide height.
        axis : int
            Number of axis to load slide along.
        zoom_slice : tuple
            Tuple of slices to apply directly to 2d images.
        """
        # Make `locations` for slide loading
        axis = self.field.geometry.parse_axis(axis)

        # Load seismic and mask
        seismic_slide = self.field.geometry.load_slide(loc=loc, axis=axis)
        mask = self.load_slide(loc=loc, axis=axis, width=width)
        seismic_slide, mask = np.squeeze(seismic_slide), np.squeeze(mask)
        xmin, xmax, ymin, ymax = 0, seismic_slide.shape[0], seismic_slide.shape[1], 0

        if zoom_slice:
            seismic_slide = seismic_slide[zoom_slice]
            mask = mask[zoom_slice]
            xmin = zoom_slice[0].start or xmin
            xmax = zoom_slice[0].stop or xmax
            ymin = zoom_slice[1].stop or ymin
            ymax = zoom_slice[1].start or ymax

        # defaults for plotting if not supplied in kwargs
        header = self.field.axis_names[axis]
        total = self.field.cube_shape[axis]

        if axis in [0, 1]:
            xlabel = self.field.index_headers[1 - axis]
            ylabel = 'DEPTH'
        if axis == 2:
            xlabel = self.field.index_headers[0]
            ylabel = self.field.index_headers[1]
            total = self.field.depth

        title = f'Horizon `{self.name}` on cube `{self.field.displayed_name}`\n {header} {loc} out of {total}'

        kwargs = {
            'figsize': (16, 8),
            'title_label': title,
            'title_y': 1.02,
            'xlabel': xlabel,
            'ylabel': ylabel,
            'extent': (xmin, xmax, ymin, ymax),
            'legend': False,
            'labeltop': False,
            'labelright': False,
            'curve_width': width,
            'grid': [False, True],
            'colorbar': [True, False],
            **kwargs
        }
        return plot_image(data=[seismic_slide, mask], **kwargs)

    # 3D
    def show_3d(self, n_points=100, threshold=100., z_ratio=1., zoom_slice=None, show_axes=True,
                width=1200, height=1200, margin=(0, 0, 100), savepath=None, **kwargs):
        """ Interactive 3D plot. Roughly, does the following:
            - select `n` points to represent the horizon surface
            - triangulate those points
            - remove some of the triangles on conditions
            - use Plotly to draw the tri-surface

        Parameters
        ----------
        n_points : int
            Number of points for horizon surface creation.
            The more, the better the image is and the slower it is displayed.
        threshold : int
            Threshold to remove triangles with bigger height differences in vertices.
        z_ratio : int
            Aspect ratio between height axis and spatial ones.
        zoom_slice : tuple of slices
            Crop from cube to show.
        show_axes : bool
            Whether to show axes and their labels.
        width, height : int
            Size of the image.
        margin : int
            Added margin from below and above along height axis.
        savepath : str
            Path to save interactive html to.
        kwargs : dict
            Other arguments of plot creation.
        """
        title = f'Horizon `{self.short_name}` on `{self.field.displayed_name}`'
        aspect_ratio = (self.i_length / self.x_length, 1, z_ratio)
        axis_labels = (self.field.index_headers[0], self.field.index_headers[1], 'DEPTH')
        if zoom_slice is None:
            zoom_slice = [slice(0, i) for i in self.field.shape]
        zoom_slice[-1] = slice(self.h_min, self.h_max)

        x, y, z, simplices = self.make_triangulation(n_points, threshold, zoom_slice)

        show_3d(x, y, z, simplices, title, zoom_slice, None, show_axes, aspect_ratio,
                axis_labels, width, height, margin, savepath, **kwargs)

    def make_triangulation(self, n_points, threshold, slices, **kwargs):
        """ Create triangultaion of horizon.

        Parameters
        ----------
        n_points: int
            Number of points for horizon surface creation.
            The more, the better the image is and the slower it is displayed.
        slices : tuple
            Region to process.

        Returns
        -------
        x, y, z, simplices
            `x`, `y` and `z` are np.ndarrays of triangle vertices, `simplices` is (N, 3) array where each row
            represent triangle. Elements of row are indices of points that are vertices of triangle.
        """
        _ = kwargs
        weights_matrix = self.full_matrix.astype(np.float32)

        grad_i = np.diff(weights_matrix, axis=0, prepend=0)
        grad_x = np.diff(weights_matrix, axis=1, prepend=0)
        weights_matrix = (grad_i + grad_x) / 2
        weights_matrix[np.abs(weights_matrix) > 100] = np.nan

        idx = np.stack(np.nonzero(self.full_matrix > 0), axis=0)
        mask_1 = (idx <= np.array([slices[0].stop, slices[1].stop]).reshape(2, 1)).all(axis=0)
        mask_2 = (idx >= np.array([slices[0].start, slices[1].start]).reshape(2, 1)).all(axis=0)
        mask = np.logical_and(mask_1, mask_2)
        idx = idx[:, mask]

        probs = np.abs(weights_matrix[idx[0], idx[1]].flatten())
        probs[np.isnan(probs)] = np.nanmax(probs)
        indices = np.random.choice(len(probs), size=n_points, p=probs / probs.sum())

        # Convert to meshgrid
        ilines = self.points[mask, 0][indices]
        xlines = self.points[mask, 1][indices]
        ilines, xlines = np.meshgrid(ilines, xlines)
        ilines = ilines.flatten()
        xlines = xlines.flatten()

        # Remove from grid points with no horizon in it
        heights = self.full_matrix[ilines, xlines]
        mask = (heights != self.FILL_VALUE)
        x = ilines[mask]
        y = xlines[mask]
        z = heights[mask]

        # Triangulate points and remove some of the triangles
        tri = Delaunay(np.vstack([x, y]).T)
        simplices = filter_simplices(simplices=tri.simplices, points=tri.points,
                                     matrix=self.full_matrix, threshold=threshold)
        return x, y, z, simplices<|MERGE_RESOLUTION|>--- conflicted
+++ resolved
@@ -80,14 +80,11 @@
         }
         self.field.show(attributes=attributes, mode=mode, short_title=short_title,
                         return_figure=return_figure, **kwargs)
-<<<<<<< HEAD
-=======
 
         # Clean-up
         if self.field.loaded_labels[-1] == '_unknown_label':
             self.field._unknown_label = None
             self.field.loaded_labels.pop(-1)
->>>>>>> e162cc31
 
 
 
