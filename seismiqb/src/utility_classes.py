""" Helper classes. """
import os
from time import perf_counter
from collections import OrderedDict, defaultdict
from threading import RLock
from functools import wraps
from hashlib import blake2b
from copy import copy

import numpy as np
try:
    import cupy as cp
    CUPY_AVAILABLE = True
except ImportError:
    cp = np
    CUPY_AVAILABLE = False

import h5py



class Accumulator:
    """ Class to accumulate statistics over streamed matrices.
    An example of usage:
        one can either store matrices and take a mean along desired axis at the end of their generation,
        or sequentially update the `mean` matrix with the new data by using this class.
    Note the latter approach is inherintly slower, but requires O(N) times less memory,
    where N is the number of accumulated matrices.

    This class is intended to be used in the following manner:
        - initialize the instance with desired aggregation
        - iteratively call `update` method with new matrices
        - to get the aggregated result, use `get` method

    NaNs are ignored in all computations.
    This class works with both CPU (`numpy`) and GPU (`cupy`) arrays and automatically detects current device.

    Parameters
    ----------
    agg : str
        Which type of aggregation to use. Currently, following modes are implemented:
            - 'mean' works by storing matrix of sums and non-nan counts.
            To get the mean result, the sum is divided by the counts
            - 'std' works by keeping track of sum of the matrices, sum of squared matrices,
            and non-nan counts. To get the result, we subtract squared mean from mean of squared values
            - 'min', 'max' works by iteratively updating the matrix of minima/maxima values
            - 'argmin', 'argmax' iteratively updates index of the minima/maxima values in the passed matrices
            - 'stack' just stores the matrices and concatenates them along (new) last axis
            - 'mode' stores supplied matrices and computes mode along the last axis during the `get` call
    amortize : bool
        If False, then supplied matrices are stacked into ndarray, and then aggregation is applied.
        If True, then accumulation logic is applied.
        Allows for trade-off between memory usage and speed: `amortize=False` is faster,
        but takes more memory resources.
    total : int or None
        If integer, then total number of matrices to be aggregated.
        Used to reduce the memory footprint if `amortize` is set to False.
    axis : int
        Axis to stack matrices on and to apply aggregation funcitons.
    """
    #pylint: disable=attribute-defined-outside-init
    def __init__(self, agg='mean', amortize=False, total=None, axis=0):
        self.agg = agg
        self.amortize = amortize
        self.total = total
        self.axis = axis

        self.initialized = False


    def init(self, matrix):
        """ Initialize all the containers on first `update`. """
        # No amortization: collect all the matrices and apply reduce afterwards
        self.module = cp.get_array_module(matrix) if CUPY_AVAILABLE else np
        self.n = 1

        if self.amortize is False or self.agg in ['stack', 'mode']:
            if self.total:
                self.values = self.module.empty((self.total, *matrix.shape))
                self.values[0, ...] = matrix
            else:
                self.values = [matrix]

            self.initialized = True
            return

        # Amortization: init all the containers
        if self.agg in ['mean', 'nanmean']:
            # Sum of values and counts of non-nan
            self.value = matrix
            self.counts = (~self.module.isnan(matrix)).astype(self.module.int32)

        elif self.agg in ['min', 'nanmin', 'max', 'nanmax']:
            self.value = matrix

        elif self.agg in ['std', 'nanstd']:
            # Same as means, but need to keep track of mean of squares and squared mean
            self.means = matrix
            self.squared_means = matrix ** 2
            self.counts = (~self.module.isnan(matrix)).astype(self.module.int32)

        elif self.agg in ['argmin', 'argmax', 'nanargmin', 'nanargmax']:
            # Keep the current maximum/minimum and update indices matrix, if needed
            self.value = matrix
            self.indices = self.module.zeros_like(matrix)

        self.initialized = True
        return


    def update(self, matrix):
        """ Update containers with new matrix. """
        if not self.initialized:
            self.init(matrix.copy())
            return

        # No amortization: just store everything
        if self.amortize is False or self.agg in ['stack', 'mode']:
            if self.total:
                self.values[self.n, ...] = matrix
            else:
                self.values.append(matrix)

            self.n += 1
            return

        # Amortization: update underlying containers
        slc = ~self.module.isnan(matrix)

        if self.agg in ['min', 'nanmin']:
            self.value[slc] = self.module.fmin(self.value[slc], matrix[slc])

        elif self.agg in ['max', 'nanmax']:
            self.value[slc] = self.module.fmax(self.value[slc], matrix[slc])

        elif self.agg in ['mean', 'nanmean']:
            mask = np.logical_and(slc, self.module.isnan(self.value))
            self.value[mask] = 0.0
            self.value[slc] += matrix[slc]
            self.counts[slc] += 1

        elif self.agg in ['std', 'nanstd']:
            mask = np.logical_and(slc, self.module.isnan(self.means))
            self.means[mask] = 0.0
            self.squared_means[mask] = 0.0
            self.means[slc] += matrix[slc]
            self.squared_means[slc] += matrix[slc] ** 2
            self.counts[slc] += 1

        elif self.agg in ['argmin', 'nanargmin']:
            mask = self.module.logical_and(slc, self.module.isnan(self.value))
            self.value[mask] = matrix[mask]
            self.indices[mask] = self.n

            slc_ = matrix < self.value
            self.value[slc_] = matrix[slc_]
            self.indices[slc_] = self.n

        elif self.agg in ['argmax', 'nanargmax']:
            mask = self.module.logical_and(slc, self.module.isnan(self.value))
            self.value[mask] = matrix[mask]
            self.indices[mask] = self.n

            slc_ = matrix > self.value
            self.value[slc_] = matrix[slc_]
            self.indices[slc_] = self.n

        self.n += 1
        return

    def get(self, final=False):
        """ Use stored matrices to get the aggregated result. """
        # No amortization: apply function along the axis to the stacked array
        if self.amortize is False or self.agg in ['stack', 'mode']:
            if self.total:
                stacked = self.values
            else:
                stacked = self.module.stack(self.values, axis=self.axis)

            if final:
                self.values = None

            if self.agg in ['stack']:
                value = stacked

            elif self.agg in ['mode']:
                uniques = self.module.unique(stacked)

                accumulator = Accumulator('argmax')
                for item in uniques[~self.module.isnan(uniques)]:
                    counts = (stacked == item).sum(axis=self.axis)
                    accumulator.update(counts)
                indices = accumulator.get(final=True)
                value = uniques[indices]
                value[self.module.isnan(self.module.max(stacked, axis=self.axis))] = self.module.nan

            else:
                value = getattr(self.module, self.agg)(stacked, axis=self.axis)

            return value

        # Amortization: compute desired aggregation
        if self.agg in ['min', 'nanmin', 'max', 'nanmax']:
            value = self.value

        elif self.agg in ['mean', 'nanmean']:
            slc = self.counts > 0
            value = self.value if final else self.value.copy()
            value[slc] /= self.counts[slc]

        elif self.agg in ['std', 'nanstd']:
            slc = self.counts > 0
            means = self.means if final else self.means.copy()
            means[slc] /= self.counts[slc]

            squared_means = self.squared_means if final else self.squared_means.copy()
            squared_means[slc] /= self.counts[slc]
            value = self.module.sqrt(squared_means - means ** 2)

        elif self.agg in ['argmin', 'argmax', 'nanargmin', 'nanargmax']:
            value = self.indices

        return value



class Accumulator3D:
    """ Base class to aggregate predicted sub-volumes into a larger 3D cube.
    Can accumulate data in memory (Numpy arrays) or on disk (HDF5 datasets).

    Type of aggregation is defined in subclasses, that must implement `__init__`, `_update` and `_aggregate` methods.
    The main result in subclasses should be stored in `data` attribute, which is accessed by the base class.

    Supposed to be used in combination with `:class:.~RegularGrid` and
    `:meth:.~SeismicCropBatch.update_accumulator` in a following manner:
        - `RegularGrid` defines how to split desired cube range into small crops
        - `Accumulator3D` creates necessary placeholders for a desired type of aggregation
        - `update_accumulator` action of pipeline passes individual crops (and their locations) to
        update those placeholders (see `:meth:~.update`)
        - `:meth:~.aggregate` is used to get the resulting volume
        - `:meth:~.clear` can be optionally used to remove array references and HDF5 file from disk

    This class is an alternative to `:meth:.~SeismicCubeset.assemble_crops`, but allows to
    greatly reduce memory footprint of crop aggregation by up to `overlap_factor` times.
    Also, as this class updates rely on `location`s of crops, it can take crops in any order.

    Note that not all pixels of placeholders will be updated with data due to removal of dead traces,
    so we have to be careful with initialization!

    Parameters
    ----------
    shape : sequence
        Shape of the placeholder.
    origin : sequence
        The upper left point of the volume: used to shift crop's locations.
    dtype : np.dtype
        Dtype of storage. Must be either integer or float.
    transform : callable, optional
        Additional function to call before storing the crop data.
    path : str or file-like object, optional
        If provided, then we use HDF5 datasets instead of regular Numpy arrays, storing the data directly on disk.
        After the initialization, we keep the file handle in `w-` mode during the update phase.
        After aggregation, we re-open the file to automatically repack it in `r` mode.
    name : str
        Name of the attribute (and dataset in hdf5) to store data.
    kwargs : dict
        Other parameters are passed to HDF5 dataset creation.
    """
<<<<<<< HEAD
    def __init__(self, shape=None, origin=None, dtype=np.float32, transform=None, path=None, **kwargs):
=======
    def __init__(self, shape=None, origin=None, dtype=np.float32, transform=None, path=None, name='data', **kwargs):
        # Main attribute to store results
        self.name = name

>>>>>>> 8f7b663a
        # Dimensionality and location
        self.shape = shape
        self.origin = origin
        self.location = [slice(start, start + shape) for start, shape in zip(self.origin, self.shape)]

        # Properties of storages
        self.dtype = dtype
        self.transform = transform if transform is not None else lambda array: array

        # Container definition
        if path is not None:
            if isinstance(path, str) and os.path.exists(path):
                os.remove(path)
            self.path = path

            self.file = h5py.File(path, mode='w-')
        self.type = 'hdf5' if path is not None else 'numpy'

        self.aggregated = False
        self.kwargs = kwargs

    # Placeholder management
    def create_placeholder(self, name=None, dtype=None, fill_value=None):
        """ Create named storage as a dataset of HDF5 or plain array. """
        if self.type == 'hdf5':
<<<<<<< HEAD
            placeholder = self.file.create_dataset(name, shape=self.shape, dtype=dtype, fillvalue=fill_value)
=======
            options = {'fillvalue': fill_value, **self.options}
            options.pop('fill_value')
            placeholder = self.file.create_dataset(name, shape=self.shape, dtype=dtype, **options)
>>>>>>> 8f7b663a
        elif self.type == 'numpy':
            placeholder = np.full(shape=self.shape, fill_value=fill_value, dtype=dtype)

        setattr(self, name, placeholder)

    @property
    def data(self):
        """ Data storage. """
        if self.type in ['hdf5', 'blosc']:
            return self.file[self.name]
        return getattr(self, self.name)

    def remove_placeholder(self, name=None):
        """ Remove created placeholder. """
        if self.type in ['hdf5', 'blosc']:
            del self.file[name]
        setattr(self, name, None)


    def update(self, crop, location):
        """ Update underlying storages in supplied `location` with data from `crop`. """
        if self.aggregated:
            raise RuntimeError('Aggregated data has been already computed!')

        # Check all shapes for compatibility
        for s, slc in zip(crop.shape, location):
            if slc.step and slc.step != 1:
                raise ValueError(f"Invalid step in location {location}")

            if s < slc.stop - slc.start:
                raise ValueError(f"Inconsistent crop_shape {crop.shape} and location {location}")

        # Compute correct shapes
        loc, loc_crop = [], []
        for xmin, slc, xmax in zip(self.origin, location, self.shape):
            loc.append(slice(max(0, slc.start - xmin), min(xmax, slc.stop - xmin)))
            loc_crop.append(slice(max(0, xmin - slc.start), min(xmax + xmin - slc.start , slc.stop - slc.start)))

        # Actual update
        crop = self.transform(crop[tuple(loc_crop)])
        location = tuple(loc)
        self._update(crop, location)

    def _update(self, crop, location):
        """ Update placeholders with data from `crop` at `locations`. """
        _ = crop, location
        raise NotImplementedError

    def aggregate(self):
        """ Finalize underlying storages to create required aggregation. """
        if self.aggregated:
            raise RuntimeError('All data in the container has already been cleared!')
        self._aggregate()

        # Re-open the HDF5 file to force flush changes and release disk space from deleted datasets
        if self.type == 'hdf5':
            self.file.close()
            self.file = h5py.File(self.path, 'r')

        self.aggregated = True
        return self.data

    def _aggregate(self):
        """ Aggregate placeholders into resulting array. Changes `data` placeholder inplace. """
        raise NotImplementedError

    def __del__(self):
        if self.type in ['hdf5', 'blosc']:
            self.file.close()

    def clear(self):
        """ Remove placeholders from memory and disk. """
        # TODO: check for leaks
        if self.type in ['hdf5', 'blosc']:
            os.remove(self.path)

    @property
    def result(self):
        """ Reference to the aggregated result. """
        if not self.aggregated:
            self.aggregate()
        return self.data

    @classmethod
    def from_aggregation(cls, aggregation='max', shape=None, origin=None, dtype=np.float32, fill_value=None,
                         transform=None, path=None, **kwargs):
        """ Initialize chosen type of accumulator aggregation. """
        class_to_aggregation = {
            MaxAccumulator3D: ['max', 'maximum'],
            MeanAccumulator3D: ['mean', 'avg', 'average'],
            GMeanAccumulator3D: ['gmean', 'geometric'],
        }
        aggregation_to_class = {alias: class_ for class_, lst in class_to_aggregation.items()
                                for alias in lst}

        return aggregation_to_class[aggregation](shape=shape, origin=origin, dtype=dtype, fill_value=fill_value,
                                                 transform=transform, path=path, **kwargs)

    @classmethod
    def from_grid(cls, grid, aggregation='max', dtype=np.float32, fill_value=None, transform=None, path=None, **kwargs):
        """ Infer necessary parameters for accumulator creation from a passed grid. """
        return cls.from_aggregation(aggregation=aggregation, dtype=dtype, fill_value=fill_value,
                                    shape=grid.shape, origin=grid.origin, orientation=grid.orientation,
                                    transform=transform, path=path, **kwargs)


class MaxAccumulator3D(Accumulator3D):
    """ Accumulator that takes maximum value of overlapping crops. """
    def __init__(self, shape=None, origin=None, dtype=np.float32, fill_value=None, transform=None,
                 path=None, name='data', **kwargs):
        super().__init__(shape=shape, origin=origin, dtype=dtype, transform=transform, path=path, name=name, **kwargs)

        min_value = np.finfo(dtype).min if 'float' in dtype.__name__ else np.iinfo(dtype).min
        self.fill_value = fill_value if fill_value is not None else min_value
        self.create_placeholder(name=name, dtype=self.dtype, fill_value=self.fill_value)

    def _update(self, crop, location):
        self.data[location] = np.maximum(crop, self.data[location])

    def _aggregate(self):
        pass


class MeanAccumulator3D(Accumulator3D):
    """ Accumulator that takes mean value of overlapping crops. """
    def __init__(self, shape=None, origin=None, dtype=np.float32, transform=None, path=None, name='data', **kwargs):
        super().__init__(shape=shape, origin=origin, dtype=dtype, transform=transform, path=path, name=name, **kwargs)

        self.create_placeholder(name=name, dtype=self.dtype, fill_value=0)
        self.create_placeholder(name='counts', dtype=np.int8, fill_value=0)

    def _update(self, crop, location):
        self.data[location] += crop
        self.counts[location] += 1

    def _aggregate(self):
        #pylint: disable=access-member-before-definition
        if self.type == 'hdf5':
            # Amortized updates for HDF5
            for i in range(self.data.shape[0]):
                counts = self.counts[i]
                counts[counts == 0] = 1
                if 'float' in self.dtype.__name__:
                    self.data[i] /= counts
                else:
                    self.data[i] //= counts

        elif self.type == 'numpy':
            self.counts[self.counts == 0] = 1
            if 'float' in self.dtype.__name__:
                self.data /= self.counts
            else:
                self.data //= self.counts

        # Cleanup
        self.remove_placeholder('counts')


class GMeanAccumulator3D(Accumulator3D):
    """ Accumulator that takes geometric mean value of overlapping crops. """
    def __init__(self, shape=None, origin=None, dtype=np.float32, transform=None, path=None, name='data', **kwargs):
        super().__init__(shape=shape, origin=origin, dtype=dtype, transform=transform, path=path, name=name, **kwargs)

        self.create_placeholder(name=name, dtype=self.dtype, fill_value=1)
        self.create_placeholder(name='counts', dtype=np.int8, fill_value=0)

    def _update(self, crop, location):
        self.data[location] *= crop
        self.counts[location] += 1

    def _aggregate(self):
        #pylint: disable=access-member-before-definition
        if self.type == 'hdf5':
            # Amortized updates for HDF5
            for i in range(self.data.shape[0]):
                counts = self.counts[i]
                counts[counts == 0] = 1

                counts = counts.astype(np.float32)
                counts **= -1
                self.data[i] **= counts

        elif self.type == 'numpy':
            self.counts[self.counts == 0] = 1

            self.counts = self.counts.astype(np.float32)
            self.counts **= -1
            self.data **= self.counts

        # Cleanup
        self.remove_placeholder('counts')


class AccumulatorBlosc(Accumulator3D):
    """ Accumulate predictions into `BLOSC` file.
    Each of the saved slides supposed to be finalized, e.g. coming from another accumulator.
    During the aggregation, we repack the file to remove duplicates.

    Parameters
    ----------
    path : str
        Path to save `BLOSC` file to.
    orientation : int
        If 0, then predictions are stored as `cube_i` dataset inside the file.
        If 1, then predictions are stored as `cube_x` dataset inside the file and transposed before storing.
    aggregation : str
        Type of aggregation for duplicate slides.
        If `max`, then we take element-wise maximum.
        If `mean`, then take mean value.
        If None, then we take random slide.
    """
    def __init__(self, path, orientation=0, aggregation='max',
                 shape=None, origin=None, dtype=np.float32, transform=None, **kwargs):
        super().__init__(shape=shape, origin=origin, dtype=dtype, transform=transform, path=None)
        self.type = 'blosc'
        self.path = path
        self.orientation = orientation
        self.aggregation = aggregation

        # Manage the `BLOSC` file
        from .geometry import BloscFile #pylint: disable=import-outside-toplevel
        self.file = BloscFile(path, mode='w')
        if orientation == 0:
            name = 'cube_i'
        elif orientation == 1:
            name = 'cube_x'
            shape = np.array(shape)[[1, 0, 2]]

        self.name = name
        self.file.create_dataset(name, shape=shape, dtype=dtype)

    @property
    def data(self):
        """ Named dataset inside `BLOSC` file. """
        if self.type == 'numpy':
            return getattr(self, self.name)
        return self.file[self.name]

    def _update(self, crop, location):
        crop = crop.astype(self.dtype)
        iterator = range(location[self.orientation].start, location[self.orientation].stop)

        for i, o in enumerate(iterator):
            slc = [slice(None), slice(None), slice(None)]
            slc[self.orientation] = i
            slide = crop[tuple(slc)]
            self.data[o, :, :] = slide.T if self.orientation == 1 else slide

    def _aggregate(self):
        self.file = self.file.repack(aggregation=self.aggregation)

    @classmethod
    def from_grid(cls, grid, aggregation='max', dtype=np.float32, transform=None, path=None, **kwargs):
        """ Infer necessary parameters for accumulator creation from a passed grid. """
        return cls(path=path, aggregation=aggregation, dtype=dtype, transform=transform,
                   shape=grid.shape, origin=grid.origin, orientation=grid.orientation, **kwargs)



class IndexedDict(OrderedDict):
    """ Allows to use both indices and ordinal integer keys to subscript. """
    def __getitem__(self, key):
        if isinstance(key, (int, np.integer)):
            key = list(self.keys())[key]
        return super().__getitem__(key)

    def __setitem__(self, key, value):
        if isinstance(key, (int, np.integer)):
            key = list(self.keys())[key]
        super().__setitem__(key, value)


class lru_cache:
    """ Thread-safe least recent used cache. Must be applied to class methods.
    Adds the `use_cache` argument to the decorated method to control whether the caching logic is applied.
    Stored values are individual for each instance of the class.

    Parameters
    ----------
    maxsize : int
        Maximum amount of stored values.
    attributes: None, str or sequence of str
        Attributes to get from object and use as additions to key.
    apply_by_default : bool
        Whether the cache logic is on by default.
    copy_on_return : bool
        Whether to copy the object on retrieving from cache.

    Examples
    --------
    Store loaded slides::

    @lru_cache(maxsize=128)
    def load_slide(cube_name, slide_no):
        pass

    Notes
    -----
    All arguments to the decorated method must be hashable.
    """
    #pylint: disable=invalid-name, attribute-defined-outside-init
    def __init__(self, maxsize=None, attributes=None, apply_by_default=True, copy_on_return=False):
        self.maxsize = maxsize
        self.apply_by_default = apply_by_default
        self.copy_on_return = copy_on_return

        # Parse `attributes`
        if isinstance(attributes, str):
            self.attributes = [attributes]
        elif isinstance(attributes, (tuple, list)):
            self.attributes = attributes
        else:
            self.attributes = False

        self.default = Singleton
        self.lock = RLock()
        self.reset()

    def reset(self, instance=None):
        """ Clear cache and stats. """
        if instance is None:
            self.cache = defaultdict(OrderedDict)
            self.is_full = defaultdict(lambda: False)
            self.stats = defaultdict(lambda: {'hit': 0, 'miss': 0})
        else:
            self.cache[instance] = OrderedDict()
            self.is_full[instance] = False
            self.stats[instance] = {'hit': 0, 'miss': 0}

    def make_key(self, instance, args, kwargs):
        """ Create a key from a combination of instance reference, method args, and instance attributes. """
        key = [instance] + list(args)
        if kwargs:
            for k, v in sorted(kwargs.items()):
                key.append((k, v))

        if self.attributes:
            for attr in self.attributes:
                attr_hash = stable_hash(getattr(instance, attr))
                key.append(attr_hash)
        return flatten_nested(key)


    def __call__(self, func):
        """ Add the cache to the function. """
        @wraps(func)
        def wrapper(instance, *args, **kwargs):
            # Parse the `use_cache`
            if 'use_cache' in kwargs:
                use_cache = kwargs.pop('use_cache')
            else:
                use_cache = self.apply_by_default

            # Skip the caching logic and evaluate function directly
            if not use_cache:
                result = func(instance, *args, **kwargs)
                return result

            key = self.make_key(instance, args, kwargs)

            # If result is already in cache, just retrieve it and update its timings
            with self.lock:
                result = self.cache[instance].get(key, self.default)
                if result is not self.default:
                    del self.cache[instance][key]
                    self.cache[instance][key] = result
                    self.stats[instance]['hit'] += 1
                    return copy(result) if self.copy_on_return else result

            # The result was not found in cache: evaluate function
            result = func(instance, *args, **kwargs)

            # Add the result to cache
            with self.lock:
                self.stats[instance]['miss'] += 1
                if key in self.cache[instance]:
                    pass
                elif self.is_full[instance]:
                    self.cache[instance].popitem(last=False)
                    self.cache[instance][key] = result
                else:
                    self.cache[instance][key] = result
                    self.is_full[instance] = (len(self.cache[instance]) >= self.maxsize)
            return copy(result) if self.copy_on_return else result

        wrapper.__name__ = func.__name__
        wrapper.cache = lambda: self.cache
        wrapper.stats = lambda: self.stats
        wrapper.reset = self.reset
        wrapper.reset_instance = lambda instance: self.reset(instance=instance)
        return wrapper


class SingletonClass:
    """ There must be only one! """
Singleton = SingletonClass()

def stable_hash(key):
    """ Hash that stays the same between different runs of Python interpreter. """
    if not isinstance(key, (str, bytes)):
        key = ''.join(sorted(str(key)))
    if not isinstance(key, bytes):
        key = key.encode('ascii')
    return str(blake2b(key).hexdigest())

def flatten_nested(iterable):
    """ Recursively flatten nested structure of tuples, list and dicts. """
    result = []
    if isinstance(iterable, (tuple, list)):
        for item in iterable:
            result.extend(flatten_nested(item))
    elif isinstance(iterable, dict):
        for key, value in sorted(iterable.items()):
            result.extend((*flatten_nested(key), *flatten_nested(value)))
    else:
        return (iterable,)
    return tuple(result)



class timer:
    """ Context manager for timing the code. """
    def __init__(self, string=''):
        self.string = string
        self.start_time = None

    def __enter__(self):
        self.start_time = perf_counter()
        return self

    def __exit__(self, exc_type, exc_value, exc_tb):
        print(f'{self.string} evaluated in {(perf_counter() - self.start_time):4.4f} seconds')



class SafeIO:
    """ Opens the file handler with desired `open` function, closes it at destruction.
    Can log open and close actions to the `log_file`.
    getattr, getitem and `in` operator are directed to the `handler`.
    """
    def __init__(self, path, opener=open, log_file=None, **kwargs):
        self.path = path
        self.log_file = log_file
        self.handler = opener(path, **kwargs)

        if self.log_file:
            self._info(self.log_file, f'Opened {self.path}')

    def _info(self, log_file, msg):
        with open(log_file, 'a') as f:
            f.write('\n' + msg)

    def __getattr__(self, key):
        return getattr(self.handler, key)

    def __getitem__(self, key):
        return self.handler[key]

    def __contains__(self, key):
        return key in self.handler

    def __del__(self):
        self.handler.close()

        if self.log_file:
            self._info(self.log_file, f'Closed {self.path}')<|MERGE_RESOLUTION|>--- conflicted
+++ resolved
@@ -266,14 +266,10 @@
     kwargs : dict
         Other parameters are passed to HDF5 dataset creation.
     """
-<<<<<<< HEAD
-    def __init__(self, shape=None, origin=None, dtype=np.float32, transform=None, path=None, **kwargs):
-=======
     def __init__(self, shape=None, origin=None, dtype=np.float32, transform=None, path=None, name='data', **kwargs):
         # Main attribute to store results
         self.name = name
 
->>>>>>> 8f7b663a
         # Dimensionality and location
         self.shape = shape
         self.origin = origin
@@ -299,13 +295,7 @@
     def create_placeholder(self, name=None, dtype=None, fill_value=None):
         """ Create named storage as a dataset of HDF5 or plain array. """
         if self.type == 'hdf5':
-<<<<<<< HEAD
             placeholder = self.file.create_dataset(name, shape=self.shape, dtype=dtype, fillvalue=fill_value)
-=======
-            options = {'fillvalue': fill_value, **self.options}
-            options.pop('fill_value')
-            placeholder = self.file.create_dataset(name, shape=self.shape, dtype=dtype, **options)
->>>>>>> 8f7b663a
         elif self.type == 'numpy':
             placeholder = np.full(shape=self.shape, fill_value=fill_value, dtype=dtype)
 
@@ -537,13 +527,6 @@
         self.name = name
         self.file.create_dataset(name, shape=shape, dtype=dtype)
 
-    @property
-    def data(self):
-        """ Named dataset inside `BLOSC` file. """
-        if self.type == 'numpy':
-            return getattr(self, self.name)
-        return self.file[self.name]
-
     def _update(self, crop, location):
         crop = crop.astype(self.dtype)
         iterator = range(location[self.orientation].start, location[self.orientation].stop)
