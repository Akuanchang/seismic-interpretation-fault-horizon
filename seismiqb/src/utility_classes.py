--- conflicted
+++ resolved
@@ -287,11 +287,7 @@
             self.path = path
 
             self.file = h5py.File(path, mode='w-')
-<<<<<<< HEAD
-            self.options = {**kwargs}
-=======
         self.type = 'hdf5' if path is not None else 'numpy'
->>>>>>> bb7f3af4
 
         self.aggregated = False
         self.kwargs = kwargs
@@ -300,12 +296,7 @@
     def create_placeholder(self, name=None, dtype=None, fill_value=None):
         """ Create named storage as a dataset of HDF5 or plain array. """
         if self.type == 'hdf5':
-<<<<<<< HEAD
-            placeholder = self.file.create_dataset(name, shape=self.shape, dtype=dtype,
-                                                   fillvalue=fill_value, **self.options)
-=======
             placeholder = self.file.create_dataset(name, shape=self.shape, dtype=dtype, fillvalue=fill_value)
->>>>>>> bb7f3af4
         elif self.type == 'numpy':
             placeholder = np.full(shape=self.shape, fill_value=fill_value, dtype=dtype)
 
@@ -557,11 +548,7 @@
 class IndexedDict(OrderedDict):
     """ `OrderedDict` that allows integer indexing and values flattening.
 
-<<<<<<< HEAD
-    - Both keys and their indices might be used to subscript. Therefore `int` keys are not supported.
-=======
     - Both keys and their ordinal numbers might be used to subscript. Therefore `int` keys are not supported.
->>>>>>> bb7f3af4
     - Flatten values list of requested keys can be obtained via `flatten` method.
     - Flatten list of all values is also available via `flat` property.
     """
@@ -577,21 +564,6 @@
 
     def flatten(self, keys=None):
         """ Get dict values for requested keys in a single list. """
-<<<<<<< HEAD
-        keys = to_list(keys or list(self.keys()))
-        keys = [key if isinstance(key, str) else all_keys[key] for key in keys]
-        lists = [to_list(self[key]) for key in keys]
-        return sum(lists, [])
-
-    def __iter__(self):
-        return (x for x in self.flatten())
-
-    @property
-    def flat(self):
-        """ List of all dictionary values. """
-        return list(self)
-
-=======
         keys = to_list(keys) if keys is not None else list(self.keys())
         lists = [to_list(self[key]) for key in keys]
         return sum(lists, [])
@@ -603,7 +575,6 @@
 
     def __iter__(self):
         return (x for x in self.flat)
->>>>>>> bb7f3af4
 
 
 class lru_cache:
