--- conflicted
+++ resolved
@@ -665,13 +665,9 @@
             rolling_mean = kwargs.get('rolling_mean')
             if rolling_mean:
                 averaged = array.copy()
-<<<<<<< HEAD
                 window = min(10 if rolling_mean is True else rolling_mean, len(array))
-=======
-                window = 10 if rolling_mean is True else rolling_mean
                 if window > len(averaged * 2):
                     break
->>>>>>> 7ad8d3d0
                 averaged[(window // 2):(-window // 2 + 1)] = np.convolve(array, np.ones(window) / window, mode='valid')
                 ax.plot(averaged, color=mean_color, linestyle='--')
 
