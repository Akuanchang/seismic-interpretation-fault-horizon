--- conflicted
+++ resolved
@@ -388,11 +388,7 @@
         # other
         'order_axes': (1, 0, 2),
         'bad_color': (.0,.0,.0,.0),
-<<<<<<< HEAD
-        'transparize_masks': False,
-=======
         'transparize_masks': None,
->>>>>>> 25ea7f97
     }
 
     @classmethod
@@ -755,11 +751,7 @@
         """ Add patches to legend. All invalid colors are filtered. """
         handles = getattr(ax.get_legend(), 'legendHandles', [])
         colors = [color for color in to_list(color) if is_color_like(color)]
-<<<<<<< HEAD
-        labels = to_list(label, dtype='object' if any(isinstance(item, list) for item in label) else None)
-=======
         labels = to_list(label)
->>>>>>> 25ea7f97
         new_patches = [Patch(color=color, label=label) for color, label in zip(colors, labels) if label]
         handles += new_patches
         if handles:
