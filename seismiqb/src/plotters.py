""" Plot functions. """
from copy import copy
import numpy as np
import cv2

import matplotlib.pyplot as plt
<<<<<<< HEAD
from matplotlib.cm import get_cmap
=======
from matplotlib.cm import get_cmap, register_cmap
>>>>>>> ad8f9df7
from matplotlib.patches import Patch
from matplotlib.colors import ColorConverter
from matplotlib.colors import ListedColormap, LinearSegmentedColormap
from mpl_toolkits import axes_grid1

import plotly.figure_factory as ff
import plotly.graph_objects as go
from plotly.subplots import make_subplots

from .utils import to_list



CDICT = {
    'red': [[0.0, None, 1.0], [0.33, 1.0, 1.0], [0.66, 1.0, 1.0], [1.0, 0.0, None]],
    'green': [[0.0, None, 0.0], [0.33, 0.0, 0.0], [0.66, 1.0, 1.0], [1.0, 0.5, None]],
    'blue': [[0.0, None, 0.0], [0.33, 0.0, 0.0], [0.66, 0.0, 0.0], [1.0, 0.0, None]]
}
METRIC_CMAP = LinearSegmentedColormap('Metric', CDICT)
METRIC_CMAP.set_bad(color='black')
register_cmap(name='Metric', cmap=METRIC_CMAP)

DEPTHS_CMAP = ListedColormap(get_cmap('viridis_r')(np.linspace(0.0, 0.5, 100)))
register_cmap(name='Depths', cmap=DEPTHS_CMAP)





CDICT = {
    'red': [[0.0, None, 1.0], [0.33, 1.0, 1.0], [0.66, 1.0, 1.0], [1.0, 0.0, None]],
    'green': [[0.0, None, 0.0], [0.33, 0.0, 0.0], [0.66, 1.0, 1.0], [1.0, 0.5, None]],
    'blue': [[0.0, None, 0.0], [0.33, 0.0, 0.0], [0.66, 0.0, 0.0], [1.0, 0.0, None]]
}
METRIC_CMAP = LinearSegmentedColormap('Metric', CDICT)
METRIC_CMAP.set_bad(color='black')

DEPTHS_CMAP = ListedColormap(get_cmap('viridis_r')(np.linspace(0.0, 0.5, 100)))



def color_to_cmap(color):
    if isinstance(color, str):
        color = ColorConverter().to_rgb(color)
    return ListedColormap(color)


def add_colorbar(image, aspect=30, fraction=0.5, color='black', **kwargs):
    divider = axes_grid1.make_axes_locatable(image.axes)
    width = axes_grid1.axes_size.AxesY(image.axes, aspect=1./aspect)
    pad = axes_grid1.axes_size.Fraction(fraction, width)
    cax = divider.append_axes("right", size=width, pad=pad)
    colorbar = image.axes.figure.colorbar(image, cax=cax, **kwargs)
    colorbar.ax.yaxis.set_tick_params(color=color)


def add_legend(axis, color, label, size=20):
    handles = getattr(axis.get_legend(), 'legendHandles', [])
    new_patch = Patch(color=color, label=label)
    handles.append(new_patch)
    axis.legend(handles=handles, loc=0, prop={'size': size})


def channelize_image(image, total_channels, color=None, greyscale=False, opacity=None):
    """ Channelize an image. Can be used to make an opaque rgb or grayscale image.
    """
    # case of a partially channelized image
    if image.ndim == 3:
        if image.shape[-1] == total_channels:
            return image

        background = np.zeros((*image.shape[:-1], total_channels))
        background[:, :, :image.shape[-1]] = image

        if opacity is not None:
            background[:, :, -1] = opacity
        return background

    # case of non-channelized image
    if isinstance(color, str):
        color = ColorConverter().to_rgb(color)
    background = np.zeros((*image.shape, total_channels))
    for i, value in enumerate(color):
        background[:, :, i] = image * value

    # in case of greyscale make all 3 channels equal to supplied image
    if greyscale:
        for i in range(3):
            background[:, :, i] = image

    # add opacity if needed
    if opacity is not None:
        background[:, :, -1] = opacity * (image != 0).astype(int)

    return background


<<<<<<< HEAD
def filter_kwargs(kwargs, keys, condition_key=None, index=None, prefix=''):
    """ Filter the dict of kwargs leaving only supplied keys. """
    result = {}
    if kwargs.get(condition_key, True):
        for dst_key in keys:
            src_key = prefix + dst_key
            if src_key in kwargs:
                result[dst_key] = kwargs[src_key] if index is None else kwargs[src_key][index]
    return result
=======
def filter_kwargs(kwargs, keys, index=slice(None), prefix=''):
    """ Filter the dict of kwargs leaving only supplied keys. """
    result = {}
    for key in keys:
        value = kwargs.get(prefix + key, kwargs.get(key))
        if isinstance(value, (tuple, list, np.ndarray)):
            result[key] = value[index]
        elif value is not None:
            result[key] = value
    return result

>>>>>>> ad8f9df7

def plot_image(image, mode='single', backend='matplotlib', **kwargs):
    """ Overall plotter function, converting kwarg-names to match chosen backend and redirecting
    plotting task to one of the methods of backend-classes.
    """
    if backend in ('matplotlib', 'plt', 'mpl', 'm', 'mp'):
        return getattr(MatplotlibPlotter, mode)(image, **kwargs)
    if backend in ('plotly', 'go'):
        return getattr(PlotlyPlotter, mode)(image, **kwargs)
    raise ValueError('{} backend is not supported!'.format(backend))


def plot_loss(*data, title=None, **kwargs):
    """ Shorthand for loss plotting. """
    kwargs = {
        'xlabel': 'Iterations',
        'ylabel': 'Loss',
        'label': title or 'Loss graph',
        **kwargs
    }
    plot_image(data, mode='curve', backend='mpl', **kwargs)


class MatplotlibPlotter:
    """ Plotting backend for matplotlib. """
    @staticmethod
    def color_to_cmap(color):
        if isinstance(color, str):
            color = ColorConverter().to_rgb(color)
        return ListedColormap(color)

    @staticmethod
    def add_colorbar(image, aspect=30, fraction=0.5, color='black', **kwargs):
        divider = axes_grid1.make_axes_locatable(image.axes)
        width = axes_grid1.axes_size.AxesY(image.axes, aspect=1./aspect)
        pad = axes_grid1.axes_size.Fraction(fraction, width)
        cax = divider.append_axes("right", size=width, pad=pad)
        colorbar = image.axes.figure.colorbar(image, cax=cax, **kwargs)
        colorbar.ax.yaxis.set_tick_params(color=color)

    @staticmethod
    def add_legend(axis, color, label, size=20):
        handles = getattr(axis.get_legend(), 'legendHandles', [])
        new_patch = Patch(color=color, label=label)
        handles.append(new_patch)
        axis.legend(handles=handles, loc=0, prop={'size': size})

    @staticmethod
    def convert_kwargs(mode, kwargs):
        """ Make a dict of kwargs to match matplotlib-conventions: update keys of the dict and
        values in some cases.
        """
        # make conversion-dict for kwargs-keys
        if mode in ['single', 'rgb', 'overlap', 'histogram', 'curve', 'histogram']:
            keys_converter = {'title': 'label', 't':'label'}
        elif mode == 'separate':
            keys_converter = {'title': 't', 'label': 't'}
        elif mode == 'grid':
            keys_converter = {'title': 't'}

        keys_converter = {
            **keys_converter,
            'zmin': 'vmin', 'zmax': 'vmax',
            'xaxis': 'xlabel', 'yaxis': 'ylabel'
        }

        # make new dict updating keys and values
        converted = {}
        for key, value in kwargs.items():
            if key in keys_converter:
                new_key = keys_converter[key]
                if key in ['xaxis', 'yaxis']:
                    converted[new_key] = value.get('title_text', '')
                else:
                    converted[new_key] = value
            else:
                converted[key] = value
        return converted

    @staticmethod
    def save_and_show(fig, show=True, savepath=None, return_figure=False, pyqt=False, **kwargs):
        """ Save and show plot if needed.
        """
        if pyqt:
            return None
        save_kwargs = dict(bbox_inches='tight', pad_inches=0, dpi=100)
        save_kwargs.update(kwargs.get('save', dict()))

        # save if necessary and render
        if savepath is not None:
            fig.savefig(savepath, **save_kwargs)
        if show:
            fig.show()
        else:
            plt.close()

        if return_figure:
            return fig
        return None

    @classmethod
    def single(cls, image, **kwargs):
        """ Plot single image/heatmap using matplotlib.

        Parameters
        ----------
        image : np.ndarray
            2d-array for plotting.
        kwargs : dict
            figsize : tuple
                tuple of two ints containing the size of the rendered image.
            label : str
                title of rendered image.
            vmin : float
                the lowest brightness-level to be rendered.
            vmax : float
                the highest brightness-level to be rendered.
            cmap : str
                colormap of rendered image.
            xlabel : str
                xaxis-label.
            ylabel : str
                yaxis-label.
            alpha : float
                transparency-level of the rendered image
            order_axes : tuple
                tuple of ints; defines the order of axes for transposition operation
                applied to the image.
            other
        """
        kwargs = cls.convert_kwargs('single', kwargs)
        # update defaults
        defaults = {'figsize': (12, 7),
                    'cmap': DEPTHS_CMAP,
<<<<<<< HEAD
                    'colorbar': True,
=======
>>>>>>> ad8f9df7
                    'fontsize': 20,
                    'fraction': 0.022, 'pad': 0.07,
                    'labeltop': True, 'labelright': True, 'direction': 'inout',
                    'facecolor': 'white',
                    'label': '', 'title': '', 'xlabel': '', 'ylabel': '',
                    'order_axes': (1, 0),
                    # colorbar
                    'colorbar': True,
                    'colorbar_fraction': 0.5,
                    'colorbar_aspect': 30}
        updated = {**defaults, **kwargs}

        # form different groups of kwargs
        figure_kwargs = filter_kwargs(updated, ['figsize', 'facecolor', 'dpi'])
        render_kwargs = filter_kwargs(updated, ['cmap', 'vmin', 'vmax', 'alpha', 'interpolation'])
        title_kwargs = filter_kwargs(updated, ['label', 'y', 'fontsize', 'family', 'color'], prefix='title_')
        xaxis_kwargs = filter_kwargs(updated, ['xlabel', 'fontsize', 'family', 'color'])
        yaxis_kwargs = filter_kwargs(updated, ['ylabel', 'fontsize', 'family', 'color'])
        tick_params = filter_kwargs(updated, ['labeltop', 'labelright', 'labelcolor', 'direction'])
        colorbar_kwargs = filter_kwargs(updated, ['fraction', 'pad'], prefix='colorbar_')

        cm = copy(plt.get_cmap(render_kwargs['cmap']))
        cm.set_bad(color=updated.get('bad_color', updated.get('fill_color', 'white')))
        render_kwargs['cmap'] = cm

        # Create figure and axes
        if 'ax' in kwargs:
            ax = kwargs['ax']
            fig = ax.figure
        else:
            fig, ax = plt.subplots(**figure_kwargs)

        # channelize and plot the image
        img = np.transpose(image.squeeze(), axes=updated['order_axes'])
        xticks, yticks = updated.get('xticks', [0, img.shape[1]]), updated.get('yticks', [img.shape[0], 0])
        extent = [xticks[0], xticks[-1], yticks[0], yticks[-1]]

        ax_img = ax.imshow(img, extent=extent, **render_kwargs)

        # add titles and labels
        ax.set_title(**title_kwargs)
        ax.set_xlabel(**xaxis_kwargs)
        ax.set_ylabel(**yaxis_kwargs)

        if 'xticks' in updated:
            ax.set_xticks(xticks)
        if 'yticks' in updated:
            ax.set_yticks(yticks)

        if updated['colorbar']:
            cls.add_colorbar(ax_img, color=yaxis_kwargs.get('color', 'black'), **colorbar_kwargs)
        ax.set_facecolor(updated['facecolor'])
        ax.tick_params(**tick_params)

        if kwargs.get('disable_axes'):
            ax.set_axis_off()

        return cls.save_and_show(fig, **updated)


    @classmethod
    def wiggle(cls, image, **kwargs):
        """ Make wiggle plot of an image. If needed overlap the wiggle plot with a curve supplied by an
        array of heights.

        Parameters
        ----------
        image : np.ndarray or list
            either 2d-array or a list of 2d-array and a 1d-curve to plot atop the array.
        kwargs : dict
            figsize : tuple
                tuple of two ints containing the size of the rendered image.
            label : str
                title of rendered image.
            xlabel : str
                xaxis-label.
            ylabel : str
                yaxis-label.
            title : str
                title of the plot.
            reverse : bool
                whether to reverse the plot in y-axis. True by default. In that
                way, uses the same orientation as other modes.
            other
        """
        kwargs = cls.convert_kwargs('wiggle', kwargs)
        defaults = {'figsize': (12, 7),
                    'line_color': 'k',
                    'label': '', 'xlabel': '', 'ylabel': '', 'title': '',
                    'fontsize': 20,
                    'width_multiplier': 2,
                    'xstep': 5,
                    'points_marker': 'ro',
                    'reverse': True}

        # deal with kwargs
        updated = {**defaults, **kwargs}
        line_color, xstep, width_mul, points_marker, reverse = [updated[key] for key in (
            'line_color', 'xstep', 'width_multiplier', 'points_marker', 'reverse')]

        figure_kwargs = filter_kwargs(updated, ['figsize', 'facecolor', 'dpi'])
        label_kwargs = filter_kwargs(updated, ['label', 'y', 'fontsize', 'family', 'color'])
        xaxis_kwargs = filter_kwargs(updated, ['xlabel', 'fontsize', 'family', 'color'])
        yaxis_kwargs = filter_kwargs(updated, ['ylabel', 'fontsize', 'family', 'color'])

        # parse image arg
        with_curve = False
        if isinstance(image, (list, tuple)):
            if len(image) > 1:
                with_curve = True
                image, heights = image[:2]

                # transform height-mask to heights if needed
                if heights.ndim == 2:
                    heights = np.where(heights)[1]
            else:
                image = image[0]

        # Create figure and axes
        if 'ax' in kwargs:
            ax = kwargs['ax']
            fig = ax.figure
        else:
            fig, ax = plt.subplots(**figure_kwargs)

        # add titles and labels
        ax.set_title(**label_kwargs)
        ax.set_xlabel(**xaxis_kwargs)
        ax.set_ylabel(**yaxis_kwargs)

        # Creating wiggle-curves and adding height-points if needed
        xlim_curr = (0, len(image))
        ylim_curr = (0, len(image[0]))
        offsets = np.arange(*xlim_curr, xstep)

        if isinstance(line_color, str):
            line_color = [line_color] * len(offsets)

        y = np.arange(*ylim_curr)
        if reverse:
            y = y[::-1]
        for ix, k in enumerate(offsets):
            x = k + width_mul * image[k, slice(*ylim_curr)] / np.std(image)
            col = line_color[ix]
            ax.plot(x, y, '{}-'.format(col))
            ax.fill_betweenx(y, k, x, where=(x > k), color=col)

            if with_curve:
                ax.plot(x[heights[ix]], heights[ix], points_marker)
            if ix == 0:
                xmin = np.min(x)
            if ix == len(offsets) - 1:
                xmax = np.max(x)

        # adjust the canvas
        xlim = updated.get('xlim', (xmin, xmax))
        ylim = updated.get('ylim', (np.min(y), np.max(y)))
        ax.set_xlim(xlim)
        ax.set_ylim(ylim)

        return cls.save_and_show(fig, **updated)

    @classmethod
    def grid(cls, sequence, **kwargs):
        """ Make grid of plots using range of images and info about how the grid should be organized.

        Parameters
        ----------
        sequence : tuple or list of images or dicts
            sequence of either arrays or dicts with kwargs for plotting.
        kwargs : dict
            contains arguments for updating single plots-dicts. Can either contain lists or simple args.
            In case of lists, each subsequent arg is used for updating corresponding single-plot dict.

            label : str
                title of rendered image.
            vmin : float
                the lowest brightness-level to be rendered.
            vmax : float
                the highest brightness-level to be rendered.
            cmap : str
                colormap of rendered image.
            xlabel : str
                xaxis-label.
            ylabel : str
                yaxis-label.
            order_axes : tuple
                tuple of ints; defines the order of axes for transposition operation
                applied to the image.
            other
        """
        kwargs = cls.convert_kwargs('grid', kwargs)
        defaults = {'figsize': (14, 12),
                    'sharex': 'col',
                    'sharey': 'row',
                    'nrows': 1,
                    'ncols': len(sequence)}

        updated = {**defaults, **kwargs}
        subplots_kwargs = filter_kwargs(updated, ['nrows', 'ncols', 'sharex', 'sharey',
                                                  'figsize', 'fig', 'ax'])
        single_defaults = filter_kwargs(updated, ['label', 'xlabel', 'ylabel', 'cmap',
                                                 'order_axes', 'facecolor', 'fontsize',
                                                 'vmin', 'vmax', 'pad'])
        title_kwargs = filter_kwargs(updated, ['t', 'y', 'fontsize', 'family', 'color'])

        # make and update the sequence of args for plotters if needed
        # make sure that each elem of single_updates is iterable
        single_defaults = {key: value if isinstance(value, (tuple, list)) else [value] * len(sequence)
                           for key, value in single_defaults.items()}

        # make final dict of kwargs for each ax
        single_kwargs = []
        for i, ax_kwargs in enumerate(sequence):
            if isinstance(ax_kwargs, dict):
                single_update = filter_kwargs(ax_kwargs, ['label', 'xlabel', 'ylabel', 'cmap',
                                                          'order_axes', 'facecolor', 'fontsize',
                                                          'vmin', 'vmax', 'pad'])
            else:
                single_update = {}
            single = {**{key: value[i] for key, value in single_defaults.items()}, **single_update}
            single_kwargs.append(single)

        # create axes and make the plots
        nrows, ncols = subplots_kwargs.get('nrows'), subplots_kwargs.get('ncols')
        if nrows is None or ncols is None:
            fig, ax = subplots_kwargs.get('fig'), subplots_kwargs.get('ax')
            if fig is None or ax is None:
                raise ValueError('Either grid params (nrows and ncols) or grid objects (fig, ax) should be supplied.')
        else:
            fig, ax = plt.subplots(**subplots_kwargs)
            ax = ax.reshape((nrows, ncols))
        for i in range(nrows):
            for j in range(ncols):
                if isinstance(sequence[i * ncols + j], dict):
                    image = sequence[i * ncols + j]['image']
                else:
                    image = sequence[i * ncols + j]
                cls.single(image, **single_kwargs[i * ncols + j], ax=ax[i, j])

        fig.suptitle(**title_kwargs)
        return cls.save_and_show(fig)

    @classmethod
    def overlap(cls, images, **kwargs):
        """ Plot several images on one canvas using matplotlib: render the first one in greyscale
        and the rest ones in 'rgb' channels, one channel for each image.
        Supports up to four images in total.

        Parameters
        ----------
        images : tuple or list
            sequence of 2d-arrays for plotting. Supports up to 4 images.
        kwargs : dict
            figsize : tuple
                tuple of two ints containing the size of the rendered image.
            label : str
                title of rendered image.
            y : float
                height of the title
            cmap : str
                colormap to render the first image in.
            vmin : float
                the lowest brightness-level to be rendered.
            vmax : float
                the highest brightness-level to be rendered.
            xlabel : str
                xaxis-label.
            ylabel : str
                yaxis-label.
            order_axes : tuple
                tuple of ints; defines the order of axes for transposition operation
                applied to the image.
            other
        """
        kwargs = cls.convert_kwargs('overlap', kwargs)
        defaults = {'figsize': (12, 7),
                    'cmap': 'gray',
                    'fontsize': 20,
                    'color': ('red', 'green', 'blue'),
                    'alpha': 1.0,
                    'label': '', 'title': '', 'xlabel': '', 'ylabel': '',
                    'order_axes': (1, 0),
                    # title
                    'title_y' : 1.1,
<<<<<<< HEAD
                    'title_fontsize': 20,
                    # colorbar
                    'fraction': 0.5,
                    'aspect': 30,
                    # legend
                    'size': 20}
        updated = {**defaults, **kwargs}
        for param in ['alpha', 'size']:
            if isinstance(updated[param], (int, float)):
                updated[param] = [updated[param]] * len(images)
=======
                    # colorbar
                    'colorbar': True,
                    'colorbar_fraction': 0.5,
                    'colorbar_aspect': 30,
                    # legend
                    'legend_size': 10}
        updated = {**defaults, **kwargs}
>>>>>>> ad8f9df7

        # form different groups of kwargs
        figure_kwargs = filter_kwargs(updated, ['figsize', 'facecolor', 'dpi'])
        render_kwargs = filter_kwargs(updated, ['cmap', 'vmin', 'vmax', 'interpolation'])
        title_kwargs = filter_kwargs(updated, ['label', 'fontsize', 'family', 'y'], prefix='title_')
        xaxis_kwargs = filter_kwargs(updated, ['xlabel', 'fontsize', 'family'])
        yaxis_kwargs = filter_kwargs(updated, ['ylabel', 'fontsize', 'family'])
<<<<<<< HEAD
        colorbar_kwargs = filter_kwargs(updated, ['fraction', 'aspect'], condition_key='colorbar')
=======
        colorbar_kwargs = filter_kwargs(updated, ['fraction', 'aspect'])
>>>>>>> ad8f9df7

        # Create figure and axes
        if 'ax' in kwargs:
            ax = kwargs['ax']
            fig = ax.figure
        else:
            fig, ax = plt.subplots(**figure_kwargs)

        # channelize images and put them on a canvas
        img = np.transpose(images[0].squeeze(), axes=updated['order_axes'])
        xticks, yticks = updated.get('xticks', [0, img.shape[1]]), updated.get('yticks', [img.shape[0], 0])
        extent = [xticks[0], xticks[-1], yticks[0], yticks[-1]]

        img = ax.imshow(img, extent=extent, **render_kwargs)
<<<<<<< HEAD
        if colorbar_kwargs:
            add_colorbar(img, color=yaxis_kwargs.get('color', 'black'), **colorbar_kwargs)
=======
        if updated['colorbar']:
            cls.add_colorbar(img, color=yaxis_kwargs.get('color', 'black'), **colorbar_kwargs)
>>>>>>> ad8f9df7
        ax.set_xlabel(**xaxis_kwargs)
        ax.set_ylabel(**yaxis_kwargs)

        if 'xticks' in updated:
            ax.set_xticks(xticks)
        if 'yticks' in updated:
            ax.set_yticks(yticks)

        for i, img in enumerate(images[1:]):
            image = np.transpose(img.squeeze(), axes=updated['order_axes'])
            render_kwargs = filter_kwargs(updated, ['color', 'alpha'], index=i)
            layer_color = render_kwargs.pop('color')
<<<<<<< HEAD
            render_kwargs['cmap'] = color_to_cmap(layer_color)
            ax.imshow(image, extent=extent, **render_kwargs)
            legend_kwargs = filter_kwargs(updated, ['label', 'size'], index=i, prefix='legend_')
            if legend_kwargs:
                legend_kwargs['color'] = layer_color
                add_legend(ax, **legend_kwargs)
        ax.set_title(**title_kwargs)
=======
            render_kwargs['cmap'] = cls.color_to_cmap(layer_color)
            ax.imshow(image, extent=extent, **render_kwargs)
            if updated['legend']:
                legend_kwargs = filter_kwargs(updated, ['label', 'size', 'color'], index=i, prefix='legend_')
                cls.add_legend(ax, **legend_kwargs)
        ax.set_title(**title_kwargs)

        return cls.save_and_show(fig, **updated)


    @classmethod
    def hist(cls, images, **kwargs):
        """ Plot several images on one canvas using matplotlib: render the first one in greyscale
        and the rest ones in 'rgb' channels, one channel for each image.
        Supports up to four images in total.

        Parameters
        ----------
        images : tuple or list
            sequence of 2d-arrays for plotting. Supports up to 4 images.
        kwargs : dict
            figsize : tuple
                tuple of two ints containing the size of the rendered image.
            label : str
                title of rendered image.
            y : float
                height of the title
            cmap : str
                colormap to render the first image in.
            vmin : float
                the lowest brightness-level to be rendered.
            vmax : float
                the highest brightness-level to be rendered.
            xlabel : str
                xaxis-label.
            ylabel : str
                yaxis-label.
            order_axes : tuple
                tuple of ints; defines the order of axes for transposition operation
                applied to the image.
            other
        """
        defaults = {'figsize': (12, 7),
                    'fontsize': 20,
                    'color': ('red', 'green', 'blue'),
                    'alpha': 1.0,
                    'label': '', 'title': '', 'xlabel': '', 'ylabel': '',
                    # title
                    'title_y': 1.1,
                    # legend
                    'size': 20}
        updated = {**defaults, **kwargs}


        # form different groups of kwargs
        figure_kwargs = filter_kwargs(updated, ['figsize', 'facecolor', 'dpi'])
        title_kwargs = filter_kwargs(updated, ['label', 'fontsize', 'family', 'color', 'y'], prefix='title_')
        xaxis_kwargs = filter_kwargs(updated, ['xlabel', 'fontsize', 'family', 'color'])
        yaxis_kwargs = filter_kwargs(updated, ['ylabel', 'fontsize', 'family', 'color'])

        # Create figure and axes
        if 'ax' in kwargs:
            ax = kwargs['ax']
            fig = ax.figure
        else:
            fig, ax = plt.subplots(**figure_kwargs)

        for i, img in enumerate(images):
            render_kwargs = filter_kwargs(updated, ['bins', 'color', 'alpha'], index=i)
            ax.hist(img, **render_kwargs)
            if updated['legend']:
                legend_kwargs = filter_kwargs(updated, ['label', 'size', 'color'], index=i, prefix='legend_')
                cls.add_legend(ax, **legend_kwargs)

        ax.set_title(**title_kwargs)
        ax.set_xlabel(**xaxis_kwargs)
        ax.set_ylabel(**yaxis_kwargs)
>>>>>>> ad8f9df7

        return cls.save_and_show(fig, **updated)


<<<<<<< HEAD
    @classmethod
    def hist(cls, images, **kwargs):
        """ Plot several images on one canvas using matplotlib: render the first one in greyscale
        and the rest ones in 'rgb' channels, one channel for each image.
        Supports up to four images in total.

        Parameters
        ----------
        images : tuple or list
            sequence of 2d-arrays for plotting. Supports up to 4 images.
        kwargs : dict
            figsize : tuple
                tuple of two ints containing the size of the rendered image.
            label : str
                title of rendered image.
            y : float
                height of the title
            cmap : str
                colormap to render the first image in.
            vmin : float
                the lowest brightness-level to be rendered.
            vmax : float
                the highest brightness-level to be rendered.
            xlabel : str
                xaxis-label.
            ylabel : str
                yaxis-label.
            order_axes : tuple
                tuple of ints; defines the order of axes for transposition operation
                applied to the image.
            other
        """
        defaults = {'figsize': (12, 7),
                    'fontsize': 20,
                    'color': ('red', 'green', 'blue'),
                    'alpha': 1.0,
                    'label': '', 'title': '', 'xlabel': '', 'ylabel': '',
                    # title
                    'title_y': 1.1,
                    # legend
                    'size': 20}
        updated = {**defaults, **kwargs}

        for param in ['bins', 'alpha', 'size']:
            if isinstance(updated[param], (int, float)):
                updated[param] = [updated[param]] * len(images)


        # form different groups of kwargs
        figure_kwargs = filter_kwargs(updated, ['figsize', 'facecolor', 'dpi'])
        title_kwargs = filter_kwargs(updated, ['label', 'fontsize', 'family', 'color', 'y'], prefix='title_')
        xaxis_kwargs = filter_kwargs(updated, ['xlabel', 'fontsize', 'family', 'color'])
        yaxis_kwargs = filter_kwargs(updated, ['ylabel', 'fontsize', 'family', 'color'])

        # Create figure and axes
        if 'ax' in kwargs:
            ax = kwargs['ax']
            fig = ax.figure
        else:
            fig, ax = plt.subplots(**figure_kwargs)

        for i, img in enumerate(images):
            render_kwargs = filter_kwargs(updated, ['bins', 'color', 'alpha'], index=i)
            ax.hist(img, **render_kwargs)
            legend_kwargs = filter_kwargs(updated, ['label', 'size'],
                                          condition_key='legend_label', index=i, prefix='legend_')
            if legend_kwargs:
                add_legend(ax, **legend_kwargs)
                legend_kwargs['color'] = render_kwargs['color']

        ax.set_title(**title_kwargs)
        ax.set_xlabel(**xaxis_kwargs)
        ax.set_ylabel(**yaxis_kwargs)

        return cls.save_and_show(fig, **updated)


=======
>>>>>>> ad8f9df7
    @classmethod
    def rgb(cls, image, **kwargs):
        """ Plot one image in 'rgb' using matplotlib.

        Parameters
        ----------
        image : np.ndarray
            3d-array containing channeled rgb-image.
        kwargs : dict
            figsize : tuple
                tuple of two ints containing the size of the rendered image.
            label : str
                title of rendered image.
            xlabel : str
                xaxis-label.
            ylabel : str
                yaxis-label.
            order_axes : tuple
                tuple of ints; defines the order of axes for transposition operation
                applied to the image.
            other
        """
        kwargs = cls.convert_kwargs('rgb', kwargs)
        # update defaults
        defaults = {'figsize': (12, 7),
                    'fontsize': 20,
                    'labeltop': True,
                    'labelright': True,
                    'order_axes': (1, 0, 2)}
        updated = {**defaults, **kwargs}

        # form different groups of kwargs
        render_kwargs = filter_kwargs(updated, [])
        figure_kwargs = filter_kwargs(updated, ['figsize', 'facecolor', 'dpi'])
        label_kwargs = filter_kwargs(updated, ['label', 'fontsize', 'family', 'color'])
        xaxis_kwargs = filter_kwargs(updated, ['xlabel', 'fontsize', 'family', 'color'])
        yaxis_kwargs = filter_kwargs(updated, ['ylabel', 'fontsize', 'family', 'color'])
        tick_params = filter_kwargs(updated, ['labeltop', 'labelright'])

        # channelize and plot the image
        image = channelize_image(image, total_channels=3)
        plt.figure(**figure_kwargs)
        _ = plt.imshow(np.transpose(image.squeeze(), axes=updated['order_axes']), **render_kwargs)

        # add titles and labels
        plt.title(y=1.1, **label_kwargs)
        plt.xlabel(**xaxis_kwargs)
        plt.ylabel(**yaxis_kwargs)
        plt.tick_params(**tick_params)

        return cls.save_and_show(plt, **updated)

    @classmethod
    def separate(cls, images, **kwargs):
        """ Plot several images on a row of canvases using matplotlib.
        TODO: add grid support.

        Parameters
        ----------
        images : tuple or list
            sequence of 2d-arrays for plotting. Supports up to 4 images.
        kwargs : dict
            figsize : tuple
                tuple of two ints containing the size of the rendered image.
            t : str
                overal title of rendered image.
            label : list or tuple
                sequence of titles for each image.
            cmap : str
                colormap to render the first image in.
            xlabel : str
                xaxis-label.
            ylabel : str
                yaxis-label.
            order_axes : tuple
                tuple of ints; defines the order of axes for transposition operation
                applied to the image.
            other
        """
        kwargs = cls.convert_kwargs('separate', kwargs)
        # embedded params
        defaults = {'figsize': (6 * len(images), 7),
                    'cmap': 'gray',
                    'suptitle_fontsize': 20,
                    'suptitle_y': 0.9,
                    'title_label': '',
                    'xlabel': '',
                    'ylabel': '',
                    'order_axes': (1, 0),
                    'colorbar': True,
                    'colorbar_fraction': 0.5,
                    'colorbar_aspect': 30}
        updated = {**defaults, **kwargs}

        # form different groups of kwargs
        figure_kwargs = filter_kwargs(updated, ['figsize', 'facecolor', 'dpi'])
        grid = (1, len(images))
        fig, ax = plt.subplots(*grid, **figure_kwargs)
        ax = to_list(ax)

        # plot image
        for i, img in enumerate(images):
            render_kwargs = filter_kwargs(updated, ['cmap', 'vmin', 'vmax', 'interpolation'], index=i)
            cm = copy(plt.get_cmap(render_kwargs['cmap']))
            cm.set_bad(color=updated.get('bad_color', updated.get('fill_color', 'white')))
            render_kwargs['cmap'] = cm

            img = np.transpose(img.squeeze(), axes=updated['order_axes'])
            ax_img = ax[i].imshow(img, **render_kwargs)
            if filter_kwargs(updated, ['colorbar'], index=i)['colorbar']:
                colorbar_kwargs = filter_kwargs(updated, ['fraction', 'pad'], prefix='colorbar_', index=i)
                cls.add_colorbar(ax_img, **colorbar_kwargs)

            xaxis_kwargs = filter_kwargs(updated, ['xlabel', 'fontsize', 'family', 'color'], index=i)
            ax[i].set_xlabel(**xaxis_kwargs)

            yaxis_kwargs = filter_kwargs(updated, ['ylabel', 'fontsize', 'family', 'color'], index=i)
            ax[i].set_ylabel(**yaxis_kwargs)

            title_kwargs = filter_kwargs(updated, ['label', 'fontsize', 'family', 'color', 'y'],
                                         prefix='title_', index=i)
            ax[i].set_title(**title_kwargs)

        suptitle_kwargs = filter_kwargs(updated, ['t', 'y', 'fontsize', 'family', 'color'], prefix='suptitle_')
        fig.suptitle(**suptitle_kwargs)

        return cls.save_and_show(plt, **updated)

    @classmethod
    def histogram(cls, image, **kwargs):
        """ Plot histogram using matplotlib.

        Parameters
        ----------
        image : np.ndarray
            2d-image for plotting.
        kwargs : dict
            label : str
                title of rendered image.
            xlabel : str
                xaxis-label.
            ylabel : str
                yaxis-label.
            bins : int
                the number of bins to use.
            other
        """
        kwargs = cls.convert_kwargs('histogram', kwargs)
        # update defaults
        defaults = {'figsize': (8, 5),
                    'bins': 50,
                    'density': True,
                    'alpha': 0.75,
                    'facecolor': 'b',
                    'fontsize': 15,
                    'label': '',
                    'xlabel': 'values', 'ylabel': ''}
        updated = {**defaults, **kwargs}

        # form different groups of kwargs
        figure_kwargs = filter_kwargs(updated, ['figsize', 'dpi'])
        histo_kwargs = filter_kwargs(updated, ['bins', 'density', 'alpha', 'facecolor', 'log'])
        label_kwargs = filter_kwargs(updated, ['label', 'fontsize', 'family', 'color'])
        xlabel_kwargs = filter_kwargs(updated, ['xlabel', 'fontsize', 'family', 'color'])
        ylabel_kwargs = filter_kwargs(updated, ['ylabel', 'fontsize', 'family', 'color'])
        xaxis_kwargs = filter_kwargs(updated, ['xlim'])
        yaxis_kwargs = filter_kwargs(updated, ['ylim'])

        # plot the histo
        plt.figure(**figure_kwargs)
        _, _, _ = plt.hist(image.flatten(), **histo_kwargs)
        plt.xlabel(**xlabel_kwargs)
        plt.ylabel(**ylabel_kwargs)
        plt.title(**label_kwargs)
        plt.xlim(xaxis_kwargs.get('xlim'))  # these are positional ones
        plt.ylim(yaxis_kwargs.get('ylim'))

        return cls.save_and_show(plt, **updated)

    @classmethod
    def curve(cls, curve, average=True, window=10, **kwargs):
        """ Plot a curve.

        Parameters
        ----------
        curve : tuple
            a sequence containing curves for plotting along with, possibly, specification of
            plot formats. Must at least contain an array of ys, but may also be comprised of
            triples of (xs, ys, fmt) for an arbitrary number of curves.
        kwargs : dict
            label : str
                title of rendered image.
            xlabel : str
                xaxis-label.
            ylabel : str
                yaxis-label.
            fontsize : int
                fontsize of labels and titles.
            curve_labels : list or tuple
                list/tuple of curve-labels
            other
        """
        kwargs = cls.convert_kwargs('curve', kwargs)
        # defaults
        defaults = {'figsize': (8, 5),
                    'label': 'Curve plot',
                    'linecolor': 'b',
                    'xlabel': 'x',
                    'ylabel': 'y',
                    'fontsize': 15,
                    'grid': True,
                    'legend': True}
        updated = {**defaults, **kwargs}

        # form groups of kwargs
        figure_kwargs = filter_kwargs(updated, ['figsize', 'facecolor', 'dpi'])
        plot_kwargs = filter_kwargs(updated, ['alpha', 'linestyle', 'label'])
        label_kwargs = filter_kwargs(updated, ['label', 'fontsize', 'family', 'color'])
        xlabel_kwargs = filter_kwargs(updated, ['xlabel', 'fontsize', 'family', 'color'])
        ylabel_kwargs = filter_kwargs(updated, ['ylabel', 'fontsize', 'family', 'color'])

        plot_kwargs['color'] = updated['linecolor']

        plt.figure(**figure_kwargs)

        # Make averaged data
        if average:
            ys = curve[int(len(curve) > 1)]

            averaged, container = [], []
            running_sum = 0

            for value in ys:
                container.append(value)
                running_sum += value
                if len(container) > window:
                    popped = container.pop(0)
                    running_sum -= popped
                averaged.append(running_sum / len(container))

            if len(curve) == 1:
                avg = (averaged, )
            else:
                avg = list(curve)
                avg[1] = averaged

            avg_kwargs = {**plot_kwargs,
                          'label': f'Averaged {plot_kwargs["label"].lower()}',
                          'alpha': 1}
            plt.plot(*avg, **avg_kwargs)
            plot_kwargs['alpha'] = 0.5

        # plot the curve
        plt.plot(*curve, **plot_kwargs)

        if 'curve_labels' in updated:
            plt.legend()

        plt.xlabel(**xlabel_kwargs)
        plt.ylabel(**ylabel_kwargs)
        plt.title(**label_kwargs)
        plt.grid(updated['grid'])

        return cls.save_and_show(plt, **updated)



class PlotlyPlotter:
    """ Plotting backend for plotly.
    """
    @staticmethod
    def convert_kwargs(mode, backend, kwargs):
        """ Update kwargs-dict to match plotly-conventions: update keys of the dict and
        values in some cases.
        """
        # make conversion-dict for kwargs-keys
        keys_converter = {
            'label': 'title', 't': 'title',
            'xlabel': 'xaxis', 'ylabel': 'yaxis',
            'vmin': 'zmin', 'vmax': 'zmax',
        }

        # make new dict updating keys and values
        converted = {}
        for key, value in kwargs.items():
            if key in keys_converter:
                new_key = keys_converter[key]
                if key == 'xlabel':
                    converted[new_key] = {'title_text': value,
                                          'automargin': True,
                                          'titlefont': {'size': kwargs.get('fontsize', 30)}}
                if key == 'ylabel':
                    converted[new_key] = {'title_text': value,
                                          'titlefont': {'size': kwargs.get('fontsize', 30)},
                                          'automargin': True,
                                          'autorange': 'reversed'}
                else:
                    converted[new_key] = value
            else:
                converted[key] = value
        return converted

    @staticmethod
    def save_and_show(fig, show=True, savepath=None, **kwargs):
        """ Save and show plot if needed.
        """
        save_kwargs = kwargs.get('save', dict())

        # save if necessary and render
        if savepath is not None:
            fig.write_image(savepath, **save_kwargs)
        if show:
            fig.show()
        else:
            fig.close()

    @classmethod
    def single(cls, image, **kwargs):
        """ Plot single image/heatmap using plotly.

        Parameters
        ----------
        image : np.ndarray
            2d-array for plotting.
        kwargs : dict
            max_size : int
                maximum size of a rendered image.
            title : str
                title of rendered image.
            zmin : float
                the lowest brightness-level to be rendered.
            zmax : float
                the highest brightness-level to be rendered.
            opacity : float
                transparency-level of the rendered image
            xaxis : dict
                controls the properties of xaxis-labels; uses plotly-format.
            yaxis : dict
                controls the properties of yaxis-labels; uses plotly-format.
            slice : tuple
                sequence of slice-objects for slicing the image to a lesser one.
            order_axes : tuple
                tuple of ints; defines the order of axes for transposition operation
                applied to the image.
            other
        """
        kwargs = cls.convert_kwargs('single', kwargs)
        # update defaults to make total dict of kwargs
        defaults = {'reversescale': True,
                    'colorscale': 'viridis',
                    'opacity' : 1.0,
                    'max_size' : 600,
                    'order_axes': (1, 0),
                    'slice': (slice(None, None), slice(None, None))}
        updated = {**defaults, **kwargs}

        # form different groups of kwargs
        render_kwargs = filter_kwargs(updated, ['reversescale', 'colorscale', 'opacity', 'showscale'])
        label_kwargs = filter_kwargs(updated, ['xaxis', 'yaxis', 'coloraxis_colorbar', 'title'])
        slc = updated['slice']

        # calculate canvas sizes
        width, height = image.shape[1], image.shape[0]
        coeff = updated['max_size'] / max(width, height)
        width = coeff * width
        height = coeff * height

        # plot the image and set titles
        plot_data = go.Heatmap(z=np.transpose(image, axes=updated['order_axes'])[slc], **render_kwargs)
        fig = go.Figure(data=plot_data)
        fig.update_layout(width=width, height=height, **label_kwargs)

        cls.save_and_show(fig, **updated)

    @classmethod
    def overlap(cls, images, **kwargs):
        """ Plot several images on one canvas using plotly: render the first one in greyscale
        and the rest ones in opaque 'rgb' channels, one channel for each image.
        Supports up to four images in total.

        Parameters
        ----------
        images : list/tuple
            sequence of 2d-arrays for plotting. Can store up to four images.
        kwargs : dict
            max_size : int
                maximum size of a rendered image.
            title : str
                title of rendered image.
            opacity : float
                opacity of 'rgb' channels.
            xaxis : dict
                controls the properties of xaxis-labels; uses plotly-format.
            yaxis : dict
                controls the properties of yaxis-labels; uses plotly-format.
            slice : tuple
                sequence of slice-objects for slicing the image to a lesser one.
            order_axes : tuple
                tuple of ints; defines the order of axes for transposition operation
                applied to the image.
            other
        """
        kwargs = cls.convert_kwargs('overlap', kwargs)
        # update defaults to make total dict of kwargs
        defaults = {'coloraxis_colorbar': {'title': 'amplitude'},
                    'colors': ('red', 'green', 'blue'),
                    'opacity' : 1.0,
                    'title': 'Seismic inline',
                    'max_size' : 600,
                    'order_axes': (1, 0),
                    'slice': (slice(None, None), slice(None, None))}
        updated = {**defaults, **kwargs}

        # form different groups of kwargs
        render_kwargs = filter_kwargs(updated, ['zmin', 'zmax'])
        label_kwargs = filter_kwargs(updated, ['xaxis', 'yaxis', 'coloraxis_colorbar', 'title'])
        slc = updated['slice']

        # calculate canvas sizes
        width, height = images[0].shape[1], images[0].shape[0]
        coeff = updated['max_size'] / max(width, height)
        width = coeff * width
        height = coeff * height

        # manually combine first image in greyscale and the rest ones colored differently
        combined = channelize_image(255 * np.transpose(images[0], axes=updated['order_axes']),
                                    total_channels=4, greyscale=True)
        for i, img in enumerate(images[1:]):
            color = updated['colors'][i]
            combined += channelize_image(255 * np.transpose(img, axes=updated['order_axes']),
                                         total_channels=4, color=color, opacity=updated['opacity'])
        plot_data = go.Image(z=combined[slc], **render_kwargs) # plot manually combined image

        # plot the figure
        fig = go.Figure(data=plot_data)
        fig.update_layout(width=width, height=height, **label_kwargs)

        cls.save_and_show(fig, **updated)

    @classmethod
    def rgb(cls, image, **kwargs):
        """ Plot one image in 'rgb' using plotly.

        Parameters
        ----------
        image : np.ndarray
            3d-array containing channeled rgb-image.
        kwargs : dict
            max_size : int
                maximum size of a rendered image.
            title : str
                title of the rendered image.
            xaxis : dict
                controls the properties of xaxis-labels; uses plotly-format.
            yaxis : dict
                controls the properties of yaxis-labels; uses plotly-format.
            slice : tuple
                sequence of slice-objects for slicing the image to a lesser one.
            order_axes : tuple
                tuple of ints; defines the order of axes for transposition operation
                applied to the image.
            other
        """
        kwargs = cls.convert_kwargs('rgb', kwargs)
        # update defaults to make total dict of kwargs
        defaults = {'coloraxis_colorbar': {'title': 'depth'},
                    'max_size' : 600,
                    'order_axes': (1, 0, 2),
                    'slice': (slice(None, None), slice(None, None))}
        updated = {**defaults, **kwargs}

        # form different groups of kwargs
        render_kwargs = filter_kwargs(updated, [])
        label_kwargs = filter_kwargs(updated, ['xaxis', 'yaxis', 'coloraxis_colorbar', 'title'])
        slc = updated['slice']

        # calculate canvas sizes
        width, height = image.shape[1], image.shape[0]
        coeff = updated['max_size'] / max(width, height)
        width = coeff * width
        height = coeff * height

        # plot the image and set titles
        plot_data = go.Image(z=np.transpose(image, axes=updated['order_axes'])[slc], **render_kwargs)
        fig = go.Figure(data=plot_data)
        fig.update_layout(width=width, height=height, **label_kwargs)

        cls.save_and_show(fig, **updated)

    @classmethod
    def separate(cls, images, **kwargs):
        """ Plot several images on a row of canvases using plotly.
        TODO: add grid support.

        Parameters
        ----------
        images : list/tuple
            sequence of 2d-arrays for plotting.
        kwargs : dict
            max_size : int
                maximum size of a rendered image.
            title : str
                title of rendered image.
            xaxis : dict
                controls the properties of xaxis-labels; uses plotly-format.
            yaxis : dict
                controls the properties of yaxis-labels; uses plotly-format.
            slice : tuple
                sequence of slice-objects for slicing the image to a lesser one.
            order_axes : tuple
                tuple of ints; defines the order of axes for transposition operation
                applied to the image.
            other
        """
        kwargs = cls.convert_kwargs('separate', kwargs)
        # defaults
        defaults = {'max_size' : 600,
                    'order_axes': (1, 0),
                    'slice': (slice(None, None), slice(None, None))}
        grid = (1, len(images))
        updated = {**defaults, **kwargs}

        # form different groups of kwargs
        render_kwargs = filter_kwargs(updated, [])
        label_kwargs = filter_kwargs(updated, ['title'])
        xaxis_kwargs = filter_kwargs(updated, ['xaxis'])
        yaxis_kwargs = filter_kwargs(updated, ['yaxis'])
        slc = updated['slice']

        # make sure that the images are greyscale and put them each on separate canvas
        fig = make_subplots(rows=grid[0], cols=grid[1])
        for i in range(grid[1]):
            img = channelize_image(255 * np.transpose(images[i], axes=updated['order_axes']),
                                   total_channels=4, greyscale=True, opacity=1)
            fig.add_trace(go.Image(z=img[slc], **render_kwargs), row=1, col=i + 1)
            fig.update_xaxes(row=1, col=i + 1, **xaxis_kwargs['xaxis'])
            fig.update_yaxes(row=1, col=i + 1, **yaxis_kwargs['yaxis'])
        fig.update_layout(**label_kwargs)

        cls.save_and_show(fig, **updated)

def show_3d(x, y, z, simplices, title, zoom_slice, colors=None, show_axes=True, aspect_ratio=(1, 1, 1),
            axis_labels=None, width=1200, height=1200, margin=(0, 0, 20), savepath=None,
            images=None, resize_factor=2, colorscale='Greys', **kwargs):
    """ Interactive 3D plot for some elements of cube.

    Parameters
    ----------
    x, y, z : numpy.ndarrays
        Triangle vertices.
    simplices : numpy.ndarray
        (N, 3) array where each row represent triangle. Elements of row are indices of points
        that are vertices of triangle.
    title : str
        Title of plot.
    zoom_slice : tuple of slices
        Crop from cube to show.
    colors : list or None
        List of colors for each simplex.
    show_axes : bool
        Whether to show axes and their labels.
    aspect_ratio : tuple of floats.
        Aspect ratio for each axis.
    axis_labels : tuple
        Titel for each axis.
    width, height : number
        Size of the image.
    margin : tuple of ints
        Added margin for each axis, by default, (0, 0, 20).
    savepath : str
        Path to save interactive html to.
    images : list of tuples
        Each tuple is triplet of image, location and axis to load slide from seismic cube.
    resize_factor : float
        Resize factor for seismic slides. Is needed to spedify loading and ploting of seismic slices.
    colorscale : str
        Colormap for seismic slides.
    kwargs : dict
        Other arguments of plot creation.
    """
    #pylint: disable=too-many-arguments
    # Arguments of graph creation
    kwargs = {
        'title': title,
        'colormap': [DEPTHS_CMAP(x) for x in np.linspace(0, 1, 10)],
        'edges_color': 'rgb(70, 40, 50)',
        'show_colorbar': False,
        'width': width,
        'height': height,
        'aspectratio': {'x': aspect_ratio[0], 'y': aspect_ratio[1], 'z': aspect_ratio[2]},
        **kwargs
    }
    if colors is not None:
        fig = ff.create_trisurf(x=x, y=y, z=z, color_func=colors, simplices=simplices, **kwargs)
    else:
        fig = ff.create_trisurf(x=x, y=y, z=z, simplices=simplices, **kwargs)
    if images is not None:
        for image, loc, axis in images:
            shape = image.shape
            image = cv2.resize(image, tuple(np.array(shape) // resize_factor))[::-1]
            grid = np.meshgrid(
                np.linspace(0, shape[0], image.shape[0]),
                np.linspace(0, shape[1], image.shape[1])
            )
            if axis == 0:
                x, y, z = loc * np.ones_like(image), grid[0].T + zoom_slice[1].start, grid[1].T + zoom_slice[2].start
            elif axis == 1:
                y, x, z = loc * np.ones_like(image), grid[0].T + zoom_slice[0].start, grid[1].T + zoom_slice[2].start
            else:
                z, x, y = loc * np.ones_like(image), grid[0].T + zoom_slice[0].start, grid[1].T + zoom_slice[1].start
            fig.add_surface(x=x, y=y, z=z, surfacecolor=np.flipud(image),
                            showscale=False, colorscale='Greys')
    # Update scene with title, labels and axes
    fig.update_layout(
        {
            'scene': {
                'xaxis': {
                    'title': axis_labels[0] if show_axes else '',
                    'showticklabels': show_axes,
                    'range': [zoom_slice[0].stop + margin[0], zoom_slice[0].start - margin[0]]
                },
                'yaxis': {
                    'title': axis_labels[1] if show_axes else '',
                    'showticklabels': show_axes,
                    'range': [zoom_slice[1].start + margin[1], zoom_slice[1].stop - margin[1]]
                },
                'zaxis': {
                    'title': axis_labels[2] if show_axes else '',
                    'showticklabels': show_axes,
                    'range': [zoom_slice[2].stop + margin[2], zoom_slice[2].start - margin[2]]
                },
                'camera_eye': {
                    "x": 1.25, "y": 1.5, "z": 1.5
                },
            }
        }
    )
    fig.show()

    if savepath:
        fig.write_html(savepath)<|MERGE_RESOLUTION|>--- conflicted
+++ resolved
@@ -4,11 +4,7 @@
 import cv2
 
 import matplotlib.pyplot as plt
-<<<<<<< HEAD
-from matplotlib.cm import get_cmap
-=======
 from matplotlib.cm import get_cmap, register_cmap
->>>>>>> ad8f9df7
 from matplotlib.patches import Patch
 from matplotlib.colors import ColorConverter
 from matplotlib.colors import ListedColormap, LinearSegmentedColormap
@@ -106,17 +102,6 @@
     return background
 
 
-<<<<<<< HEAD
-def filter_kwargs(kwargs, keys, condition_key=None, index=None, prefix=''):
-    """ Filter the dict of kwargs leaving only supplied keys. """
-    result = {}
-    if kwargs.get(condition_key, True):
-        for dst_key in keys:
-            src_key = prefix + dst_key
-            if src_key in kwargs:
-                result[dst_key] = kwargs[src_key] if index is None else kwargs[src_key][index]
-    return result
-=======
 def filter_kwargs(kwargs, keys, index=slice(None), prefix=''):
     """ Filter the dict of kwargs leaving only supplied keys. """
     result = {}
@@ -128,7 +113,6 @@
             result[key] = value
     return result
 
->>>>>>> ad8f9df7
 
 def plot_image(image, mode='single', backend='matplotlib', **kwargs):
     """ Overall plotter function, converting kwarg-names to match chosen backend and redirecting
@@ -263,10 +247,6 @@
         # update defaults
         defaults = {'figsize': (12, 7),
                     'cmap': DEPTHS_CMAP,
-<<<<<<< HEAD
-                    'colorbar': True,
-=======
->>>>>>> ad8f9df7
                     'fontsize': 20,
                     'fraction': 0.022, 'pad': 0.07,
                     'labeltop': True, 'labelright': True, 'direction': 'inout',
@@ -552,18 +532,6 @@
                     'order_axes': (1, 0),
                     # title
                     'title_y' : 1.1,
-<<<<<<< HEAD
-                    'title_fontsize': 20,
-                    # colorbar
-                    'fraction': 0.5,
-                    'aspect': 30,
-                    # legend
-                    'size': 20}
-        updated = {**defaults, **kwargs}
-        for param in ['alpha', 'size']:
-            if isinstance(updated[param], (int, float)):
-                updated[param] = [updated[param]] * len(images)
-=======
                     # colorbar
                     'colorbar': True,
                     'colorbar_fraction': 0.5,
@@ -571,7 +539,6 @@
                     # legend
                     'legend_size': 10}
         updated = {**defaults, **kwargs}
->>>>>>> ad8f9df7
 
         # form different groups of kwargs
         figure_kwargs = filter_kwargs(updated, ['figsize', 'facecolor', 'dpi'])
@@ -579,11 +546,7 @@
         title_kwargs = filter_kwargs(updated, ['label', 'fontsize', 'family', 'y'], prefix='title_')
         xaxis_kwargs = filter_kwargs(updated, ['xlabel', 'fontsize', 'family'])
         yaxis_kwargs = filter_kwargs(updated, ['ylabel', 'fontsize', 'family'])
-<<<<<<< HEAD
-        colorbar_kwargs = filter_kwargs(updated, ['fraction', 'aspect'], condition_key='colorbar')
-=======
         colorbar_kwargs = filter_kwargs(updated, ['fraction', 'aspect'])
->>>>>>> ad8f9df7
 
         # Create figure and axes
         if 'ax' in kwargs:
@@ -598,13 +561,8 @@
         extent = [xticks[0], xticks[-1], yticks[0], yticks[-1]]
 
         img = ax.imshow(img, extent=extent, **render_kwargs)
-<<<<<<< HEAD
-        if colorbar_kwargs:
-            add_colorbar(img, color=yaxis_kwargs.get('color', 'black'), **colorbar_kwargs)
-=======
         if updated['colorbar']:
             cls.add_colorbar(img, color=yaxis_kwargs.get('color', 'black'), **colorbar_kwargs)
->>>>>>> ad8f9df7
         ax.set_xlabel(**xaxis_kwargs)
         ax.set_ylabel(**yaxis_kwargs)
 
@@ -617,15 +575,6 @@
             image = np.transpose(img.squeeze(), axes=updated['order_axes'])
             render_kwargs = filter_kwargs(updated, ['color', 'alpha'], index=i)
             layer_color = render_kwargs.pop('color')
-<<<<<<< HEAD
-            render_kwargs['cmap'] = color_to_cmap(layer_color)
-            ax.imshow(image, extent=extent, **render_kwargs)
-            legend_kwargs = filter_kwargs(updated, ['label', 'size'], index=i, prefix='legend_')
-            if legend_kwargs:
-                legend_kwargs['color'] = layer_color
-                add_legend(ax, **legend_kwargs)
-        ax.set_title(**title_kwargs)
-=======
             render_kwargs['cmap'] = cls.color_to_cmap(layer_color)
             ax.imshow(image, extent=extent, **render_kwargs)
             if updated['legend']:
@@ -703,91 +652,10 @@
         ax.set_title(**title_kwargs)
         ax.set_xlabel(**xaxis_kwargs)
         ax.set_ylabel(**yaxis_kwargs)
->>>>>>> ad8f9df7
 
         return cls.save_and_show(fig, **updated)
 
 
-<<<<<<< HEAD
-    @classmethod
-    def hist(cls, images, **kwargs):
-        """ Plot several images on one canvas using matplotlib: render the first one in greyscale
-        and the rest ones in 'rgb' channels, one channel for each image.
-        Supports up to four images in total.
-
-        Parameters
-        ----------
-        images : tuple or list
-            sequence of 2d-arrays for plotting. Supports up to 4 images.
-        kwargs : dict
-            figsize : tuple
-                tuple of two ints containing the size of the rendered image.
-            label : str
-                title of rendered image.
-            y : float
-                height of the title
-            cmap : str
-                colormap to render the first image in.
-            vmin : float
-                the lowest brightness-level to be rendered.
-            vmax : float
-                the highest brightness-level to be rendered.
-            xlabel : str
-                xaxis-label.
-            ylabel : str
-                yaxis-label.
-            order_axes : tuple
-                tuple of ints; defines the order of axes for transposition operation
-                applied to the image.
-            other
-        """
-        defaults = {'figsize': (12, 7),
-                    'fontsize': 20,
-                    'color': ('red', 'green', 'blue'),
-                    'alpha': 1.0,
-                    'label': '', 'title': '', 'xlabel': '', 'ylabel': '',
-                    # title
-                    'title_y': 1.1,
-                    # legend
-                    'size': 20}
-        updated = {**defaults, **kwargs}
-
-        for param in ['bins', 'alpha', 'size']:
-            if isinstance(updated[param], (int, float)):
-                updated[param] = [updated[param]] * len(images)
-
-
-        # form different groups of kwargs
-        figure_kwargs = filter_kwargs(updated, ['figsize', 'facecolor', 'dpi'])
-        title_kwargs = filter_kwargs(updated, ['label', 'fontsize', 'family', 'color', 'y'], prefix='title_')
-        xaxis_kwargs = filter_kwargs(updated, ['xlabel', 'fontsize', 'family', 'color'])
-        yaxis_kwargs = filter_kwargs(updated, ['ylabel', 'fontsize', 'family', 'color'])
-
-        # Create figure and axes
-        if 'ax' in kwargs:
-            ax = kwargs['ax']
-            fig = ax.figure
-        else:
-            fig, ax = plt.subplots(**figure_kwargs)
-
-        for i, img in enumerate(images):
-            render_kwargs = filter_kwargs(updated, ['bins', 'color', 'alpha'], index=i)
-            ax.hist(img, **render_kwargs)
-            legend_kwargs = filter_kwargs(updated, ['label', 'size'],
-                                          condition_key='legend_label', index=i, prefix='legend_')
-            if legend_kwargs:
-                add_legend(ax, **legend_kwargs)
-                legend_kwargs['color'] = render_kwargs['color']
-
-        ax.set_title(**title_kwargs)
-        ax.set_xlabel(**xaxis_kwargs)
-        ax.set_ylabel(**yaxis_kwargs)
-
-        return cls.save_and_show(fig, **updated)
-
-
-=======
->>>>>>> ad8f9df7
     @classmethod
     def rgb(cls, image, **kwargs):
         """ Plot one image in 'rgb' using matplotlib.
