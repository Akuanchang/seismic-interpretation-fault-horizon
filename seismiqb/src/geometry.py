""" SeismicGeometry-class containing geometrical info about seismic-cube."""
import os
import sys
import shutil

from textwrap import dedent
from random import random
from itertools import product
from tqdm.auto import tqdm

import numpy as np
import pandas as pd
import h5py
import segyio
import cv2

from .utils import lru_cache, find_min_max, file_print, SafeIO
from .plotters import plot_image



class SpatialDescriptor:
    """ Allows to set names for parts of information about index.
    ilines_len = SpatialDescriptor('INLINE_3D', 'lens', 'ilines_len')
    allows to get instance.lens[idx], where `idx` is position of `INLINE_3D` inside instance.index.

    Roughly equivalent to::
    @property
    def ilines_len(self):
        idx = self.index_headers.index('INLINE_3D')
        return self.lens[idx]
    """
    def __set_name__(self, owner, name):
        self.name = name

    def __init__(self, header=None, attribute=None, name=None):
        self.header = header
        self.attribute = attribute

        if name is not None:
            self.name = name

    def __get__(self, obj, obj_class=None):
        # If attribute is already stored in object, just return it
        if self.name in obj.__dict__:
            return obj.__dict__[self.name]

        # Find index of header, use it to access attr
        try:
            idx = obj.index_headers.index(self.header)
            return getattr(obj, self.attribute)[idx]
        except ValueError as exc:
            raise ValueError(f'Current index does not contain {self.header}.') from exc


def add_descriptors(cls):
    """ Add multiple descriptors to the decorated class.
    Name of each descriptor is `alias + postfix`.

    Roughly equivalent to::
    ilines = SpatialDescriptor('INLINE_3D', 'uniques', 'ilines')
    xlines = SpatialDescriptor('CROSSLINE_3D', 'uniques', 'xlines')

    ilines_len = SpatialDescriptor('INLINE_3D', 'lens', 'ilines_len')
    xlines_len = SpatialDescriptor('CROSSLINE_3D', 'lens', 'xlines_len')
    etc
    """
    attrs = ['uniques', 'offsets', 'lens']  # which attrs hold information
    postfixes = ['', '_offset', '_len']     # postfix of current attr

    headers = ['INLINE_3D', 'CROSSLINE_3D'] # headers to use
    aliases = ['ilines', 'xlines']          # alias for header

    for attr, postfix in zip(attrs, postfixes):
        for alias, header in zip(aliases, headers):
            name = alias + postfix
            descriptor = SpatialDescriptor(header=header, attribute=attr, name=name)
            setattr(cls, name, descriptor)
    return cls



@add_descriptors
class SeismicGeometry:
    """ This class selects which type of geometry to initialize: the SEG-Y or the HDF5 one,
    depending on the passed path.

    Independent of exact format, `SeismicGeometry` provides following:
        - Attributes to describe shape and structure of the cube like `cube_shape` and `lens`,
        as well as exact values of file-wide headers, for example, `time_delay` and `sample_rate`.

        - Ability to infer information about the cube amplitudes:
          `trace_container` attribute contains examples of amplitudes inside the cube and allows to compute statistics.

        - If needed, spatial stats can also be inferred: attributes `min_matrix`, `mean_matrix`, etc
          allow to create a complete spatial map (that is view from above) of the desired statistic for the whole cube.
          `hist_matrix` contains a histogram of values for each trace in the cube, and can be used as
          a proxy for amplitudes in each trace for evaluating aggregated statistics.

        - `load_slide` (2D entity) or `load_crop` (3D entity) methods to load data from the cube.
          Load slides takes a number of slide and axis to cut along; makes use of `lru_cache` to work
          faster for subsequent loads. Cache is bound for each instance.
          Load crops works off of complete location specification (3D slice).

        - `quality_map` attribute is a spatial matrix that estimates cube hardness;
          `quality_grid` attribute contains a grid of locations to train model on, based on `quality_map`.

        - `show_slide` method allows to do exactly what the name says, and has the same API as `load_slide`.
          `repr` allows to get a quick summary of the cube statistics.

    Refer to the documentation of respective classes to learn more about their structure, attributes and methods.
    """
    #TODO: add separate class for cube-like labels
    SEGY_ALIASES = ['sgy', 'segy', 'seg']
    HDF5_ALIASES = ['hdf5', 'h5py']

    # Attributes to store during SEG-Y -> HDF5 conversion
    PRESERVED = [
        'depth', 'delay', 'sample_rate', 'cube_shape',
        'segy_path', 'segy_text', 'rotation_matrix',
        'byte_no', 'offsets', 'ranges', 'lens', # `uniques` can't be saved due to different lenghts of arrays
        'value_min', 'value_max', 'q01', 'q99', 'q001', 'q999', 'bins', 'trace_container',
        'ilines', 'xlines', 'ilines_offset', 'xlines_offset', 'ilines_len', 'xlines_len',
        'zero_traces', 'min_matrix', 'max_matrix', 'mean_matrix', 'std_matrix', 'hist_matrix',
        '_quality_map',
    ]

    # Headers to load from SEG-Y cube
    HEADERS_PRE_FULL = ['FieldRecord', 'TraceNumber', 'TRACE_SEQUENCE_FILE', 'CDP', 'CDP_TRACE', 'offset', ]
    HEADERS_POST_FULL = ['INLINE_3D', 'CROSSLINE_3D', 'CDP_X', 'CDP_Y']
    HEADERS_POST = ['INLINE_3D', 'CROSSLINE_3D']

    # Headers to use as id of a trace
    INDEX_PRE = ['FieldRecord', 'TraceNumber']
    INDEX_POST = ['INLINE_3D', 'CROSSLINE_3D']
    INDEX_CDP = ['CDP_Y', 'CDP_X']

    def __new__(cls, path, *args, **kwargs):
        """ Select the type of geometry based on file extension. """
        _ = args, kwargs
        fmt = os.path.splitext(path)[1][1:]

        if fmt in cls.SEGY_ALIASES:
            new_cls = SeismicGeometrySEGY
        elif fmt in cls.HDF5_ALIASES:
            new_cls = SeismicGeometryHDF5
        else:
            raise TypeError('Unknown format of the cube.')

        instance = super().__new__(new_cls)
        return instance

    def __init__(self, path, *args, process=True, **kwargs):
        _ = args
        self.path = path

        # Names of different lengths and format: helpful for outside usage
        self.name = os.path.basename(self.path)
        self.short_name = self.name.split('.')[0]
        self.long_name = ':'.join(self.path.split('/')[-2:])
        self.format = os.path.splitext(self.path)[1][1:]

        self._quality_map = None
        self._quality_grid = None

        self.loaded = []
        self.has_stats = False
        if process:
            self.process(**kwargs)

    def __len__(self):
        """ Number of meaningful traces. """
        if hasattr(self, 'zero_matrix'):
            return np.prod(self.zero_matrix.shape) - self.zero_matrix.sum()
        return len(self.dataframe)


    def store_meta(self):
        """ Store collected stats on disk. """
        path_meta = os.path.splitext(self.path)[0] + '.meta'

        # Remove file, if exists: h5py can't do that
        if os.path.exists(path_meta):
            os.remove(path_meta)

        # Create file and datasets inside
        with h5py.File(path_meta, "a") as file_meta:
            # Save all the necessary attributes to the `info` group
            for attr in self.PRESERVED:
                if hasattr(self, attr) and getattr(self, attr) is not None:
                    file_meta['/info/' + attr] = getattr(self, attr)

    def load_meta(self):
        """ Retrieve stored stats from disk. """
        path_meta = os.path.splitext(self.path)[0] + '.meta'

        # Backward compatibility
        if not os.path.exists(path_meta):
            path_meta = os.path.splitext(self.path)[0] + '.hdf5'

        with h5py.File(path_meta, "r") as file_meta:
            for item in self.PRESERVED:
                try:
                    value = file_meta['/info/' + item][()]
                    setattr(self, item, value)
                    self.loaded.append(item)
                except KeyError:
                    pass


    def scaler(self, array, mode='minmax'):
        """ Normalize array of amplitudes cut from the cube.

        Parameters
        ----------
        array : ndarray
            Crop of amplitudes.
        mode : str
            If `minmax`, then data is scaled to [0, 1] via minmax scaling.
            If `q` or `normalize`, then data is divided by the maximum of absolute values of the
            0.01 and 0.99 quantiles.
            If `q_clip`, then data is clipped to 0.01 and 0.99 quantiles and then divided by the
            maximum of absolute values of the two.
        """
        if mode in ['q', 'normalize']:
            return array / max(abs(self.q01), abs(self.q99))
        if mode in ['q_clip']:
            return np.clip(array, self.q01, self.q99) / max(abs(self.q01), abs(self.q99))
        if mode == 'minmax':
            scale = (self.value_max - self.value_min)
            return (array - self.value_min) / scale
        raise ValueError('Wrong mode', mode)


    def parse_axis(self, axis):
        """ Convert string representation of an axis into integer, if needed. """
        if isinstance(axis, str):
            if axis in self.index_headers:
                axis = self.index_headers.index(axis)
            elif axis in ['i', 'il', 'iline']:
                axis = 0
            elif axis in ['x', 'xl', 'xline']:
                axis = 1
            elif axis in ['h', 'height', 'depth']:
                axis = 2
        return axis

    def make_slide_locations(self, loc, axis=0):
        """ Create locations (sequence of locations for each axis) for desired slide along desired axis. """
        axis = self.parse_axis(axis)

        locations = [slice(0, item) for item in self.cube_shape]
        locations[axis] = slice(loc, loc + 1)
        return locations


    # Spatial matrices
    @lru_cache(100)
    def get_quantile_matrix(self, q):
        """ Restore the quantile matrix for desired `q` from `hist_matrix`.

        Parameters
        ----------
        q : number
            Quantile to compute. Must be in (0, 1) range.
        """
        #pylint: disable=line-too-long
        threshold = self.depth * q
        cumsums = np.cumsum(self.hist_matrix, axis=-1)

        positions = np.argmax(cumsums >= threshold, axis=-1)
        idx_1, idx_2 = np.nonzero(positions)
        indices = positions[idx_1, idx_2]

        broadcasted_bins = np.broadcast_to(self.bins, (*positions.shape, len(self.bins)))

        q_matrix = np.zeros_like(positions, dtype=np.float)
        q_matrix[idx_1, idx_2] += broadcasted_bins[idx_1, idx_2, indices]
        q_matrix[idx_1, idx_2] += (broadcasted_bins[idx_1, idx_2, indices+1] - broadcasted_bins[idx_1, idx_2, indices]) * \
                                   (threshold - cumsums[idx_1, idx_2, indices-1]) / self.hist_matrix[idx_1, idx_2, indices]
        q_matrix[q_matrix == 0.0] = np.nan
        return q_matrix

    @property
    def quality_map(self):
        """ Spatial matrix to show harder places in the cube. """
        if self._quality_map is None:
            self.make_quality_map([0.1], ['support_js', 'support_hellinger'])
        return self._quality_map

    def make_quality_map(self, quantiles, metric_names, **kwargs):
        """ Create `quality_map` matrix that shows harder places in the cube.

        Parameters
        ----------
        quantiles : sequence of floats
            Quantiles for computing hardness thresholds. Must be in (0, 1) ranges.
        metric_names : sequence or str
            Metrics to compute to assess hardness of cube.
        kwargs : dict
            Other parameters of metric(s) evaluation.
        """
        from .metrics import GeometryMetrics #pylint: disable=import-outside-toplevel
        quality_map = GeometryMetrics(self).evaluate('quality_map', quantiles=quantiles, agg=None,
                                                     metric_names=metric_names, **kwargs)
        self._quality_map = quality_map
        return quality_map

    @property
    def quality_grid(self):
        """ Spatial grid based on `quality_map`. """
        if self._quality_grid is None:
            self.make_quality_grid((20, 150))
        return self._quality_grid

    def make_quality_grid(self, frequencies, iline=True, xline=True, margin=0, **kwargs):
        """ Create `quality_grid` based on `quality_map`.

        Parameters
        ----------
        frequencies : sequence of numbers
            Grid frequencies for individual levels of hardness in `quality_map`.
        iline, xline : bool
            Whether to make lines in grid to account for `ilines`/`xlines`.
        margin : int
            Margin of boundaries to not include in the grid.
        kwargs : dict
            Other parameters of grid making.
        """
        from .metrics import GeometryMetrics #pylint: disable=import-outside-toplevel
        quality_grid = GeometryMetrics(self).make_grid(self.quality_map, frequencies,
                                                       iline=iline, xline=xline, margin=margin, **kwargs)
        self._quality_grid = quality_grid
        return quality_grid


    # Instance introspection and visualization methods
    @property
    def nbytes(self):
        """ Size of instance in bytes. """
        attrs = [
            'dataframe', 'trace_container', 'zero_traces',
            *[attr for attr in self.__dict__
              if 'matrix' in attr or '_quality' in attr],
        ]
        return sum(sys.getsizeof(getattr(self, attr)) for attr in attrs if hasattr(self, attr))

    @property
    def ngbytes(self):
        """ Size of instance in gigabytes. """
        return self.nbytes / (1024**3)

    def __repr__(self):
        return 'Inferred geometry for {}: ({}x{}x{})'.format(os.path.basename(self.path), *self.cube_shape)

    def __str__(self):
        msg = f"""
        Geometry for cube              {self.path}
        Current index:                 {self.index_headers}
        Shape:                         {self.cube_shape}
        Time delay and sample rate:    {self.delay}, {self.sample_rate}

        Cube size:                     {os.path.getsize(self.path) / (1024**3):4.3} GB
        Size of the instance:          {self.ngbytes:4.3} GB

        Number of traces:              {np.prod(self.cube_shape[:-1])}
        """
        if hasattr(self, 'zero_traces'):
            msg += f"""Number of non-zero traces:     {np.prod(self.cube_shape[:-1]) - np.sum(self.zero_traces)}
            """

        if self.has_stats:
            msg += f"""
        Num of unique amplitudes:      {len(np.unique(self.trace_container))}
        Mean/std of amplitudes:        {np.mean(self.trace_container):6.6}/{np.std(self.trace_container):6.6}
        Min/max amplitudes:            {self.value_min:6.6}/{self.value_max:6.6}
        q01/q99 amplitudes:            {self.q01:6.6}/{self.q99:6.6}
            """
        return dedent(msg)

    def log(self, printer=None):
        """ Log info about cube into desired stream. By default, creates a file next to the cube. """
        if not callable(printer):
            path_log = '/'.join(self.path.split('/')[:-1]) + '/CUBE_INFO.log'
            printer = lambda msg: file_print(msg, path_log)
        printer(str(self))


    def show_snr(self, **kwargs):
        """ Show signal-to-noise map. """
        kwargs = {
            'cmap': 'viridis_r',
            'title': f'Signal-to-noise map of `{self.name}`',
            'xlabel': self.index_headers[0],
            'ylabel': self.index_headers[1],
            **kwargs
            }
        matrix = np.log(self.mean_matrix**2 / self.std_matrix**2)
        plot_image(matrix, mode='single', **kwargs)

    def show_slide(self, loc=None, start=None, end=None, step=1, axis=0, zoom_slice=None, stable=True, **kwargs):
        """ Show seismic slide in desired place. Works with both SEG-Y and HDF5 files.

        Parameters
        ----------
        loc : int
            Number of slide to load.
        axis : int
            Number of axis to load slide along.
        zoom_slice : tuple
            Tuple of slices to apply directly to 2d images.
        start, end, step : int
            Parameters of slice loading for 1D index.
        stable : bool
            Whether or not to use the same sorting order as in the segyfile.
        """
        axis = self.parse_axis(axis)
        slide = self.load_slide(loc=loc, start=start, end=end, step=step, axis=axis, stable=stable)
        xticks = list(range(slide.shape[0]))
        yticks = list(range(slide.shape[1]))

        if zoom_slice:
            slide = slide[zoom_slice]
            xticks = xticks[zoom_slice[0]]
            yticks = yticks[zoom_slice[1]]

        # Plot params
        if len(self.index_headers) > 1:
            title = f'{self.index_headers[axis]} {loc} out of {self.lens[axis]}'
        else:
            title = '2D seismic slide'
        kwargs = {
            'title': title,
            'xlabel': self.index_headers[1 - axis] if len(self.index_headers) > 1 else self.index_headers[0],
            'ylabel': 'depth',
            'cmap': 'gray',
            'xticks': xticks[::max(1, round(len(xticks)//10/100))*100],
            'yticks': yticks[::max(1, round(len(yticks)//10/100))*100][::-1],
            **kwargs
        }
        plot_image(slide, mode='single', **kwargs)

    def show_amplitude_hist(self, scaler=None, bins=50, **kwargs):
        """ Show distribution of amplitudes in `trace_container`. Optionally applies chosen `scaler`. """
        data = np.copy(self.trace_container)
        if scaler:
            data = self.scaler(data, mode=scaler)

        kwargs = {
            'title': (f'Amplitude distribution for {self.short_name}' +
                      f'\n Mean/std: {np.mean(data):3.3}/{np.std(data):3.3}'),
            'label': 'Amplitudes histogram',
            'xlabel': 'amplitude',
            'ylabel': 'density',
            **kwargs
        }
        plot_image(data, backend='matplotlib', bins=bins, mode='histogram', **kwargs)


class SeismicGeometrySEGY(SeismicGeometry):
    """ Class to infer information about SEG-Y cubes and provide convenient methods of working with them.
    A wrapper around `segyio` to provide higher-level API.

    In order to initialize instance, one must supply `path`, `headers` and `index`:
        - `path` is a location of SEG-Y file
        - `headers` is a sequence of trace headers to infer from the file
        - `index_headers` is a subset of `headers` that is used as trace (unique) identifier:
          for example, `INLINE_3D` and `CROSSLINE_3D` has a one-to-one correspondance with trace numbers.
          Another example is `FieldRecord` and `TraceNumber`.
    Default values of `headers` and `index_headers` are ones for post-stack seismic
    (with correctly filled `INLINE_3D` and `CROSSLINE_3D` headers),
    so that post-stack cube can be loaded by providing path only.

    Each instance is basically built around `dataframe` attribute, which describes mapping from
    indexing headers to trace numbers. It is used to, for example, get all trace indices from a desired `FieldRecord`.
    `set_index` method can be called to change indexing headers of the dataframe.

    One can add stats to the instance by calling `collect_stats` method, that makes a full pass through
    the cube in order to analyze distribution of amplitudes. It also collects a number of trace examples
    into `trace_container` attribute, that can be used for later evaluation of various statistics.
    """
    #pylint: disable=attribute-defined-outside-init, too-many-instance-attributes
    def __init__(self, path, headers=None, index_headers=None, **kwargs):
        self.structured = False
        self.dataframe = None
        self.segyfile = None

        self.headers = headers or self.HEADERS_POST
        self.index_headers = index_headers or self.INDEX_POST

        super().__init__(path, **kwargs)


    # Methods of inferring dataframe and amplitude stats
    def process(self, collect_stats=False, recollect=False, **kwargs):
        """ Create dataframe based on `segy` file headers. """
        # Note that all the `segyio` structure inference is disabled
        self.segyfile = SafeIO(self.path, opener=segyio.open, mode='r', strict=False, ignore_geometry=True)
        self.segyfile.mmap()

        self.depth = len(self.segyfile.trace[0])
        self.delay = self.segyfile.header[0].get(segyio.TraceField.DelayRecordingTime)
        self.sample_rate = segyio.dt(self.segyfile) / 1000

        # Load all the headers
        dataframe = {}
        for column in self.headers:
            dataframe[column] = self.segyfile.attributes(getattr(segyio.TraceField, column))[slice(None)]

        dataframe = pd.DataFrame(dataframe)
        dataframe.reset_index(inplace=True)
        dataframe.rename(columns={'index': 'trace_index'}, inplace=True)
        self.dataframe = dataframe.set_index(self.index_headers)

        self.add_attributes()

        # Create a matrix with ones at fully-zeroes traces
        if self.index_headers == self.INDEX_POST:
            size = self.depth // 10
            slc = np.stack([self[:, :, i * size] for i in range(1, 10)], axis=-1)
            self.zero_traces = np.zeros(self.lens, dtype=np.int)
            self.zero_traces[np.std(slc, axis=-1) == 0] = 1

        path_meta = os.path.splitext(self.path)[0] + '.meta'
        if os.path.exists(path_meta) and not recollect:
            self.load_meta()
        elif collect_stats:
            self.collect_stats(**kwargs)

        # Store additional segy info, that is preserved in HDF5
        self.segy_path = self.path
        self.segy_text = [self.segyfile.text[i] for i in range(1 + self.segyfile.ext_headers)]
        self.add_rotation_matrix()

    def add_attributes(self):
        """ Infer info about curent index from `dataframe` attribute. """
        self.index_len = len(self.index_headers)
        self._zero_trace = np.zeros(self.depth)

        # Unique values in each of the indexing column
        self.unsorted_uniques = [np.unique(self.dataframe.index.get_level_values(i).values)
                                 for i in range(self.index_len)]
        self.uniques = [np.sort(item) for item in self.unsorted_uniques]
        self.uniques_inversed = [{v: j for j, v in enumerate(self.uniques[i])}
                                 for i in range(self.index_len)]

        self.byte_no = [getattr(segyio.TraceField, h) for h in self.index_headers]
        self.offsets = [np.min(item) for item in self.uniques]
        self.lens = [len(item) for item in self.uniques]
        self.ranges = [(np.max(item) - np.min(item) + 1) for item in self.uniques]

        self.cube_shape = np.asarray([*self.lens, self.depth])

    def collect_stats(self, spatial=True, bins=25, num_keep=5000, **kwargs):
        """ Pass through file data to collect stats:
            - min/max values.
            - q01/q99 quantiles of amplitudes in the cube.
            - certain amount of traces are stored to `trace_container` attribute.

        If `spatial` is True, makes an additional pass through the cube to obtain following:
            - min/max/mean/std for every trace - `min_matrix`, `max_matrix` and so on.
            - histogram of values for each trace: - `hist_matrix`.
            - bins for histogram creation: - `bins`.

        Parameters
        ----------
        spatial : bool
            Whether to collect additional stats.
        bins : int or str
            Number of bins or name of automatic algorithm of defining number of bins.
        num_keep : int
            Number of traces to store.
        """
        #pylint: disable=not-an-iterable
        _ = kwargs

        num_traces = len(self.segyfile.header)

        # Get min/max values, store some of the traces
        trace_container = []
        value_min, value_max = np.inf, -np.inf

        for i in tqdm(range(num_traces), desc='Finding min/max', ncols=1000):
            trace = self.segyfile.trace[i]

            trace_min, trace_max = find_min_max(trace)
            if trace_min < value_min:
                value_min = trace_min
            if trace_max > value_max:
                value_max = trace_max

            if random() < (num_keep / num_traces) and trace_min != trace_max:
                trace_container.extend(trace.tolist())
                #TODO: add dtype for storing

        # Collect more spatial stats: min, max, mean, std, histograms matrices
        if spatial:
            # Make bins
            bins = np.histogram_bin_edges(None, bins, range=(value_min, value_max)).astype(np.float)
            self.bins = bins

            # Create containers
            min_matrix, max_matrix = np.full(self.lens, np.nan), np.full(self.lens, np.nan)
            hist_matrix = np.full((*self.lens, len(bins)-1), np.nan)

            # Iterate over traces
            description = f'Collecting stats for {self.name}'
            for i in tqdm(range(num_traces), desc=description, ncols=1000):
                trace = self.segyfile.trace[i]
                header = self.segyfile.header[i]

                # i -> id in a dataframe
                keys = [header.get(field) for field in self.byte_no]
                store_key = [self.uniques_inversed[j][item] for j, item in enumerate(keys)]
                store_key = tuple(store_key)

                # For each trace, we store an entire histogram of amplitudes
                val_min, val_max = find_min_max(trace)
                min_matrix[store_key] = val_min
                max_matrix[store_key] = val_max

                if val_min != val_max:
                    histogram = np.histogram(trace, bins=bins)[0]
                    hist_matrix[store_key] = histogram

            # Restore stats from histogram
            midpoints = (bins[1:] + bins[:-1]) / 2
            probs = hist_matrix / np.sum(hist_matrix, axis=-1, keepdims=True)

            mean_matrix = np.sum(probs * midpoints, axis=-1)
            std_matrix = np.sqrt(np.sum((np.broadcast_to(midpoints, (*mean_matrix.shape, len(midpoints))) - \
                                            mean_matrix.reshape(*mean_matrix.shape, 1))**2 * probs,
                                        axis=-1))

            # Store everything into instance
            self.min_matrix, self.max_matrix = min_matrix, max_matrix
            self.mean_matrix, self.std_matrix = mean_matrix, std_matrix
            self.hist_matrix = hist_matrix
            self.zero_traces = (min_matrix == max_matrix).astype(np.int)
            self.zero_traces[np.isnan(min_matrix)] = 1

        self.value_min, self.value_max = value_min, value_max
        self.trace_container = np.array(trace_container)
        self.q001, self.q01, self.q99, self.q999 = np.quantile(trace_container, [0.001, 0.01, 0.99, 0.999])
        self.has_stats = True
        self.store_meta()

    def add_rotation_matrix(self):
        """ Add transform from INLINE/CROSSLINE corrdinates to CDP system. """
        ix_points = []
        cdp_points = []

        for _ in range(3):
            idx = np.random.randint(len(self.dataframe))
            trace = self.segyfile.header[idx]

            # INLINE_3D -> CDP_X, CROSSLINE_3D -> CDP_Y
            ix = (trace[segyio.TraceField.INLINE_3D], trace[segyio.TraceField.CROSSLINE_3D])
            cdp = (trace[segyio.TraceField.CDP_X], trace[segyio.TraceField.CDP_Y])

            ix_points.append(ix)
            cdp_points.append(cdp)

        self.rotation_matrix = cv2.getAffineTransform(np.float32(ix_points), np.float32(cdp_points))


    def set_index(self, index_headers, sortby=None):
        """ Change current index to a subset of loaded headers. """
        self.dataframe.reset_index(inplace=True)
        if sortby:
            self.dataframe.sort_values(index_headers, inplace=True, kind='mergesort')# the only stable sorting algorithm
        self.dataframe.set_index(index_headers, inplace=True)
        self.index_headers = index_headers
        self.add_attributes()

    # Methods to load actual data from SEG-Y
    def load_trace(self, index):
        """ Load individual trace from segyfile.
        If passed `np.nan`, returns trace of zeros.
        """
        if not np.isnan(index):
            return self.segyfile.trace.raw[int(index)]
        return self._zero_trace

    def load_traces(self, trace_indices):
        """ Stack multiple traces together. """
        return np.stack([self.load_trace(idx) for idx in trace_indices])


    @lru_cache(128, attributes='index_headers')
    def load_slide(self, loc=None, axis=0, start=None, end=None, step=1, stable=True):
        """ Create indices and load actual traces for one slide.

        If the current index is 1D, then slide is defined by `start`, `end`, `step`.
        If the current index is 2D, then slide is defined by `loc` and `axis`.

        Parameters
        ----------
        loc : int
            Number of slide to load.
        axis : int
            Number of axis to load slide along.
        start, end, step : ints
            Parameters of slice loading for 1D index.
        stable : bool
            Whether or not to use the same sorting order as in the segyfile.
        """
        if axis in [0, 1]:
            indices = self.make_slide_indices(loc=loc, start=start, end=end, step=step, axis=axis, stable=stable)
            slide = self.load_traces(indices)
        elif axis == 2:
            slide = self.segyfile.depth_slice[loc].reshape(self.lens)
        return slide

    def make_slide_indices(self, loc=None, axis=0, start=None, end=None, step=1, stable=True, return_iterator=False):
        """ Choose appropriate version of index creation for various lengths of current index.

        Parameters
        ----------
        start, end, step : ints
            Parameters of slice loading for 1d index.
        stable : bool
            Whether or not to use the same sorting order as in the segyfile.
        return_iterator : bool
            Whether to also return the same iterator that is used to index current `dataframe`.
            Can be useful for subsequent loads from the same place in various instances.
        """
        if self.index_len == 1:
            _ = loc, axis
            result = self.make_slide_indices_1d(start=start, end=end, step=step, stable=stable,
                                                return_iterator=return_iterator)
        elif self.index_len == 2:
            _ = start, end, step
            result = self.make_slide_indices_2d(loc=loc, axis=axis, stable=stable,
                                                return_iterator=return_iterator)
        elif self.index_len == 3:
            raise NotImplementedError('Yet to be done!')
        else:
            raise ValueError('Index lenght must be less than 4. ')
        return result

    def make_slide_indices_1d(self, start=None, end=None, step=1, stable=True, return_iterator=False):
        """ 1D version of index creation. """
        start = start or self.offsets[0]
        end = end or self.uniques[0][-1]

        if stable:
            iterator = self.dataframe.index[(self.dataframe.index >= start) & (self.dataframe.index <= end)]
            iterator = iterator.values[::step]
        else:
            iterator = np.arange(start, end+1, step)

        indices = self.dataframe['trace_index'].reindex(iterator, fill_value=np.nan).values

        if return_iterator:
            return indices, iterator
        return indices

    def make_slide_indices_2d(self, loc, axis=0, stable=True, return_iterator=False):
        """ 2D version of index creation. """
        other_axis = 1 - axis
        location = self.uniques[axis][loc]

        if stable:
            others = self.dataframe[self.dataframe.index.get_level_values(axis) == location]
            others = others.index.get_level_values(other_axis).values
        else:
            others = self.uniques[other_axis]

        iterator = list(zip([location] * len(others), others) if axis == 0 else zip(others, [location] * len(others)))
        indices = self.dataframe['trace_index'].reindex(iterator, fill_value=np.nan).values

        #TODO: keep only uniques, when needed, with `nan` filtering
        if stable:
            indices = np.unique(indices)

        if return_iterator:
            return indices, iterator
        return indices


    def _load_crop(self, locations):
        """ Load 3D crop from the cube.

        Parameters
        ----------
        locations : sequence of slices
            List of desired slices to load: along the first index, the second, and depth.

        Example
        -------
        If the current index is `INLINE_3D` and `CROSSLINE_3D`, then to load
        5:110 ilines, 100:1105 crosslines, 0:700 depths, locations must be::
            [slice(5, 110), slice(100, 1105), slice(0, 700)]
        """
        shape = np.array([(slc.stop - slc.start) for slc in locations])
        indices = self.make_crop_indices(locations)
        crop = self.load_traces(indices)[..., locations[-1]].reshape(shape)
        return crop

    def make_crop_indices(self, locations):
        """ Create indices for 3D crop loading. """
        iterator = list(product(*[[self.uniques[idx][i] for i in range(locations[idx].start, locations[idx].stop)]
                                  for idx in range(2)]))
        indices = self.dataframe['trace_index'].reindex(iterator, fill_value=np.nan).values
        _, unique_ind = np.unique(indices, return_index=True)
        return indices[np.sort(unique_ind, kind='stable')]

    def load_crop(self, locations, threshold=15, mode='adaptive', **kwargs):
        """ Smart choice between using :meth:`._load_crop` and stacking multiple slides created by :meth:`.load_slide`.

        Parameters
        ----------
        mode : str
            If `adaptive`, then function to load is chosen automatically.
            If `slide` or `crop`, then uses that function to load data.
        threshold : int
            Upper bound for amount of slides to load. Used only in `adaptive` mode.
        """
        _ = kwargs
        shape = np.array([(slc.stop - slc.start) for slc in locations])
        axis = np.argmin(shape)
        if mode == 'adaptive':
            if axis in [0, 1]:
                mode = 'slide' if min(shape) < threshold else 'crop'
            else:
                flag = np.prod(shape[:2]) / np.prod(self.cube_shape[:2])
                mode = 'slide' if flag > 0.1 else 'crop'

        if mode == 'slide':
            slc = locations[axis]
            if axis in [0, 1]:
                return np.stack([self.load_slide(loc, axis=axis)[..., locations[-1]]
                                 for loc in range(slc.start, slc.stop)], axis=axis)
            if axis == 2:
                return np.stack([self.load_slide(loc, axis=axis)[locations[0], locations[1]]
                                 for loc in range(slc.start, slc.stop)], axis=-1)
        return self._load_crop(locations)


    def __getitem__(self, key):
        """ Retrieve amplitudes from cube. Uses the usual `Numpy` semantics for indexing 3D array. """
        key_ = list(key)
        if len(key_) != len(self.cube_shape):
            key_ += [slice(None)] * (len(self.cube_shape) - len(key_))

        key, squeeze = [], []
        for i, item in enumerate(key_):
            max_size = self.cube_shape[i]

            if isinstance(item, slice):
                slc = slice(item.start or 0, item.stop or max_size)
            elif isinstance(item, int):
                item = item if item >= 0 else max_size - item
                slc = slice(item, item + 1)
                squeeze.append(i)
            key.append(slc)

        crop = self.load_crop(key)
        if squeeze:
            crop = np.squeeze(crop, axis=tuple(squeeze))
        return crop

    # Convert SEG-Y to HDF5
    def make_hdf5(self, path_hdf5=None, postfix=''):
        """ Converts `.segy` cube to `.hdf5` format.

        Parameters
        ----------
        path_hdf5 : str
            Path to store converted cube. By default, new cube is stored right next to original.
        postfix : str
            Postfix to add to the name of resulting cube.
        """
        if self.index_headers != self.INDEX_POST:
            # Currently supports only INLINE/CROSSLINE cubes
            raise TypeError(f'Current index must be {self.INDEX_POST}')

        path_hdf5 = path_hdf5 or (os.path.splitext(self.path)[0] + postfix + '.hdf5')

        # Remove file, if exists: h5py can't do that
        if os.path.exists(path_hdf5):
            os.remove(path_hdf5)

        # Create file and datasets inside
        with h5py.File(path_hdf5, "a") as file_hdf5:
            cube_hdf5 = file_hdf5.create_dataset('cube', self.cube_shape)
            cube_hdf5_x = file_hdf5.create_dataset('cube_x', self.cube_shape[[1, 2, 0]])
            cube_hdf5_h = file_hdf5.create_dataset('cube_h', self.cube_shape[[2, 0, 1]])

            # Default projection (ilines, xlines, depth) and depth-projection (depth, ilines, xlines)
            pbar = tqdm(total=self.ilines_len + self.xlines_len, ncols=1000)

            pbar.set_description(f'Converting {self.long_name}; ilines projection')
            for i in range(self.ilines_len):
                slide = self.load_slide(i, stable=False)
                cube_hdf5[i, :, :] = slide.reshape(1, self.xlines_len, self.depth)
                cube_hdf5_h[:, i, :] = slide.T
                pbar.update()

            # xline-oriented projection: (xlines, depth, ilines)
            pbar.set_description(f'Converting {self.long_name} to hdf5; xlines projection')
            for x in range(self.xlines_len):
                slide = self.load_slide(x, axis=1, stable=False).T
                cube_hdf5_x[x, :, :,] = slide
                pbar.update()
            pbar.close()

        self.store_meta()

<<<<<<< HEAD
    # Convert HDF5 to SEG-Y
    def make_sgy(self, path_hdf5='temp.hdf5', dst=None, postfix='', remove_hdf5=False, zip_result=True):
        """ Save `.hdf5` cube without headers in `.segy` format with current geometry headers.

        Parameters
        ----------
        path_hdf5 : str
            Path to load hdf5 file from. File must have a `cube` key where cube data is stored.
        path_sgy : str
            Path to store converted cube. By default, new cube is stored right next to original.
        postfix : str
            Postfix to add to the name of resulting cube.
        """
        dst = dst or (os.path.splitext(path_hdf5)[0] + postfix + '.sgy')
        path_sgy = self.path
        with h5py.File(path_hdf5, 'r') as src:
            cube_hdf5 = src['cube']
            with segyio.open(path_sgy, 'r', strict=False) as segy:
                segy.mmap()
                spec = segyio.spec()
                spec.sorting = int(segy.sorting)
                spec.format = int(segy.format)
                spec.samples = range(self.depth)
                spec.ilines = self.ilines
                spec.xlines = self.xlines
                print(f'spec.sorting{ spec.sorting}, segy.format {segy.format}')
                with segyio.create(dst, spec) as dst_file:
                    # Copy all textual headers, including possible extended
                    for i in range(1 + segy.ext_headers):
                        dst_file.text[i] = segy.text[i]
                    c = 0
                    for i, _ in tqdm(enumerate(spec.ilines)):
                        for x, _ in enumerate(spec.xlines):
                            dst_file.header[c] = segy.header[c]
                            dst_file.trace[c] = cube_hdf5[i, x, :]
                            c += 1
                    dst_file.bin = {segyio.BinField.Traces: c}

        if remove_hdf5:
            os.remove(path_hdf5)

        if zip_result:
            dir_name = os.path.dirname(os.path.abspath(dst))
            file_name = os.path.basename(dst)
            shutil.make_archive(os.path.splitext(path_hdf5)[0], 'zip', dir_name, file_name)
=======
    # Convenient alias
    convert_to_hdf5 = make_hdf5
>>>>>>> 2e961134


class SeismicGeometryHDF5(SeismicGeometry):
    """ Class to infer information about HDF5 cubes and provide convenient methods of working with them.

    In order to initialize instance, one must supply `path` to the HDF5 cube.

    All the attributes are loaded directly from HDF5 file itself, so most of the attributes from SEG-Y file
    are preserved, with the exception of `dataframe` and `uniques`.
    """
    #pylint: disable=attribute-defined-outside-init
    def __init__(self, path, **kwargs):
        self.structured = True
        self.file_hdf5 = None

        super().__init__(path, **kwargs)

    def process(self, **kwargs):
        """ Put info from `.hdf5` groups to attributes.
        No passing through data whatsoever.
        """
        _ = kwargs
        self.file_hdf5 = h5py.File(self.path, mode='r')
        self.add_attributes()

    def add_attributes(self):
        """ Store values from `hdf5` file to attributes. """
        self.index_headers = self.INDEX_POST
        self.load_meta()
        self.cube_shape = np.asarray([self.ilines_len, self.xlines_len, self.depth]) # BC
        self.has_stats = True

    # Methods to load actual data from HDF5
    def load_crop(self, locations, axis=None, **kwargs):
        """ Load 3D crop from the cube.
        Automatically chooses the fastest axis to use: as `hdf5` files store multiple copies of data with
        various orientations, some axis are faster than others depending on exact crop location and size.

        Parameters
        locations : sequence of slices
            Location to load: slices along the first index, the second, and depth.
        axis : str or int
            Identificator of the axis to use to load data.
            Can be `iline`, `xline`, `height`, `depth`, `i`, `x`, `h`, 0, 1, 2.
        """
        _ = kwargs

        if axis is None:
            shape = np.array([(slc.stop - slc.start) for slc in locations])
            axis = np.argmin(shape)
        else:
            mapping = {0: 0, 1: 1, 2: 2,
                       'i': 0, 'x': 1, 'h': 2,
                       'iline': 0, 'xline': 1, 'height': 2, 'depth': 2}
            axis = mapping[axis]

        if axis == 1 and 'cube_x' in self.file_hdf5:
            crop = self._load_x(*locations)
        elif axis == 2 and 'cube_h' in self.file_hdf5:
            crop = self._load_h(*locations)
        else: # backward compatibility
            crop = self._load_i(*locations)
        return crop

    def _load_i(self, ilines, xlines, heights):
        cube_hdf5 = self.file_hdf5['cube']
        return np.stack([self._cached_load(cube_hdf5, iline)[xlines, :][:, heights]
                         for iline in range(ilines.start, ilines.stop)])

    def _load_x(self, ilines, xlines, heights):
        cube_hdf5 = self.file_hdf5['cube_x']
        return np.stack([self._cached_load(cube_hdf5, xline)[heights, :][:, ilines].transpose([1, 0])
                         for xline in range(xlines.start, xlines.stop)], axis=1)

    def _load_h(self, ilines, xlines, heights):
        cube_hdf5 = self.file_hdf5['cube_h']
        return np.stack([self._cached_load(cube_hdf5, height)[ilines, :][:, xlines]
                         for height in range(heights.start, heights.stop)], axis=2)

    @lru_cache(128)
    def _cached_load(self, cube, loc):
        """ Load one slide of data from a certain cube projection.
        Caches the result in a thread-safe manner.
        """
        return cube[loc, :, :]

    def load_slide(self, loc, axis='iline', **kwargs):
        """ Load desired slide along desired axis. """
        _ = kwargs
        axis = self.parse_axis(axis)
        if axis == 0:
            cube = self.file_hdf5['cube']
            slide = self._cached_load(cube, loc)
        elif axis == 1:
            cube = self.file_hdf5['cube_x']
            slide = self._cached_load(cube, loc).T
        elif axis == 2:
            cube = self.file_hdf5['cube_h']
            slide = self._cached_load(cube, loc)
        return slide


    def __getitem__(self, key):
        """ Retrieve amplitudes from cube. Uses the usual `Numpy` semantics for indexing 3D array. """
        key_ = list(key)
        if len(key_) != len(self.cube_shape):
            key_ += [slice(None)] * (len(self.cube_shape) - len(key_))

        key, squeeze = [], []
        for i, item in enumerate(key_):
            max_size = self.cube_shape[i]

            if isinstance(item, slice):
                slc = slice(item.start or 0, item.stop or max_size)
            elif isinstance(item, int):
                item = item if item >= 0 else max_size - item
                slc = slice(item, item + 1)
                squeeze.append(i)
            key.append(slc)

        shape = [(slc.stop - slc.start) for slc in key]
        axis = np.argmin(shape)
        if axis == 0:
            crop = self.file_hdf5['cube'][key[0], key[1], key[2]]
        elif axis == 1:
            crop = self.file_hdf5['cube_x'][key[1], key[2], key[0]].transpose((2, 0, 1))
        elif axis == 2:
            crop = self.file_hdf5['cube_h'][key[2], key[0], key[1]].transpose((1, 2, 0))

        if squeeze:
            crop = np.squeeze(crop, axis=tuple(squeeze))
        return crop<|MERGE_RESOLUTION|>--- conflicted
+++ resolved
@@ -908,7 +908,143 @@
 
         self.store_meta()
 
-<<<<<<< HEAD
+
+    # Convenient alias
+    convert_to_hdf5 = make_hdf5
+
+
+class SeismicGeometryHDF5(SeismicGeometry):
+    """ Class to infer information about HDF5 cubes and provide convenient methods of working with them.
+
+    In order to initialize instance, one must supply `path` to the HDF5 cube.
+
+    All the attributes are loaded directly from HDF5 file itself, so most of the attributes from SEG-Y file
+    are preserved, with the exception of `dataframe` and `uniques`.
+    """
+    #pylint: disable=attribute-defined-outside-init
+    def __init__(self, path, **kwargs):
+        self.structured = True
+        self.file_hdf5 = None
+
+        super().__init__(path, **kwargs)
+
+    def process(self, **kwargs):
+        """ Put info from `.hdf5` groups to attributes.
+        No passing through data whatsoever.
+        """
+        _ = kwargs
+        self.file_hdf5 = h5py.File(self.path, mode='r')
+        self.add_attributes()
+
+    def add_attributes(self):
+        """ Store values from `hdf5` file to attributes. """
+        self.index_headers = self.INDEX_POST
+        self.load_meta()
+        self.cube_shape = np.asarray([self.ilines_len, self.xlines_len, self.depth]) # BC
+        self.has_stats = True
+
+    # Methods to load actual data from HDF5
+    def load_crop(self, locations, axis=None, **kwargs):
+        """ Load 3D crop from the cube.
+        Automatically chooses the fastest axis to use: as `hdf5` files store multiple copies of data with
+        various orientations, some axis are faster than others depending on exact crop location and size.
+
+        Parameters
+        locations : sequence of slices
+            Location to load: slices along the first index, the second, and depth.
+        axis : str or int
+            Identificator of the axis to use to load data.
+            Can be `iline`, `xline`, `height`, `depth`, `i`, `x`, `h`, 0, 1, 2.
+        """
+        _ = kwargs
+
+        if axis is None:
+            shape = np.array([(slc.stop - slc.start) for slc in locations])
+            axis = np.argmin(shape)
+        else:
+            mapping = {0: 0, 1: 1, 2: 2,
+                       'i': 0, 'x': 1, 'h': 2,
+                       'iline': 0, 'xline': 1, 'height': 2, 'depth': 2}
+            axis = mapping[axis]
+
+        if axis == 1 and 'cube_x' in self.file_hdf5:
+            crop = self._load_x(*locations)
+        elif axis == 2 and 'cube_h' in self.file_hdf5:
+            crop = self._load_h(*locations)
+        else: # backward compatibility
+            crop = self._load_i(*locations)
+        return crop
+
+    def _load_i(self, ilines, xlines, heights):
+        cube_hdf5 = self.file_hdf5['cube']
+        return np.stack([self._cached_load(cube_hdf5, iline)[xlines, :][:, heights]
+                         for iline in range(ilines.start, ilines.stop)])
+
+    def _load_x(self, ilines, xlines, heights):
+        cube_hdf5 = self.file_hdf5['cube_x']
+        return np.stack([self._cached_load(cube_hdf5, xline)[heights, :][:, ilines].transpose([1, 0])
+                         for xline in range(xlines.start, xlines.stop)], axis=1)
+
+    def _load_h(self, ilines, xlines, heights):
+        cube_hdf5 = self.file_hdf5['cube_h']
+        return np.stack([self._cached_load(cube_hdf5, height)[ilines, :][:, xlines]
+                         for height in range(heights.start, heights.stop)], axis=2)
+
+    @lru_cache(128)
+    def _cached_load(self, cube, loc):
+        """ Load one slide of data from a certain cube projection.
+        Caches the result in a thread-safe manner.
+        """
+        return cube[loc, :, :]
+
+    def load_slide(self, loc, axis='iline', **kwargs):
+        """ Load desired slide along desired axis. """
+        _ = kwargs
+        axis = self.parse_axis(axis)
+        if axis == 0:
+            cube = self.file_hdf5['cube']
+            slide = self._cached_load(cube, loc)
+        elif axis == 1:
+            cube = self.file_hdf5['cube_x']
+            slide = self._cached_load(cube, loc).T
+        elif axis == 2:
+            cube = self.file_hdf5['cube_h']
+            slide = self._cached_load(cube, loc)
+        return slide
+
+
+    def __getitem__(self, key):
+        """ Retrieve amplitudes from cube. Uses the usual `Numpy` semantics for indexing 3D array. """
+        key_ = list(key)
+        if len(key_) != len(self.cube_shape):
+            key_ += [slice(None)] * (len(self.cube_shape) - len(key_))
+
+        key, squeeze = [], []
+        for i, item in enumerate(key_):
+            max_size = self.cube_shape[i]
+
+            if isinstance(item, slice):
+                slc = slice(item.start or 0, item.stop or max_size)
+            elif isinstance(item, int):
+                item = item if item >= 0 else max_size - item
+                slc = slice(item, item + 1)
+                squeeze.append(i)
+            key.append(slc)
+
+        shape = [(slc.stop - slc.start) for slc in key]
+        axis = np.argmin(shape)
+        if axis == 0:
+            crop = self.file_hdf5['cube'][key[0], key[1], key[2]]
+        elif axis == 1:
+            crop = self.file_hdf5['cube_x'][key[1], key[2], key[0]].transpose((2, 0, 1))
+        elif axis == 2:
+            crop = self.file_hdf5['cube_h'][key[2], key[0], key[1]].transpose((1, 2, 0))
+
+        if squeeze:
+            crop = np.squeeze(crop, axis=tuple(squeeze))
+        return crop
+
+
     # Convert HDF5 to SEG-Y
     def make_sgy(self, path_hdf5='temp.hdf5', dst=None, postfix='', remove_hdf5=False, zip_result=True):
         """ Save `.hdf5` cube without headers in `.segy` format with current geometry headers.
@@ -923,7 +1059,7 @@
             Postfix to add to the name of resulting cube.
         """
         dst = dst or (os.path.splitext(path_hdf5)[0] + postfix + '.sgy')
-        path_sgy = self.path
+        path_sgy = self.segy_path
         with h5py.File(path_hdf5, 'r') as src:
             cube_hdf5 = src['cube']
             with segyio.open(path_sgy, 'r', strict=False) as segy:
@@ -953,140 +1089,4 @@
         if zip_result:
             dir_name = os.path.dirname(os.path.abspath(dst))
             file_name = os.path.basename(dst)
-            shutil.make_archive(os.path.splitext(path_hdf5)[0], 'zip', dir_name, file_name)
-=======
-    # Convenient alias
-    convert_to_hdf5 = make_hdf5
->>>>>>> 2e961134
-
-
-class SeismicGeometryHDF5(SeismicGeometry):
-    """ Class to infer information about HDF5 cubes and provide convenient methods of working with them.
-
-    In order to initialize instance, one must supply `path` to the HDF5 cube.
-
-    All the attributes are loaded directly from HDF5 file itself, so most of the attributes from SEG-Y file
-    are preserved, with the exception of `dataframe` and `uniques`.
-    """
-    #pylint: disable=attribute-defined-outside-init
-    def __init__(self, path, **kwargs):
-        self.structured = True
-        self.file_hdf5 = None
-
-        super().__init__(path, **kwargs)
-
-    def process(self, **kwargs):
-        """ Put info from `.hdf5` groups to attributes.
-        No passing through data whatsoever.
-        """
-        _ = kwargs
-        self.file_hdf5 = h5py.File(self.path, mode='r')
-        self.add_attributes()
-
-    def add_attributes(self):
-        """ Store values from `hdf5` file to attributes. """
-        self.index_headers = self.INDEX_POST
-        self.load_meta()
-        self.cube_shape = np.asarray([self.ilines_len, self.xlines_len, self.depth]) # BC
-        self.has_stats = True
-
-    # Methods to load actual data from HDF5
-    def load_crop(self, locations, axis=None, **kwargs):
-        """ Load 3D crop from the cube.
-        Automatically chooses the fastest axis to use: as `hdf5` files store multiple copies of data with
-        various orientations, some axis are faster than others depending on exact crop location and size.
-
-        Parameters
-        locations : sequence of slices
-            Location to load: slices along the first index, the second, and depth.
-        axis : str or int
-            Identificator of the axis to use to load data.
-            Can be `iline`, `xline`, `height`, `depth`, `i`, `x`, `h`, 0, 1, 2.
-        """
-        _ = kwargs
-
-        if axis is None:
-            shape = np.array([(slc.stop - slc.start) for slc in locations])
-            axis = np.argmin(shape)
-        else:
-            mapping = {0: 0, 1: 1, 2: 2,
-                       'i': 0, 'x': 1, 'h': 2,
-                       'iline': 0, 'xline': 1, 'height': 2, 'depth': 2}
-            axis = mapping[axis]
-
-        if axis == 1 and 'cube_x' in self.file_hdf5:
-            crop = self._load_x(*locations)
-        elif axis == 2 and 'cube_h' in self.file_hdf5:
-            crop = self._load_h(*locations)
-        else: # backward compatibility
-            crop = self._load_i(*locations)
-        return crop
-
-    def _load_i(self, ilines, xlines, heights):
-        cube_hdf5 = self.file_hdf5['cube']
-        return np.stack([self._cached_load(cube_hdf5, iline)[xlines, :][:, heights]
-                         for iline in range(ilines.start, ilines.stop)])
-
-    def _load_x(self, ilines, xlines, heights):
-        cube_hdf5 = self.file_hdf5['cube_x']
-        return np.stack([self._cached_load(cube_hdf5, xline)[heights, :][:, ilines].transpose([1, 0])
-                         for xline in range(xlines.start, xlines.stop)], axis=1)
-
-    def _load_h(self, ilines, xlines, heights):
-        cube_hdf5 = self.file_hdf5['cube_h']
-        return np.stack([self._cached_load(cube_hdf5, height)[ilines, :][:, xlines]
-                         for height in range(heights.start, heights.stop)], axis=2)
-
-    @lru_cache(128)
-    def _cached_load(self, cube, loc):
-        """ Load one slide of data from a certain cube projection.
-        Caches the result in a thread-safe manner.
-        """
-        return cube[loc, :, :]
-
-    def load_slide(self, loc, axis='iline', **kwargs):
-        """ Load desired slide along desired axis. """
-        _ = kwargs
-        axis = self.parse_axis(axis)
-        if axis == 0:
-            cube = self.file_hdf5['cube']
-            slide = self._cached_load(cube, loc)
-        elif axis == 1:
-            cube = self.file_hdf5['cube_x']
-            slide = self._cached_load(cube, loc).T
-        elif axis == 2:
-            cube = self.file_hdf5['cube_h']
-            slide = self._cached_load(cube, loc)
-        return slide
-
-
-    def __getitem__(self, key):
-        """ Retrieve amplitudes from cube. Uses the usual `Numpy` semantics for indexing 3D array. """
-        key_ = list(key)
-        if len(key_) != len(self.cube_shape):
-            key_ += [slice(None)] * (len(self.cube_shape) - len(key_))
-
-        key, squeeze = [], []
-        for i, item in enumerate(key_):
-            max_size = self.cube_shape[i]
-
-            if isinstance(item, slice):
-                slc = slice(item.start or 0, item.stop or max_size)
-            elif isinstance(item, int):
-                item = item if item >= 0 else max_size - item
-                slc = slice(item, item + 1)
-                squeeze.append(i)
-            key.append(slc)
-
-        shape = [(slc.stop - slc.start) for slc in key]
-        axis = np.argmin(shape)
-        if axis == 0:
-            crop = self.file_hdf5['cube'][key[0], key[1], key[2]]
-        elif axis == 1:
-            crop = self.file_hdf5['cube_x'][key[1], key[2], key[0]].transpose((2, 0, 1))
-        elif axis == 2:
-            crop = self.file_hdf5['cube_h'][key[2], key[0], key[1]].transpose((1, 2, 0))
-
-        if squeeze:
-            crop = np.squeeze(crop, axis=tuple(squeeze))
-        return crop+            shutil.make_archive(os.path.splitext(path_hdf5)[0], 'zip', dir_name, file_name)