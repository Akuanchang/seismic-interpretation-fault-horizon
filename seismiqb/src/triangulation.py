""" Triangulation functions. """
import numpy as np
from numba import njit

@njit
def triangle_rasterization(points, width=1):
    """ Transform triangle to surface of the fixed thickness.

    Parameters
    ----------
    points : numpy.ndarray
        array of size 3 x 3: each row is a vertex of triangle
    width : int
        thicc

    Return
    ------
    numpy.ndarray
        array of size N x 3 where N is a number of points in rasterization.
    """
    shape = np.array([np.max(points[:, i]) - np.min(points[:, i]) for i in range(3)])
    _points = np.zeros((int((shape[0] + 2) * (shape[1] + 2) * (shape[2] + 2)), 3))
    i = 0
    for x in range(int(np.min(points[:, 0])), int(np.max(points[:, 0])+1)): # pylint: disable=not-an-iterable
        for y in range(int(np.min(points[:, 1])), int(np.max(points[:, 1]+1))):
            for z in range(int(np.min(points[:, 2])), int(np.max(points[:, 2]+1))):
                node = np.array([x, y, z])
                if distance_to_triangle(points, node) < 0.5 * width:
                    _points[i] = node
                    i += 1
    return _points[:i]

<<<<<<< HEAD
def triangulation(points, return_indices=False):
=======
def make_triangulation(points, return_indices=False):
>>>>>>> bad35b2c
    """ Compute triangulation of the fault.

    Parameters
    ----------
    points : numpy.ndarray
        Array of sticks. Each item of array is a stick: sequence of 3D points.
    return_indices : bool
        If True, function will return indices of stick nodes in flatten array.

    Return
    ------
    numpy.ndarray
        numpy.ndarray of length N where N is the number of simplices. Each item is a sequence of coordinates of each
        vertex (if `return_indices=False`) or indices of nodes in initial flatten array.
    """
    triangles = []
    if return_indices:
        n_points = np.cumsum([0, *[len(item) for item in points]])
        points = np.array([np.arange(len(points[i])) + n_points[i] for i in range(len(points))])
    for s1, s2 in zip(points[:-1], points[1:]):
        if len(s1) > len(s2):
            s1, s2 = s2, s1
        n = len(s1)
        nodes = [item for sublist in zip(s1, s2[:n]) for item in sublist]
        nodes = [nodes[i:i+3] for i in range(len(nodes[:-2]))] if len(nodes) > 2 else []
        nodes += [[s1[-1], s2[i], s2[i+1]] for i in range(n-1, len(s2)-1)]
        triangles += nodes
    return np.array(triangles)


@njit
def distance_to_triangle(triangle, node):
    """ https://gist.github.com/joshuashaffer/99d58e4ccbd37ca5d96e """
    # pylint: disable=invalid-name, too-many-nested-blocks, too-many-branches, too-many-statements
    B = triangle[0, :]
    E0 = triangle[1, :] - B
    E1 = triangle[2, :] - B
    D = B - node
    a = np.dot(E0, E0)
    b = np.dot(E0, E1)
    c = np.dot(E1, E1)
    d = np.dot(E0, D)
    e = np.dot(E1, D)
    f = np.dot(D, D)

    det = a * c - b * b
    s = b * e - c * d
    t = b * d - a * e

    # Terible tree of conditionals to determine in which region of the diagram
    # shown above the projection of the point into the triangle-plane lies.
    if (s + t) <= det:
        if s < 0.0:
            if t < 0.0:
                # region4
                if d < 0:
                    t = 0.0
                    if -d >= a:
                        s = 1.0
                        sqrdistance = a + 2.0 * d + f
                    else:
                        s = -d / a
                        sqrdistance = d * s + f
                else:
                    s = 0.0
                    if e >= 0.0:
                        t = 0.0
                        sqrdistance = f
                    else:
                        if -e >= c:
                            t = 1.0
                            sqrdistance = c + 2.0 * e + f
                        else:
                            t = -e / c
                            sqrdistance = e * t + f

                            # of region 4
            else:
                # region 3
                s = 0
                if e >= 0:
                    t = 0
                    sqrdistance = f
                else:
                    if -e >= c:
                        t = 1
                        sqrdistance = c + 2.0 * e + f
                    else:
                        t = -e / c
                        sqrdistance = e * t + f
                        # of region 3
        else:
            if t < 0:
                # region 5
                t = 0
                if d >= 0:
                    s = 0
                    sqrdistance = f
                else:
                    if -d >= a:
                        s = 1
                        sqrdistance = a + 2.0 * d + f  # GF 20101013 fixed typo d*s ->2*d
                    else:
                        s = -d / a
                        sqrdistance = d * s + f
            else:
                # region 0
                invDet = 1.0 / det
                s = s * invDet
                t = t * invDet
                sqrdistance = s * (a * s + b * t + 2.0 * d) + t * (b * s + c * t + 2.0 * e) + f
    else:
        if s < 0.0:
            # region 2
            tmp0 = b + d
            tmp1 = c + e
            if tmp1 > tmp0:  # minimum on edge s+t=1
                numer = tmp1 - tmp0
                denom = a - 2.0 * b + c
                if numer >= denom:
                    s = 1.0
                    t = 0.0
                    sqrdistance = a + 2.0 * d + f  # GF 20101014 fixed typo 2*b -> 2*d
                else:
                    s = numer / denom
                    t = 1 - s
                    sqrdistance = s * (a * s + b * t + 2 * d) + t * (b * s + c * t + 2 * e) + f

            else:  # minimum on edge s=0
                s = 0.0
                if tmp1 <= 0.0:
                    t = 1
                    sqrdistance = c + 2.0 * e + f
                else:
                    if e >= 0.0:
                        t = 0.0
                        sqrdistance = f
                    else:
                        t = -e / c
                        sqrdistance = e * t + f
                        # of region 2
        else:
            if t < 0.0:
                # region6
                tmp0 = b + e
                tmp1 = a + d
                if tmp1 > tmp0:
                    numer = tmp1 - tmp0
                    denom = a - 2.0 * b + c
                    if numer >= denom:
                        t = 1.0
                        s = 0
                        sqrdistance = c + 2.0 * e + f
                    else:
                        t = numer / denom
                        s = 1 - t
                        sqrdistance = s * (a * s + b * t + 2.0 * d) + t * (b * s + c * t + 2.0 * e) + f

                else:
                    t = 0.0
                    if tmp1 <= 0.0:
                        s = 1
                        sqrdistance = a + 2.0 * d + f
                    else:
                        if d >= 0.0:
                            s = 0.0
                            sqrdistance = f
                        else:
                            s = -d / a
                            sqrdistance = d * s + f
            else:
                # region 1
                numer = c + e - b - d
                if numer <= 0:
                    s = 0.0
                    t = 1.0
                    sqrdistance = c + 2.0 * e + f
                else:
                    denom = a - 2.0 * b + c
                    if numer >= denom:
                        s = 1.0
                        t = 0.0
                        sqrdistance = a + 2.0 * d + f
                    else:
                        s = numer / denom
                        t = 1 - s
                        sqrdistance = s * (a * s + b * t + 2.0 * d) + t * (b * s + c * t + 2.0 * e) + f

    # account for numerical round-off error
    if sqrdistance < 0:
        sqrdistance = 0
    dist = np.sqrt(sqrdistance)
    return dist<|MERGE_RESOLUTION|>--- conflicted
+++ resolved
@@ -30,11 +30,7 @@
                     i += 1
     return _points[:i]
 
-<<<<<<< HEAD
-def triangulation(points, return_indices=False):
-=======
 def make_triangulation(points, return_indices=False):
->>>>>>> bad35b2c
     """ Compute triangulation of the fault.
 
     Parameters
