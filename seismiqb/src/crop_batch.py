""" Seismic Crop Batch."""
import string
import random

import numpy as np
import segyio
from skimage.measure import label, regionprops

from ..batchflow import FilesIndex, Batch, action, inbatch_parallel

from .utils import create_mask


AFFIX = '___'
SIZE_POSTFIX = 7
SIZE_SALT = len(AFFIX) + SIZE_POSTFIX



class SeismicCropBatch(Batch):
    """ Batch with ability to generate 3d-crops of various shapes."""
    components = ('slices', 'geometries', 'labels')

    def _init_component(self, *args, **kwargs):
        """ Create and preallocate a new attribute with the name ``dst`` if it
        does not exist and return batch indices."""
        _ = args
        dst = kwargs.get("dst")
        if dst is None:
            raise KeyError("dst argument must be specified")
        if isinstance(dst, str):
            dst = (dst,)
        for comp in dst:
            if not hasattr(self, comp):
                setattr(self, comp, np.array([None] * len(self.index)))
        return self.indices


    def _sgy_init(self, *args, **kwargs):
        """ Create `dst` component and preemptively open all the .sgy files.
        Should always be used in pair with `_sgy_post`!

        Note
        ----
        This init function is helpful for actions that work directly with .sgy
        files through `segyio` API: all the file handlers are created only once per batch,
        rather than once for every item in the batch.
        """
        _ = args
        dst = kwargs.get("dst")
        if dst is None:
            raise KeyError("dst argument must be specified")
        if isinstance(dst, str):
            dst = (dst,)
        for comp in dst:
            if not hasattr(self, comp):
                setattr(self, comp, np.array([None] * len(self.index)))

        segyfiles = {}
        for ix in self.indices:
            path_data = self.index.get_fullpath(ix)
            if segyfiles.get(self.unsalt(ix)) is None:
                segyfile = segyio.open(path_data, 'r', strict=False)
                segyfile.mmap()
                segyfiles[self.unsalt(ix)] = segyfile
        return [dict(ix=ix, segyfile=segyfiles[self.unsalt(ix)])
                for ix in self.indices]


    def _sgy_post(self, segyfiles, *args, **kwargs):
        """ Close opened .sgy files."""
        _, _ = args, kwargs
        for segyfile in segyfiles:
            segyfile.close()
        return self

    def _assemble_labels(self, all_clouds, *args, dst=None, **kwargs):
        """ Assemble labels-dict from different crops in batch.
        """
        labels = dict()
        labels_ = dict()

        # init labels-dict
        for ix in self.indices:
            labels_[self.unsalt(ix)] = set()

        for ix, cloud in zip(self.indices, all_clouds):
            labels_[self.unsalt(ix)] |= set(cloud.keys())

        for cube, ilines_xlines in labels_.items():
            labels[cube] = dict()
            for il_xl in ilines_xlines:
                labels[cube][il_xl] = set()

        # fill labels with sets of horizons
        for ix, cloud in zip(self.indices, all_clouds):
            for il_xl, heights in cloud.items():
                labels[self.unsalt(ix)][il_xl] |= set(heights)

        # transforms sets of horizons to labels
        for cube in labels:
            for il_xl in labels[cube]:
                labels[cube][il_xl] = np.sort(list(labels[cube][il_xl]))

        setattr(self, dst, labels)
        return self

    def get_pos(self, data, component, index):
        """ Get correct slice/key of a component-item based on its type.
        """
        if component in ('geometries', 'labels', 'segyfiles'):
            return self.unsalt(index)
        return super().get_pos(data, component, index)


    @action
    def load_component(self, src, dst):
        """ Store `src` data in `dst` component. """
        if isinstance(src, dict):
            src = [src]
        if isinstance(dst, str):
            dst = [dst]

        for data, name in zip(src, dst):
            setattr(self, name, data)
        return self


    @action
    def crop(self, points, shape, dst='slices', passdown=None):
        """ Generate positions of crops. Creates new instance of `SeismicCropBatch`
        with crop positions in one of the components (`slices` by default).

        Parameters
        ----------
        points : array-like
            Upper rightmost points for every crop and name of cube to
            cut it from. Order is: name, iline, xline, height. For example,
            ['Cube.sgy', 13, 500, 200] stands for crop has [13, 500, 200]
            as its upper rightmost point and must be cut from 'Cube.sgy' file.

        shape : array-like
            Desired shape of crops.

        dst : str, optional
            Component of batch to put positions of crops in.

        passdown : str of list of str
            Components of batch to keep in the new one.

        Note
        ----
        Based on the first column of `points`, new instance of SeismicCropBatch is created.
        In order to keep multiple references to the same .sgy cube, each index is augmented
        with prefix of fixed length (check `salt` method for details).

        Returns
        -------
        SeismicCropBatch
            Batch with positions of crops in specified component.
        """
        new_index = [self.salt(ix) for ix in points[:, 0]]
        new_dict = {ix: self.index.get_fullpath(self.unsalt(ix))
                    for ix in new_index}
        new_batch = type(self)(FilesIndex.from_index(index=new_index, paths=new_dict, dirs=False))

        passdown = passdown or []
        passdown = [passdown] if isinstance(passdown, str) else passdown
        passdown.extend(['geometries', 'labels'])

        for component in passdown:
            if hasattr(self, component):
                setattr(new_batch, component, getattr(self, component))

        slices = []
        for point in points:
            slice_ = self._make_slice(point, shape)
            slices.append(slice_)
        setattr(new_batch, dst, slices)
        return new_batch


    def _make_slice(self, point, shape):
        """ Creates list of `np.arange`'s for desired location. """
        ix = point[0]

        if isinstance(point[1], float) or isinstance(point[2], float) or isinstance(point[3], float):
            geom = self.get(ix, 'geometries')
            slice_point = (point[1:] * (np.array(geom.cube_shape) - np.array(shape))).astype(int)
        else:
            slice_point = point[1:]

        slice_ = [np.arange(slice_point[0], slice_point[0]+shape[0]),
                  np.arange(slice_point[1], slice_point[1]+shape[1]),
                  np.arange(slice_point[2], slice_point[2]+shape[2])]
        return slice_


    @action
    @inbatch_parallel(init='_sgy_init', post='_sgy_post', target='threads')
    def load_cubes(self, ix, segyfile, dst, src='slices'):
        """ Load data from cube in given positions.

        Notes
        -----
        Init function `_sgy_init` passes both index and handler to necessary
        .sgy file. Post function '_sgy_post' takes all of the handlers and
        closes I/O. That is done in order to open every file only once (since it is time-consuming).

        Parameters
        ----------
        src : str
            Component of batch with positions of crops to load.

        dst : str
            Component of batch to put loaded crops in.

        Returns
        -------
        SeismicCropBatch
            Batch with loaded crops in desired component.
        """
        geom = self.get(ix, 'geometries')
        slice_ = self.get(ix, src)
        ilines_, xlines_, hs_ = slice_[0], slice_[1], slice_[2]

        crop = np.zeros((len(ilines_), len(xlines_), len(hs_)))
        for i, iline_ in enumerate(ilines_):
            for j, xline_ in enumerate(xlines_):
                il_, xl_ = geom.ilines[iline_], geom.xlines[xline_]
                try:
                    tr_ = geom.il_xl_trace[(il_, xl_)]
                    crop[i, j, :] = segyfile.trace[tr_][hs_]
                except KeyError:
                    pass

        pos = self.get_pos(None, dst, ix)
        getattr(self, dst)[pos] = crop
        return segyfile


    @action
    @inbatch_parallel(init='_init_component', target='threads')
    def create_masks(self, ix, dst, src='slices', mode='horizon', width=3):
        """ Create masks from labels-dictionary in given positions.

        Parameters
        ----------
        src : str
            Component of batch with positions of crops to load.
        dst : str
            Component of batch to put loaded masks in.
        mode : str
            Either `horizon` or `stratum`.
            Type of created mask. If `horizon` then only horizons, i.e. borders
            between geological strata will be loaded. In this case binary is created.
            If  `stratum` then every stratum between horizons in the point-cloud
            dictionary will be labeled with different class. Classes are in range from
            1 to number_of_horizons + 1.
        width : int
            Width of horizons in the `horizon` mode.

        Returns
        -------
        SeismicCropBatch
            Batch with loaded masks in desired components.

        Notes
        -----
        Can be run only after labels-dict is loaded into labels-component.
        """
        geom = self.get(ix, 'geometries')
        il_xl_h = self.get(ix, 'labels')

        slice_ = self.get(ix, src)
        ilines_, xlines_, hs_ = slice_[0], slice_[1], slice_[2]
        mask = create_mask(ilines_, xlines_, hs_, il_xl_h, geom.ilines, geom.xlines, geom.depth, mode, width)

        pos = self.get_pos(None, dst, ix)
        getattr(self, dst)[pos] = mask
        return self

    @action
<<<<<<< HEAD
    @inbatch_parallel(init='indices', post='_assemble_labels', target='threads')
    def get_point_cloud(self, ix, src_masks='masks', src_slices='slices', dst='predicted_labels',
                        threshold=0.5, averaging='mean'):
        """ Get labels in point-cloud format from horizons-mask.

        Parameters
        ----------
        src_masks : str
            component of batch that stores masks.
        src_slices : str
            component of batch that stores slices of crops.
        dst : str
            component of batch to store the resulting labels.
        threshold : float
            parameter of mask-thresholding.
        averaging : str
            method of pandas.groupby used for finding the center of a horizon.

        Returns
        -------
        SeismicCropBatch
            batch with fetched labels.
        """
        # threshold the mask
        mask = getattr(self, src_masks)[self.get_pos(None, src_masks, ix)]
        mask_ = np.zeros_like(mask, np.int32)
        mask_[mask < threshold] = 0
        mask_[mask >= threshold] = 1

        # get regions
        labels = label(mask_)
        regions = regionprops(labels)

        # get horizons
        horizons = dict()
        for region in regions:
            coords = region.coords
            coords = pd.DataFrame(coords, columns=['iline', 'xline', 'height'])
            horizon_ = getattr(coords.groupby(['iline', 'xline']), averaging)()
            for i_x in horizon_.index.values:
                i, x = i_x
                i_shift, x_shift, h_shift = [self.get(ix, src_slices)[k][0] for k in range(3)]
                il_xl = (i + i_shift, x + x_shift)

                if i_x in horizons:
                    horizons[il_xl].append(horizon_.loc[i_x, 'height'] + h_shift)
                else:
                    horizons[il_xl] = [horizon_.loc[i_x, 'height'] + h_shift]

        return horizons
=======
    @inbatch_parallel(init='_init_component', target='threads')
    def filter_out(self, ix, src=None, dst=None, mode=None, expr=None, low=None, high=None):
        """ Cut mask for horizont extension task.
        src : str
            Component of batch with mask
        dst : str
            Component of batch to put cut mask in.
        mode : str
            Either point, line, iline or xline.
            If point, then only only one point per horizon will be labeled.
            If iline or xline then single iline or xline with labeled.
            If line then randomly either single iline or xline will be
            labeled.
        expr : callable, optional.
            Some vectorized function. Accepts points in cube, returns either float.
            If not None, high or low should also be supplied.
        """
        if not (src and dst):
            raise ValueError('Src and dst must be provided')

        pos = self.get_pos(None, src, ix)
        mask = getattr(self, src)[pos]
        coords = np.where(mask > 0)
        if len(coords[0]) == 0:
            getattr(self, dst)[pos] = mask
            return self
        if mode is not None:
            new_mask = np.zeros_like(mask)
            point = np.random.randint(len(coords))
            if mode == 'point':
                new_mask[coords[0][point], coords[1][point], :] = mask[coords[0][point], coords[1][point], :]
            elif mode == 'iline' or (mode == 'line' and np.random.binomial(1, 0.5)) == 1:
                new_mask[coords[0][point], :, :] = mask[coords[0][point], :, :]
            elif mode in ['xline', 'line']:
                new_mask[:, coords[1][point], :] = mask[:, coords[1][point], :]
            else:
                raise ValueError('Mode should be either `point`, `iline`, `xline` or `line')
            mask = new_mask
        if expr is not None:
            coords = np.where(mask > 0)
            new_mask = np.zeros_like(mask)

            coords = np.array(coords).astype(np.float).T
            cond = np.ones(shape=coords.shape[0]).astype(bool)
            coords /= np.reshape(mask.shape, newshape=(1, 3))
            if low is not None:
                cond &= np.greater_equal(expr(coords), low)
            if high is not None:
                cond &= np.less_equal(expr(coords), high)
            coords *= np.reshape(mask.shape, newshape=(1, 3))
            coords = np.round(coords).astype(np.int32)[cond]
            new_mask[coords[:, 0], coords[:, 1], coords[:, 2]] = mask[coords[:, 0], coords[:, 1], coords[:, 2]]
            mask = new_mask

        pos = self.get_pos(None, dst, ix)
        getattr(self, dst)[pos] = mask
        return self
>>>>>>> b756e9e7

    @action
    @inbatch_parallel(init='indices', target='threads')
    def scale(self, ix, mode, src=None, dst=None):
        """ Scale values in crop. """
        pos = self.get_pos(None, src, ix)
        comp_data = getattr(self, src)[pos]
        geom = self.get(ix, 'geometries')

        if mode == 'normalize':
            new_data = geom.scaler(comp_data)
        elif mode == 'denormalize':
            new_data = geom.descaler(comp_data)
        else:
            raise ValueError('Scaling mode is not recognized.')

        dst = dst or src
        if not hasattr(self, dst):
            setattr(self, dst, np.array([None] * len(self)))

        pos = self.get_pos(None, dst, ix)
        getattr(self, dst)[pos] = new_data
        return self


    @staticmethod
    def salt(path):
        """ Adds random postfix of predefined length to string.

        Parameters
        ----------
        path : str
            supplied string.

        Returns
        -------
        path : str
            supplied string with random postfix.

        Notes
        -----
        Action `crop` makes a new instance of SeismicCropBatch with
        different (enlarged) index. Items in that index should point to cube
        location to cut crops from. Since we can't store multiple copies of the same
        string in one index (due to internal usage of dictionary), we need to augment
        those strings with random postfix (which we can remove later).
        """
        chars = string.ascii_uppercase + string.digits
        return path + AFFIX + ''.join(random.choice(chars) for _ in range(SIZE_POSTFIX))


    @staticmethod
    def unsalt(path):
        """ Removes postfix that was made by `salt` method.

        Parameters
        ----------
        path : str
            supplied string.

        Returns
        -------
        str
            string without postfix.
        """
        if AFFIX in path:
            return path[:-SIZE_SALT]
        return path<|MERGE_RESOLUTION|>--- conflicted
+++ resolved
@@ -281,7 +281,6 @@
         return self
 
     @action
-<<<<<<< HEAD
     @inbatch_parallel(init='indices', post='_assemble_labels', target='threads')
     def get_point_cloud(self, ix, src_masks='masks', src_slices='slices', dst='predicted_labels',
                         threshold=0.5, averaging='mean'):
@@ -332,7 +331,8 @@
                     horizons[il_xl] = [horizon_.loc[i_x, 'height'] + h_shift]
 
         return horizons
-=======
+
+    @action
     @inbatch_parallel(init='_init_component', target='threads')
     def filter_out(self, ix, src=None, dst=None, mode=None, expr=None, low=None, high=None):
         """ Cut mask for horizont extension task.
@@ -390,7 +390,6 @@
         pos = self.get_pos(None, dst, ix)
         getattr(self, dst)[pos] = mask
         return self
->>>>>>> b756e9e7
 
     @action
     @inbatch_parallel(init='indices', target='threads')
