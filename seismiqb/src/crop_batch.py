--- conflicted
+++ resolved
@@ -1245,10 +1245,7 @@
             **kwargs
         }
 
-<<<<<<< HEAD
         plot_image(data, **kwargs)
-=======
-        plot_image(imgs, mode=mode, order_axes=order_axes, **kwargs)
 
     @action
     @inbatch_parallel(init='indices', post=None, target='for')
@@ -1268,5 +1265,4 @@
         crop = self.get(ix, src)
         location = self.get(ix, src_locations)
         container.put(crop.transpose(order), location)
-        return self
->>>>>>> f4e23408
+        return self