""" Seismic Crop Batch. """
import string
import random
from copy import copy
from warnings import warn

import numpy as np
import cv2
from scipy.interpolate import interp1d
from scipy.ndimage import gaussian_filter1d
from scipy.signal import butter, lfilter, hilbert

from ..batchflow import FilesIndex, Batch, action, inbatch_parallel, SkipBatchException, apply_parallel

from .horizon import Horizon
from .plotters import plot_image
from .utils import compute_attribute


AFFIX = '___'
SIZE_POSTFIX = 12
SIZE_SALT = len(AFFIX) + SIZE_POSTFIX
CHARS = string.ascii_uppercase + string.digits


class SeismicCropBatch(Batch):
    """ Batch with ability to generate 3d-crops of various shapes.

    The first action in any pipeline with this class should be `make_locations` to transform batch index from
    individual cubes into crop-based indices. The transformation uses randomly generated postfix (see `:meth:.salt`)
    to obtain unique elements.
    """
    components = None
    apply_defaults = {
        'target': 'for',
        'post': '_assemble'
    }
    # When an attribute containing one of keywords from list it accessed via `get`, firstly search it in `self.dataset`.
    DATASET_ATTRIBUTES = ['label', 'geom', 'fan', 'channel', 'horizon']


    def _init_component(self, *args, **kwargs):
        """ Create and preallocate a new attribute with the name ``dst`` if it
        does not exist and return batch indices.
        """
        _ = args
        dst = kwargs.get("dst")
        if dst is None:
            raise KeyError("dst argument must be specified")
        if isinstance(dst, str):
            dst = (dst,)
        for comp in dst:
            if not hasattr(self, comp):
                self.add_components(comp, np.array([np.nan] * len(self.index)))
        return self.indices

    # Inner workings
    @staticmethod
    def salt(path):
        """ Adds random postfix of predefined length to string.

        Parameters
        ----------
        path : str
            supplied string.

        Returns
        -------
        path : str
            supplied string with random postfix.

        Notes
        -----
        Action `make_locations` makes a new instance of SeismicCropBatch with different (enlarged) index.
        Items in that index should point to cube location to cut crops from.
        Since we can't store multiple copies of the same string in one index (due to internal usage of dictionary),
        we need to augment those strings with random postfix, which can be removed later.
        """
        return path + AFFIX + ''.join(random.choice(CHARS) for _ in range(SIZE_POSTFIX))

    @staticmethod
    def has_salt(path):
        """ Check whether path is salted. """
        return path[::-1].find(AFFIX) == SIZE_POSTFIX

    @staticmethod
    def unsalt(path):
        """ Removes postfix that was made by `salt` method.

        Parameters
        ----------
        path : str
            supplied string.

        Returns
        -------
        str
            string without postfix.
        """
        if AFFIX in path:
            return path[:-SIZE_SALT]
        return path


    def __getattr__(self, name):
        """ Retrieve data from either `self` or attached dataset. """
        if hasattr(self.dataset, name):
            return getattr(self.dataset, name)
        return super().__getattr__(name)

    def get(self, item=None, component=None):
        """ Custom access for batch attributes.
        If `component` has an entry from `DATASET_ATTRIBUTES` than retrieve it
        from attached dataset and use unsalted version of `item` as key.
        Otherwise, get position of `item` in the current batch and use it to index sequence-like `component`.
        """
        if any(attribute in component for attribute in self.DATASET_ATTRIBUTES):
            if isinstance(item, str) and self.has_salt(item):
                item = self.unsalt(item)
            res = getattr(self, component)
            if isinstance(res, dict) and item in res:
                return res[item]
            return res

        if item is not None:
            data = getattr(self, component) if isinstance(component, str) else component
            if isinstance(data, (np.ndarray, list)) and len(data) == len(self):
                pos = np.where(self.indices == item)[0][0]
                return data[pos]

            return super().get(item, component)
        return getattr(self, component)


    # Core actions
    @action
    def make_locations(self, generator, batch_size=None, passdown=None):
        """ Use `generator` to create `batch_size` locations.
        Each location defines position in a cube and can be used to retrieve data/create masks at this place.

        Generator can be either Sampler or Grid to make locations in a random or deterministic fashion.
        `generator` must be a callable and return (batch_size, 9+) array, where the first nine columns should be:
        (geometry_id, label_id, orientation, i_start, x_start, h_start, i_stop, x_stop, h_stop).
        `generator` must have `to_names` method to convert cube and label ids into actual strings.

        Geometry and label ids are transformed into names of actual cubes and labels (horizons, faults, facies, etc).
        Then we create a completely new instance of `SeismicCropBatch`, where the new index is set to
        cube names with additional postfixes (see `:meth:.salt`), which is returned as the result of this action.

        After parsing contents of generated (batch_size, 9+) array we add following attributes:
            - `locations` with triplets of slices
            - `orientations` with crop orientation: 0 for iline direction, 1 for crossline direction
            - `shapes`
            - `label_names`
            - `generated` with originally generated data
        If `generator` creates more than 9 columns, they are not used, but stored in the  `generated` attribute.

        Parameters
        ----------
        generator : callable
            Sampler or Grid to retrieve locations. Must be a callable from positive integer.
        batch_size : int
            Number of locations to generate.
        passdown : str or sequence of str
            Components to pass down to a newly created batch.

        Returns
        -------
        SeismicCropBatch
            A completely new instance of Batch.
        """
        # pylint: disable=protected-access
        generated = generator(batch_size)

        # Convert IDs to names, that are used in dataset
        geometry_names, label_names = generator.to_names(generated[:, [0, 1]]).T

        # Locations: 3D slices in the cube coordinates
        locations = [[slice(i_start, i_stop), slice(x_start, x_stop), slice(h_start, h_stop)]
                      for i_start, x_start, h_start, i_stop,  x_stop,  h_stop in generated[:, 3:9]]

        # Additional info
        orientations = generated[:, 2]
        shapes = generated[:, [6, 7, 8]] - generated[:, [3, 4, 5]]

        # Create a new SeismicCropBatch instance
        new_index = [self.salt(ix) for ix in geometry_names]
        new_paths = {ix: self.index.get_fullpath(self.unsalt(ix)) for ix in new_index}
        new_batch = type(self)(FilesIndex.from_index(index=new_index, paths=new_paths, dirs=False))

        # Keep chosen components in the new batch
        if passdown:
            passdown = [passdown] if isinstance(passdown, str) else passdown
            for component in passdown:
                if hasattr(self, component):
                    new_batch.add_components(component, getattr(self, component))

        new_batch.add_components(('locations', 'generated', 'shapes', 'orientations', 'label_names'),
                                 (locations, generated, shapes, orientations, label_names))
        return new_batch

    @action
    def adaptive_reshape(self, src=None, dst=None):
        """ Transpose crops with crossline orientation into (x, i, h) order. """
        src = src if isinstance(src, (tuple, list)) else [src]
        if dst is None:
            dst = src
        dst = dst if isinstance(dst, (tuple, list)) else [dst]

        for src_, dst_ in zip(src, dst):
            result = []
            for ix in self.indices:
                item = self.get(ix, src_)
                if self.get(ix, 'orientations'):
                    item = item.transpose(1, 0, 2)
                result.append(item)
            setattr(self, dst_, np.stack(result))
        return self


    # Loading of cube data and its derivatives
    @action
    @inbatch_parallel(init='indices', post='_assemble', target='for')
    def load_cubes(self, ix, dst, slicing='custom', src_geometry='geometries', **kwargs):
        """ Load data from cube for stored `locations`.

        Parameters
        ----------
        dst : str
            Component of batch to put loaded crops in.
        slicing : str
            If 'custom', use `load_crop` method to make crops.
            if 'native', crop will be looaded as a slice of geometry. Prefered for 3D crops to speed up loading.
        src_geometry : str
            Dataset attribute with geometries dict.
        """
        geometry = self.get(ix, src_geometry)
        location = self.get(ix, 'locations')

        if slicing == 'native':
            crop = geometry[tuple(location)]
        elif slicing == 'custom':
            crop = geometry.load_crop(location, **kwargs)
        else:
            raise ValueError(f"slicing must be 'native' or 'custom' but {slicing} were given.")
        return crop

<<<<<<< HEAD
=======
    @action
    @inbatch_parallel(init='indices', post='_assemble', target='for')
    def normalize(self, ix, mode=None, itemwise=False, src=None, dst=None, q=(0.01, 0.99)):
        """ Normalize values in crop.

        Parameters
        ----------
        mode : callable or str
            If callable, then directly applied to data.
            If str, then :meth:`~SeismicGeometry.scaler` applied in one of the modes:
            - `minmax`: scaled to [0, 1] via minmax scaling.
            - `q` or `normalize`: divided by the maximum of absolute values
                                  of the 0.01 and 0.99 quantiles. Quantiles can
                                  be changed by `q` parameter.
            - `q_clip`: clipped to 0.01 and 0.99 quantiles and then divided
                        by the maximum of absolute values of the two. Quantiles can
                        be changed by `q` parameter.
        itemwise : bool
            The way to compute 'min', 'max' and quantiles. If False, stats will be computed
            for the whole cubes. Otherwise, for each data item separately.
        q : tuple
            Left and right quantiles to use.
        """
        data = self.get(ix, src)
        if callable(mode):
            normalized = mode(data)

        if itemwise:
            # Adjust data based on the current item only
            if mode == 'minmax':
                min_, max_ = data.min(), data.max()
                normalized = (data - min_) / (max_ - min_) if (max_ != min_) else np.zeros_like(data)
            else:
                left, right = np.quantile(data, q)
                if mode in ['q', 'normalize']:
                    normalized = 2 * (data - left) / (right - left) - 1 if right != left else np.zeros_like(data)
                elif mode == 'q_clip':
                    normalized =  np.clip(data, left, right) / max(abs(left), abs(right))
                else:
                    raise ValueError(f'Unknown mode: {mode}')
        else:
            geometry = self.get(ix, 'geometries')
            normalized = geometry.normalize(data, mode=mode)
        return normalized


    @action
    @inbatch_parallel(init='indices', post='_assemble', target='for')
    def compute_attribute(self, ix, dst, src='images', attribute='semblance', window=10, stride=1, device='cpu'):
        """ Compute geological attribute.

        Parameters
        ----------
        dst : str
            Destination batch component
        src : str, optional
            Source batch component, by default 'images'
        attribute : str, optional
            Attribute to compute, by default 'semblance'
        window : int or tuple, optional
            Window to compute attribute, by default 10 (for each axis)
        stride : int, optional
            Stride for windows, by default 1 (for each axis)
        device : str, optional
            Device to compute attribute, by default 'cpu'

        Returns
        -------
        SeismicCropBatch
            Batch with loaded masks in desired components.
        """
        image = self.get(ix, src)
        result = compute_attribute(image, window, device, attribute)
        return result

    @action
    @inbatch_parallel(init='indices', post='_assemble', target='for')
    def load_attribute(self, ix, dst, src_attribute=None, final_ndim=3, src_labels='labels', **kwargs):
        """ Load attribute for depth-nearest label and crop in given locations.

        Parameters
        ----------
        src_attribute : str
            A keyword from :attr:`~Horizon.ATTRIBUTE_TO_METHOD` keys, defining label attribute to make crops from.
        src_labels : str
            Dataset attribute with labels dict.
        final_ndim : 2 or 3
            Number of dimensions returned crop should have.
        kwargs :
            Passed directly to either:
            - one of attribute-evaluating methods from :attr:`~Horizon.ATTRIBUTE_TO_METHOD` depending on `src_attribute`
            - or attribute-transforming method :meth:`~Horizon.transform_where_present`.

        Notes
        -----
        This method loads rectified data, e.g. amplitudes are croped relative
        to horizon and will form a straight plane in the resulting crop.
        """
        location = self.get(ix, 'locations')
        nearest_horizon = self.get_nearest_horizon(ix, src_labels, location[2])
        crop = nearest_horizon.load_attribute(src_attribute=src_attribute, location=location, **kwargs)
        if final_ndim == 3 and crop.ndim == 2:
            crop = crop[..., np.newaxis]
        elif final_ndim != crop.ndim:
            raise ValueError("Crop returned by `Horizon.get_attribute` has {} dimensions, but shape conversion "
                             "to expected {} dimensions is not implemented.".format(crop.ndim, final_ndim))
        return crop
>>>>>>> 80887f81


    # Loading of labels
    @action
    @inbatch_parallel(init='indices', post='_assemble', target='for')
    def create_masks(self, ix, dst, use_labels='all', width=3, src_labels='labels'):
        """ Create masks from labels in stored `locations`.

        Parameters
        ----------
        dst : str
            Component of batch to put loaded masks in.
        use_labels : str, int or sequence of ints
            Which labels to use in mask creation.
            If 'all', then use all labels.
            If 'single' or `random`, then use one random label.
            If 'nearest' or 'nearest_to_center', then use one label closest to height from `src_locations`.
            If int or array-like, then element(s) are interpreted as indices of desired labels.
        width : int
            Width of the resulting label.
        src_labels : str
            Dataset attribute with labels dict.
        """
        location = self.get(ix, 'locations')
        crop_shape = self.get(ix, 'shapes')
        mask = np.zeros(crop_shape, dtype=np.float32)

        labels = self.get(ix, src_labels) if isinstance(src_labels, str) else src_labels
        labels = [labels] if not isinstance(labels, (tuple, list)) else labels
        if len(labels) == 0:
            return mask

        use_labels = [use_labels] if isinstance(use_labels, int) else use_labels

        if isinstance(use_labels, (tuple, list, np.ndarray)):
            labels = [labels[idx] for idx in use_labels]
        elif use_labels in ['single', 'random']:
            labels = np.random.shuffle(labels)[0]
        elif use_labels in ['nearest', 'nearest_to_center']:
            labels = [self.get_nearest_horizon(ix, src_labels, location[2])]

        for label in labels:
            mask = label.add_to_mask(mask, locations=location, width=width)
            if use_labels == 'single' and np.sum(mask) > 0.0:
                break
        return mask

    def get_nearest_horizon(self, ix, src_labels, heights_slice):
        """ Get horizon with its `h_mean` closest to mean of `heights_slice`. """
        location_h_mean = (heights_slice.start + heights_slice.stop) // 2
        nearest_horizon_ind = np.argmin([abs(horizon.h_mean - location_h_mean) for horizon in self.get(ix, src_labels)])
        return self.get(ix, src_labels)[nearest_horizon_ind]


    # More methods to work with labels
    @action
    @inbatch_parallel(init='indices', post='_post_mask_rebatch', target='for',
                      src='masks', threshold=0.8, passdown=None, axis=-1)
    def mask_rebatch(self, ix, src='masks', threshold=0.8, passdown=None, axis=-1):
        """ Remove elements with masks area lesser than a threshold.

        Parameters
        ----------
        threshold : float
            Minimum percentage of covered area for a mask to be kept in the batch.
        passdown : sequence of str
            Components to filter in the batch.
        axis : int
            Axis to project masks to before computing mask area.
        """
        _ = threshold, passdown
        mask = self.get(ix, src)

        reduced = np.max(mask, axis=axis) > 0.0
        return np.sum(reduced) / np.prod(reduced.shape)

    def _post_mask_rebatch(self, areas, *args, src=None, passdown=None, threshold=None, **kwargs):
        #pylint: disable=protected-access, access-member-before-definition, attribute-defined-outside-init
        _ = args, kwargs
        new_index = [self.indices[i] for i, area in enumerate(areas) if area > threshold]
        new_dict = {idx: self.index._paths[idx] for idx in new_index}
        if len(new_index):
            self.index = FilesIndex.from_index(index=new_index, paths=new_dict, dirs=False)
        else:
            raise SkipBatchException

        passdown = passdown or []
        passdown.extend([src, 'locations', 'shapes', 'generated', 'orientations', 'label_names'])
        passdown = list(set(passdown))

        for compo in passdown:
            new_data = [getattr(self, compo)[i] for i, area in enumerate(areas) if area > threshold]
            setattr(self, compo, np.array(new_data))
        return self


    @action
    @inbatch_parallel(init='_init_component', post='_assemble', target='for')
    def filter_out(self, ix, src=None, dst=None, mode=None, expr=None, low=None, high=None, length=None, p=1.0):
        """ Zero out mask for horizon extension task.
        TODO: rethink

        Parameters
        ----------
        src : str
            Component of batch with mask
        dst : str
            Component of batch to put cut mask in.
        mode : str
            Either point, line, iline or xline.
            If point, then only one point per horizon will be labeled.
            If iline or xline then single iline or xline with labeled.
            If line then randomly either single iline or xline will be
            labeled.
        expr : callable, optional.
            Some vectorized function. Accepts points in cube, returns either float.
            If not None, low or high/length should also be supplied.
        p : float
            Probability of applying the transform. Default is 1.
        """
        if not (src and dst):
            raise ValueError('Src and dst must be provided')

        mask = self.get(ix, src)
        coords = np.where(mask > 0)

        if np.random.binomial(1, 1 - p) or len(coords[0]) == 0:
            return mask
        if mode is not None:
            new_mask = np.zeros_like(mask)
            point = np.random.randint(len(coords))
            if mode == 'point':
                new_mask[coords[0][point], coords[1][point], :] = mask[coords[0][point], coords[1][point], :]
            elif mode == 'iline' or (mode == 'line' and np.random.binomial(1, 0.5)) == 1:
                new_mask[coords[0][point], :, :] = mask[coords[0][point], :, :]
            elif mode in ['xline', 'line']:
                new_mask[:, coords[1][point], :] = mask[:, coords[1][point], :]
            else:
                raise ValueError('Mode should be either `point`, `iline`, `xline` or `line')
        if expr is not None:
            coords = np.where(mask > 0)
            new_mask = np.zeros_like(mask)

            coords = np.array(coords).astype(np.float).T
            cond = np.ones(shape=coords.shape[0]).astype(bool)
            coords /= np.reshape(mask.shape, newshape=(1, 3))
            if low is not None:
                cond &= np.greater_equal(expr(coords), low)
            if high is not None:
                cond &= np.less_equal(expr(coords), high)
            if length is not None:
                low = 0 if not low else low
                cond &= np.less_equal(expr(coords), low + length)
            coords *= np.reshape(mask.shape, newshape=(1, 3))
            coords = np.round(coords).astype(np.int32)[cond]
            new_mask[coords[:, 0], coords[:, 1], coords[:, 2]] = mask[coords[:, 0],
                                                                      coords[:, 1],
                                                                      coords[:, 2]]
        else:
            new_mask = mask
        return new_mask

    @apply_parallel
    def shift_masks(self, crop, n_segments=3, max_shift=4, max_len=10):
        """ Randomly shift parts of the crop up or down.
        TODO: rethink

        Parameters
        ----------
        n_segments : int
            Number of segments to shift.
        max_shift : int
            Size of shift along vertical axis.
        max_len : int
            Size of shift along horizontal axis.
        """
        crop = np.copy(crop)
        for _ in range(n_segments):
            # Point of starting the distortion, its length and size
            begin = np.random.randint(0, crop.shape[1])
            length = np.random.randint(5, max_len)
            shift = np.random.randint(-max_shift, max_shift)

            # Apply shift
            segment = crop[:, begin:min(begin + length, crop.shape[1]), :]
            shifted_segment = np.zeros_like(segment)
            if shift > 0:
                shifted_segment[:, :, shift:] = segment[:, :, :-shift]
            elif shift < 0:
                shifted_segment[:, :, :shift] = segment[:, :, -shift:]
            crop[:, begin:min(begin + length, crop.shape[1]), :] = shifted_segment
        return crop

    @apply_parallel
    def bend_masks(self, crop, angle=10):
        """ Rotate part of the mask on a given angle.
        Must be used for crops in (xlines, heights, inlines) format.

        TODO: rethink
        """
        shape = crop.shape

        if np.random.random() >= 0.5:
            point_x = np.random.randint(shape[0]//2, shape[0])
            point_h = np.argmax(crop[point_x, :, :])

            if np.sum(crop[point_x, point_h, :]) == 0.0:
                return np.copy(crop)

            matrix = cv2.getRotationMatrix2D((point_h, point_x), angle, 1)
            rotated = cv2.warpAffine(crop, matrix, (shape[1], shape[0])).reshape(shape)

            combined = np.zeros_like(crop)
            combined[:point_x, :, :] = crop[:point_x, :, :]
            combined[point_x:, :, :] = rotated[point_x:, :, :]
        else:
            point_x = np.random.randint(0, shape[0]//2)
            point_h = np.argmax(crop[point_x, :, :])

            if np.sum(crop[point_x, point_h, :]) == 0.0:
                return np.copy(crop)

            matrix = cv2.getRotationMatrix2D((point_h, point_x), angle, 1)
            rotated = cv2.warpAffine(crop, matrix, (shape[1], shape[0])).reshape(shape)

            combined = np.zeros_like(crop)
            combined[point_x:, :, :] = crop[point_x:, :, :]
            combined[:point_x, :, :] = rotated[:point_x, :, :]
        return combined

    @apply_parallel
    def linearize_masks(self, crop, n=3, shift=0, kind='random', width=None):
        """ Sample `n` points from the original mask and create a new mask by interpolating them.
        TODO: rethink

        Parameters
        ----------
        n : int
            Number of points to sample.
        shift : int
            Maximum amplitude of random shift along the heights axis.
        kind : {'random', 'linear', 'slinear', 'quadratic', 'cubic', 'previous', 'next'}
            Type of interpolation to use. If 'random', then chosen randomly for each crop.
        width : int
            Width of interpolated lines.
        """
        # Parse arguments
        if kind == 'random':
            kind = np.random.choice(['linear', 'slinear', 'quadratic', 'cubic'])
        width = width or np.sum(crop, axis=2).mean()

        # Choose the anchor points
        axis = 1 - np.argmin(crop.shape)
        *nz, _ = np.nonzero(crop)
        min_, max_ = nz[axis][0], nz[axis][-1]
        idx = [min_, max_]

        step = (max_ - min_) // n
        for i in range(0, max_-step, step):
            idx.append(np.random.randint(i, i + step))

        # Put anchors into new mask
        mask_ = np.zeros_like(crop)
        slc = (idx if axis == 0 else slice(None),
               idx if axis == 1 else slice(None),
               slice(None))
        mask_[slc] = crop[slc]
        *nz, y = np.nonzero(mask_)

        # Shift heights randomly
        x = nz[axis]
        y += np.random.randint(-shift, shift + 1, size=y.shape)

        # Sort and keep only unique values, based on `x` to remove width of original mask
        sort_indices = np.argsort(x)
        x, y = x[sort_indices], y[sort_indices]
        _, unique_indices = np.unique(x, return_index=True)
        x, y = x[unique_indices], y[unique_indices]

        # Interpolate points; put into mask
        interpolator = interp1d(x, y, kind=kind)
        indices = np.arange(min_, max_, dtype=np.int32)
        heights = interpolator(indices).astype(np.int32)

        slc = (indices if axis == 0 else indices * 0,
               indices if axis == 1 else indices * 0,
               np.clip(heights, 0, 255))
        mask_[slc] = 1

        # Make horizon wider
        structure = np.ones((1, 3), dtype=np.uint8)
        return cv2.dilate(mask_, structure, iterations=width)


    # Predictions
    @action
    @inbatch_parallel(init='indices', post=None, target='for')
    def update_accumulator(self, ix, src, accumulator, order=(0, 1, 2)):
        """ Update accumulator with data from crops.
        Allows to gradually accumulate predicitons in a single instance, instead of
        keeping all of them and assembling later.

        Parameters
        ----------
        src : str
            Component with crops.
        accumulator : Accumulator3D
            Container for cube aggregation.
        """
        crop = self.get(ix, src)
        location = self.get(ix, 'locations')
        if self.get(ix, 'orientations'):
            crop = crop.transpose(1, 0, 2)
        accumulator.update(crop, location)
        return self

    @action
    @inbatch_parallel(init='indices', target='for', post='_masks_to_horizons_post')
    def masks_to_horizons(self, ix, src_masks='masks', dst='predicted_labels',
                          threshold=0.5, mode='mean', minsize=0, mean_threshold=2.0,
                          adjacency=1, skip_merge=False, prefix='predict'):
        """ Convert predicted segmentation mask to a list of Horizon instances.

        Parameters
        ----------
        src_masks : str
            Component of batch that stores masks.
        dst : str/object
            Component of batch to store the resulting horizons.
        threshold, mode, minsize, mean_threshold, adjacency, prefix
            Passed directly to :meth:`Horizon.from_mask`.
        """
        _ = dst, mean_threshold, adjacency, skip_merge

        # Threshold the mask, transpose and rotate the mask if needed
        mask = self.get(ix, src_masks)
        if self.get(ix, 'orientations'):
            mask = np.transpose(mask, (1, 0, 2))

        geometry = self.get(ix, 'geometries')
        shifts = [self.get(ix, 'locations')[k].start for k in range(3)]
        horizons = Horizon.from_mask(mask, geometry=geometry, shifts=shifts, threshold=threshold,
                                     mode=mode, minsize=minsize, prefix=prefix)
        return horizons

    def _masks_to_horizons_post(self, horizons_lists, *args, dst=None, skip_merge=False,
                                mean_threshold=2.0, adjacency=1, **kwargs):
        """ Flatten list of lists of horizons, attempting to merge what can be merged. """
        _, _ = args, kwargs
        if dst is None:
            raise ValueError("dst should be initialized with empty list.")

        if skip_merge:
            setattr(self, dst, [hor for hor_list in horizons_lists for hor in hor_list])
            return self

        for horizons in horizons_lists:
            for horizon_candidate in horizons:
                for horizon_target in dst:
                    merge_code, _ = Horizon.verify_merge(horizon_target, horizon_candidate,
                                                         mean_threshold=mean_threshold,
                                                         adjacency=adjacency)
                    if merge_code == 3:
                        merged = Horizon.overlap_merge(horizon_target, horizon_candidate, inplace=True)
                    elif merge_code == 2:
                        merged = Horizon.adjacent_merge(horizon_target, horizon_candidate, inplace=True,
                                                        adjacency=adjacency, mean_threshold=mean_threshold)
                    else:
                        merged = False
                    if merged:
                        break
                else:
                    # If a horizon can't be merged to any of the previous ones, we append it as it is
                    dst.append(horizon_candidate)
        return self


    # More component actions
    @action
    def concat_components(self, src, dst, axis=-1):
        """ Concatenate a list of components and save results to `dst` component.

        Parameters
        ----------
        src : array-like
            List of components to concatenate of length more than one.
        dst : str
            Component of batch to put results in.
        axis : int
            The axis along which the arrays will be joined.
        """
        if axis != -1:
            raise NotImplementedError("For now function works for `axis=-1` only.")

        if not isinstance(src, (list, tuple, np.ndarray)):
            raise ValueError()
        if len(src) == 1:
            warn("Since `src` contains only one component, concatenation not needed.")

        items = [self.get(None, attr) for attr in src]

        depth = sum(item.shape[-1] for item in items)
        final_shape = (*items[0].shape[:3], depth)
        prealloc = np.empty(final_shape, dtype=np.float32)

        start_depth = 0
        for item in items:
            depth_shift = item.shape[-1]
            prealloc[..., start_depth:start_depth + depth_shift] = item
            start_depth += depth_shift
        setattr(self, dst, prealloc)
        return self

    @action
    def transpose(self, src, order):
        """ Change order of axis. """
        src = [src] if isinstance(src, str) else src
        order = [i+1 for i in order] # Correct for batch items dimension
        for attr in src:
            setattr(self, attr, np.transpose(self.get(component=attr), (0, *order)))
        return self

    @apply_parallel
    def rotate_axes(self, crop):
        """ The last shall be the first and the first last.

        Notes
        -----
        Actions `make_locations`, `load_cubes`, `create_mask` make data in [iline, xline, height] format.
        Since most of the TensorFlow models percieve ilines as channels, it might be convinient
        to change format to [xlines, height, ilines] via this action.
        """
        crop_ = np.swapaxes(crop, 0, 1)
        crop_ = np.swapaxes(crop_, 1, 2)
        return crop_


    # Augmentations
    @apply_parallel
    def add_axis(self, crop):
        """ Add new axis.

        Notes
        -----
        Used in combination with `dice` and `ce` losses to tell model that input is
        3D entity, but 2D convolutions are used.
        """
        return crop[..., np.newaxis]

    @apply_parallel
    def additive_noise(self, crop, scale):
        """ Add random value to each entry of crop. Added values are centered at 0.

        Parameters
        ----------
        scale : float
            Standart deviation of normal distribution.
        """
        rng = np.random.default_rng()
        noise = scale * rng.standard_normal(dtype=np.float32, size=crop.shape)
        return crop + noise

    @apply_parallel
    def multiplicative_noise(self, crop, scale):
        """ Multiply each entry of crop by random value, centered at 1.

        Parameters
        ----------
        scale : float
            Standart deviation of normal distribution.
        """
        rng = np.random.default_rng()
        noise = 1 + scale * rng.standard_normal(dtype=np.float32, size=crop.shape)
        return crop * noise

    @apply_parallel
    def cutout_2d(self, crop, patch_shape, n):
        """ Change patches of data to zeros.

        Parameters
        ----------
        patch_shape : array-like
            Shape or patches along each axis.
        n : float
            Number of patches to cut.
        """
        rnd = np.random.RandomState(int(n*100)).uniform
        patch_shape = patch_shape.astype(int)

        copy_ = copy(crop)
        for _ in range(int(n)):
            starts = [int(rnd(crop.shape[ax] - patch_shape[ax])) for ax in range(3)]
            stops = [starts[ax] + patch_shape[ax] for ax in range(3)]
            slices = [slice(start, stop) for start, stop in zip(starts, stops)]
            copy_[tuple(slices)] = 0
        return copy_

    @apply_parallel
    def rotate(self, crop, angle):
        """ Rotate crop along the first two axes. Angles are defined as Tait-Bryan angles and the sequence of
        extrinsic rotations axes is (axis_2, axis_0, axis_1).

        Parameters
        ----------
        angle : float or tuple of floats
            Angles of rotation about each axes (axis_2, axis_0, axis_1). If float, angle of rotation
            about the last axis.
        """
        angle = angle if isinstance(angle, (tuple, list)) else (angle, 0, 0)
        crop = self._rotate(crop, angle[0])
        if angle[1] != 0:
            crop = crop.transpose(1, 2, 0)
            crop = self._rotate(crop, angle[1])
            crop = crop.transpose(2, 0, 1)
        if angle[2] != 0:
            crop = crop.transpose(2, 0, 1)
            crop = self._rotate(crop, angle[2])
            crop = crop.transpose(1, 2, 0)
        return crop

    def _rotate(self, crop, angle):
        shape = crop.shape
        matrix = cv2.getRotationMatrix2D((shape[1]//2, shape[0]//2), angle, 1)
        return cv2.warpAffine(crop, matrix, (shape[1], shape[0])).reshape(shape)

    @apply_parallel
    def flip(self, crop, axis=0, seed=0.1, threshold=0.5):
        """ Flip crop along the given axis.

        Parameters
        ----------
        axis : int
            Axis to flip along
        """
        rnd = np.random.RandomState(int(seed*100)).uniform
        if rnd() >= threshold:
            return cv2.flip(crop, axis).reshape(crop.shape)
        return crop

    @apply_parallel
    def scale_2d(self, crop, scale):
        """ Zoom in or zoom out along the first two axis.

        Parameters
        ----------
        scale : tuple or float
            Zooming factor for the first two axis.
        """
        scale = scale if isinstance(scale, (list, tuple)) else [scale] * 2
        crop = self._scale(crop, [scale[0], scale[1]])
        return crop

    @apply_parallel
    def scale(self, crop, scale):
        """ Zoom in or zoom out along each axis of crop.

        Parameters
        ----------
        scale : tuple or float
            Zooming factor for each axis.
        """
        scale = scale if isinstance(scale, (list, tuple)) else [scale] * 3
        crop = self._scale(crop, [scale[0], scale[1]])

        crop = crop.transpose(1, 2, 0)
        crop = self._scale(crop, [1, scale[-1]]).transpose(2, 0, 1)
        return crop

    def _scale(self, crop, scale):
        shape = crop.shape
        matrix = np.zeros((2, 3))
        matrix[:, :-1] = np.diag([scale[1], scale[0]])
        matrix[:, -1] = np.array([shape[1], shape[0]]) * (1 - np.array([scale[1], scale[0]])) / 2
        return cv2.warpAffine(crop, matrix, (shape[1], shape[0])).reshape(shape)

    @apply_parallel
    def affine_transform(self, crop, alpha_affine=10):
        """ Perspective transform. Moves three points to other locations.
        Guaranteed not to flip image or scale it more than 2 times.

        Parameters
        ----------
        alpha_affine : float
            Maximum distance along each axis between points before and after transform.
        """
        rnd = np.random.RandomState(int(alpha_affine*100)).uniform
        shape = np.array(crop.shape)[:2]
        if alpha_affine >= min(shape)//16:
            alpha_affine = min(shape)//16

        center_ = shape // 2
        square_size = min(shape) // 3

        pts1 = np.float32([center_ + square_size,
                           center_ - square_size,
                           [center_[0] + square_size, center_[1] - square_size]])

        pts2 = pts1 + rnd(-alpha_affine, alpha_affine, size=pts1.shape).astype(np.float32)


        matrix = cv2.getAffineTransform(pts1, pts2)
        return cv2.warpAffine(crop, matrix, (shape[1], shape[0])).reshape(crop.shape)

    @apply_parallel
    def perspective_transform(self, crop, alpha_persp):
        """ Perspective transform. Moves four points to other four.
        Guaranteed not to flip image or scale it more than 2 times.

        Parameters
        ----------
        alpha_persp : float
            Maximum distance along each axis between points before and after transform.
        """
        rnd = np.random.RandomState(int(alpha_persp*100)).uniform
        shape = np.array(crop.shape)[:2]
        if alpha_persp >= min(shape) // 16:
            alpha_persp = min(shape) // 16

        center_ = shape // 2
        square_size = min(shape) // 3

        pts1 = np.float32([center_ + square_size,
                           center_ - square_size,
                           [center_[0] + square_size, center_[1] - square_size],
                           [center_[0] - square_size, center_[1] + square_size]])

        pts2 = pts1 + rnd(-alpha_persp, alpha_persp, size=pts1.shape).astype(np.float32)

        matrix = cv2.getPerspectiveTransform(pts1, pts2)
        return cv2.warpPerspective(crop, matrix, (shape[1], shape[0])).reshape(crop.shape)

    @apply_parallel
    def elastic_transform(self, crop, alpha=40, sigma=4):
        """ Transform indexing grid of the first two axes.

        Parameters
        ----------
        alpha : float
            Maximum shift along each axis.
        sigma : float
            Smoothening factor.
        """
        rng = np.random.default_rng(seed=int(alpha*100))
        shape_size = crop.shape[:2]

        grid_scale = 4
        alpha //= grid_scale
        sigma //= grid_scale
        grid_shape = (shape_size[0]//grid_scale, shape_size[1]//grid_scale)

        blur_size = int(4 * sigma) | 1
        rand_x = cv2.GaussianBlur(rng.random(size=grid_shape, dtype=np.float32) * 2 - 1,
                                  ksize=(blur_size, blur_size), sigmaX=sigma) * alpha
        rand_y = cv2.GaussianBlur(rng.random(size=grid_shape, dtype=np.float32) * 2 - 1,
                                  ksize=(blur_size, blur_size), sigmaX=sigma) * alpha
        if grid_scale > 1:
            rand_x = cv2.resize(rand_x, shape_size[::-1])
            rand_y = cv2.resize(rand_y, shape_size[::-1])

        grid_x, grid_y = np.meshgrid(np.arange(shape_size[1]), np.arange(shape_size[0]))
        grid_x = (grid_x.astype(np.float32) + rand_x)
        grid_y = (grid_y.astype(np.float32) + rand_y)

        distorted_img = cv2.remap(crop, grid_x, grid_y,
                                  borderMode=cv2.BORDER_REFLECT_101,
                                  interpolation=cv2.INTER_LINEAR)
        return distorted_img.reshape(crop.shape)

    @apply_parallel
    def bandwidth_filter(self, crop, lowcut=None, highcut=None, fs=1, order=3):
        """ Keep only frequences between lowcut and highcut.

        Notes
        -----
        Use it before other augmentations, especially before ones that add lots of zeros.

        Parameters
        ----------
        lowcut : float
            Lower bound for frequences kept.
        highcut : float
            Upper bound for frequences kept.
        fs : float
            Sampling rate.
        order : int
            Filtering order.
        """
        nyq = 0.5 * fs
        if lowcut is None:
            b, a = butter(order, highcut / nyq, btype='high')
        elif highcut is None:
            b, a = butter(order, lowcut / nyq, btype='low')
        else:
            b, a = butter(order, [lowcut / nyq, highcut / nyq], btype='band')
        return lfilter(b, a, crop, axis=1)

    @apply_parallel
    def sign(self, crop):
        """ Element-wise indication of the sign of a number. """
        return np.sign(crop)

    @apply_parallel
    def analytic_transform(self, crop, axis=1, mode='phase'):
        """ Compute instantaneous phase or frequency via the Hilbert transform.

        Parameters
        ----------
        axis : int
            Axis of transformation. Intended to be used after `rotate_axes`, so default value
            is to make transform along depth dimension.
        mode : str
            If 'phase', compute instantaneous phase.
            If 'freq', compute instantaneous frequency.
        """
        analytic = hilbert(crop, axis=axis)
        phase = np.unwrap(np.angle(analytic))

        if mode == 'phase':
            return phase
        if 'freq' in mode:
            return np.diff(phase, axis=axis, prepend=0) / (2*np.pi)
        raise ValueError('Unknown `mode` parameter.')

    @apply_parallel
    def gaussian_filter(self, crop, axis=1, sigma=2, order=0):
        """ Apply a gaussian filter along specified axis. """
        return gaussian_filter1d(crop, sigma=sigma, axis=axis, order=order)

    @apply_parallel
    def central_crop(self, crop, shape):
        """ Central crop of defined shape. """
        crop_shape = np.array(crop.shape)
        shape = np.array(shape)
        if (shape > crop_shape).any():
            raise ValueError(f"shape can't be large then crop shape ({crop_shape}) but {shape} was given.")
        corner = crop_shape // 2 - shape // 2
        slices = tuple([slice(start, start+length) for start, length in zip(corner, shape)])
        return crop[slices]

    @apply_parallel
    def translate(self, crop, shift=5, scale=0.0):
        """ Add and multiply values by uniformly sampled values. """
        shift = self.random.uniform(-shift, shift)
        scale = self.random.uniform(1-scale, 1+scale)
        return (crop + shift)*scale

    @action
    def adaptive_expand(self, src, dst=None, channels='first'):
        """ Add channels dimension to 4D components if needed. If component data has shape `(batch_size, 1, n_x, n_d)`,
        it will be keeped. If shape is `(batch_size, n_i, n_x, n_d)` and `n_i > 1`, channels axis
        at position `axis` will be created.
        """
        dst = dst or src
        src = [src] if isinstance(src, str) else src
        dst = [dst] if isinstance(dst, str) else dst
        axis = 1 if channels in [0, 'first'] else -1
        for _src, _dst in zip(src, dst):
            crop = getattr(self, _src)
            if crop.ndim == 4 and crop.shape[1] != 1:
                crop = np.expand_dims(crop, axis=axis)
            setattr(self, _dst, crop)
        return self

    @action
    def adaptive_squeeze(self, src, dst=None, channels='first'):
        """ Remove channels dimension from 5D components if needed. If component data has shape
        `(batch_size, n_c, n_i, n_x, n_d)` for `channels='first'` or `(batch_size, n_i, n_x, n_d, n_c)`
        for `channels='last'` and `n_c > 1`, shape will be keeped. If `n_c == 1` , channels axis at position `axis`
        will be squeezed.
        """
        dst = dst or src
        src = [src] if isinstance(src, str) else src
        dst = [dst] if isinstance(dst, str) else dst
        axis = 1 if channels in [0, 'first'] else -1
        for _src, _dst in zip(src, dst):
            crop = getattr(self, _src)
            if crop.ndim == 5 and crop.shape[axis] == 1:
                crop = np.squeeze(crop, axis=axis)
            setattr(self, _dst, crop)
        return self

    def plot_components(self, *components, idx=0, slide=None, **kwargs):
        """ Plot components of batch.

        Parameters
        ----------
        components : str or sequence of str
            Components to get from batch and draw.
        idx : int or None
            If int, then index of desired image in list.
            If None, then no indexing is applied.
        slide : slice
            Indexing element for individual images.
        """
        # Get components data
        if idx is not None:
            data = [getattr(self, comp)[idx].squeeze() for comp in components]
        else:
            data = [getattr(self, comp).squeeze() for comp in components]

        if slide is not None:
            data = [item[slide] for item in data]

        # Get location
        l = self.locations[idx]
        if (l[0].stop - l[0].start) == 1:
            suptitle = f'INLINE {l[0].start}   CROSSLINES {l[1].start}:{l[1].stop}   DEPTH {l[2].start}:{l[2].stop}'
        elif (l[1].stop - l[1].start) == 1:
            suptitle = f'CROSSLINE {l[1].start}   INLINES {l[0].start}:{l[0].stop}   DEPTH {l[2].start}:{l[2].stop}'
        else:
            suptitle = f'DEPTH {l[2].start}  INLINES {l[0].start}:{l[0].stop}   CROSSLINES {l[1].start}:{l[1].stop}'

        # Plot parameters
        kwargs = {
            'figsize': (8 * len(components), 8),
            'suptitle_label': suptitle,
            'title': list(components),
            'xlabel': 'xlines',
            'ylabel': 'depth',
            'cmap': ['gray'] + ['viridis'] * len(components),
            'bad_values': (),
            **kwargs
        }
        return plot_image(data, **kwargs)<|MERGE_RESOLUTION|>--- conflicted
+++ resolved
@@ -245,8 +245,6 @@
             raise ValueError(f"slicing must be 'native' or 'custom' but {slicing} were given.")
         return crop
 
-<<<<<<< HEAD
-=======
     @action
     @inbatch_parallel(init='indices', post='_assemble', target='for')
     def normalize(self, ix, mode=None, itemwise=False, src=None, dst=None, q=(0.01, 0.99)):
@@ -354,7 +352,6 @@
             raise ValueError("Crop returned by `Horizon.get_attribute` has {} dimensions, but shape conversion "
                              "to expected {} dimensions is not implemented.".format(crop.ndim, final_ndim))
         return crop
->>>>>>> 80887f81
 
 
     # Loading of labels
