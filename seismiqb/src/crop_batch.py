""" Seismic Crop Batch. """
import string
import random
from copy import copy

import numpy as np
import cv2
from scipy.interpolate import interp1d
from scipy.ndimage import gaussian_filter1d
from scipy.signal import butter, lfilter, hilbert

from ..batchflow import FilesIndex, Batch, action, inbatch_parallel, SkipBatchException, apply_parallel

from .horizon import Horizon
from .plotters import plot_image
from .utils import compute_attribute



AFFIX = '___'
SIZE_POSTFIX = 12
SIZE_SALT = len(AFFIX) + SIZE_POSTFIX
CHARS = string.ascii_uppercase + string.digits


class SeismicCropBatch(Batch):
    """ Batch with ability to generate 3d-crops of various shapes. """
    components = None
    apply_defaults = {
        'target': 'for',
        'post': '_assemble'
    }
    # When an attribute containing one of keywords from list it accessed via `get`, firstly search it in `self.dataset`.
    DATASET_ATTRIBUTES = ['label', 'geom', 'fan', 'channel']


    def _init_component(self, *args, **kwargs):
        """ Create and preallocate a new attribute with the name ``dst`` if it
        does not exist and return batch indices.
        """
        _ = args
        dst = kwargs.get("dst")
        if dst is None:
            raise KeyError("dst argument must be specified")
        if isinstance(dst, str):
            dst = (dst,)
        for comp in dst:
            if not hasattr(self, comp):
                self.add_components(comp, np.array([np.nan] * len(self.index)))
        return self.indices


    @staticmethod
    def salt(path):
        """ Adds random postfix of predefined length to string.

        Parameters
        ----------
        path : str
            supplied string.

        Returns
        -------
        path : str
            supplied string with random postfix.

        Notes
        -----
        Action `crop` makes a new instance of SeismicCropBatch with different (enlarged) index.
        Items in that index should point to cube location to cut crops from.
        Since we can't store multiple copies of the same string in one index (due to internal usage of dictionary),
        we need to augment those strings with random postfix, which can be removed later.
        """
        return path + AFFIX + ''.join(random.choice(CHARS) for _ in range(SIZE_POSTFIX))

    @staticmethod
    def has_salt(path):
        """ Check whether path is salted. """
        return path[::-1].find(AFFIX) == SIZE_POSTFIX

    @staticmethod
    def unsalt(path):
        """ Removes postfix that was made by `salt` method.

        Parameters
        ----------
        path : str
            supplied string.

        Returns
        -------
        str
            string without postfix.
        """
        if AFFIX in path:
            return path[:-SIZE_SALT]
        return path


    def __getattr__(self, name):
        """ Retrieve data from either `self` or attached dataset. """
        if hasattr(self.dataset, name):
            return getattr(self.dataset, name)
        return super().__getattr__(name)

    def get(self, item=None, component=None):
        """ Custom access for batch attributes.
        If `component` has an entry from `DATASET_ATTRIBUTES` than retrieve it
        from attached dataset and use unsalted version of `item` as key.
        Otherwise, get position of `item` in the current batch and use it
        to index sequence-like `component`.
        """
        if any(attribute in component for attribute in self.DATASET_ATTRIBUTES):
            if isinstance(item, str) and self.has_salt(item):
                item = self.unsalt(item)
            res = getattr(self, component)
            if isinstance(res, dict) and item in res:
                return res[item]
            return res

        if item is not None:
            data = getattr(self, component) if isinstance(component, str) else component
            if isinstance(data, (np.ndarray, list)) and len(data) == len(self):
                pos = np.where(self.indices == item)[0][0]
                return data[pos]

            return super().get(item, component)
        return getattr(self, component)

    @action
    def make_locations(self, points, shape=None, direction=(0, 0, 0), eps=3,
                       side_view=False, adaptive_slices=False, passdown=None,
                       grid_src='quality_grid', dst='locations',
                       dst_points='points', dst_shapes='shapes'):
        """ Generate positions of crops. Creates new instance of :class:`.SeismicCropBatch`
        with crop positions in one of the components (`locations` by default).

        Parameters
        ----------
        points : array-like
            Upper rightmost points for every crop and name of cube to
            cut it from. Order is: name, iline, xline, height. For example,
            ['Cube.sgy', 13, 500, 200] stands for crop has [13, 500, 200]
            as its upper rightmost point and must be cut from 'Cube.sgy' file.
        shape : sequence, ndarray
            Desired shape of crops along (iline, xline, height) axis. If ndarray, then must have the same length,
            as `points`, and each row contains a shape for corresponding point.
        direction : sequence of numbers
            Direction of the cut crop relative to the point. Must be a vector on unit cube.
        eps : int
            Initial length of slice, that is used to find the closest grid point.
        side_view : bool or float
            Determines whether to generate crops of transposed shape (xline, iline, height).
            If False, then shape is never transposed.
            If True, then shape is transposed with 0.5 probability.
            If float, then shape is transposed with that probability.
        adaptive_slices: bool or str
            If True, then slices are created so that crops are cut only along the grid.
        passdown : str of list of str
            Components of batch to keep in the new one.
        grid_src : str
<<<<<<< HEAD
            Attribute of geometry to get the grid from.
        eps : int
            Initial length of slice, that is used to find the closest grid point.
=======
            Attribut of geometry to get the grid from.
>>>>>>> f609e288
        dst : str, optional
            Component of batch to put positions of crops in.
        dst_points, dst_shapes : str
            Components to put points and crop shapes in.

        Notes
        -----
        Based on the first column of `points`, new instance of SeismicCropBatch is created.
        In order to keep multiple references to the same cube, each index is augmented
        with prefix of fixed length (check `salt` method for details).

        Returns
        -------
        SeismicCropBatch
            Batch with positions of crops in specified component.
        """
        # pylint: disable=protected-access

        # Create all the points and shapes
        if isinstance(shape, dict):
            shape = {k: np.asarray(v) for k, v in shape.items()}
        else:
            shape = np.asarray(shape)

        if adaptive_slices:
            indices, points_, shapes = [], [], []
            for point in points:
                try:
                    shape_ = shape[points[0]] if isinstance(shape, dict) else shape
                    point_, shape_ = self._correct_point_to_grid(point, shape_, grid_src, eps)
                    indices.append(point[0])
                    points_.append(point_)
                    shapes.append(shape_)
                except RecursionError:
                    pass
            points = points_
        else:
            indices = points[:, 0]
            shapes = self._make_shapes(points, shape, side_view)

        locations = [self._make_location(point, shape, direction) for point, shape in zip(points, shapes)]

        # Create a new Batch instance, if needed
        if not hasattr(self, 'transformed'):
            new_index = [self.salt(ix) for ix in indices]
            new_dict = {ix: self.index.get_fullpath(self.unsalt(ix)) for ix in new_index}
            new_batch = type(self)(FilesIndex.from_index(index=new_index, paths=new_dict, dirs=False))
            new_batch.transformed = True

            passdown = passdown or []
            passdown = [passdown] if isinstance(passdown, str) else passdown

            for component in passdown:
                if hasattr(self, component):
                    new_batch.add_components(component, getattr(self, component))
        else:
            if len(points) != len(self):
                raise ValueError('Subsequent usage of `crop` must have the same number of points!')
            new_batch = self

        new_batch.add_components((dst_points, dst_shapes), (points, shapes))
        new_batch.add_components(dst, locations)
        return new_batch

    def _make_shapes(self, points, shape, side_view):
        """ Make an array of shapes to cut. """
        # If already array of desired shapes
        if isinstance(shape, np.ndarray) and shape.ndim == 2 and len(shape) == len(points):
            return shape

        if side_view:
            side_view = side_view if isinstance(side_view, float) else 0.5
        shapes = []
        for point in points:
            shape_ = shape[point[0]] if isinstance(shape, dict) else shape
            if not side_view:
                shapes.append(shape_)
            else:
                flag = np.random.random() > side_view
                if flag:
                    shapes.append(shape_)
                else:
                    shapes.append(shape_[[1, 0, 2]])
        shapes = np.array(shapes)
        return shapes

    def _make_location(self, point, shape, direction=(0, 0, 0)):
        """ Creates list of slices for desired location. """
        if isinstance(point[1], float) or isinstance(point[2], float) or isinstance(point[3], float):
            ix = point[0]
            cube_shape = np.array(self.get(ix, 'geometries').cube_shape)
            anchor_point = np.rint(point[1:].astype(float) * (cube_shape - np.array(shape))).astype(int)
        else:
            anchor_point = point[1:]

        location = []
        for i in range(3):
            start = int(max(anchor_point[i] - direction[i]*shape[i], 0))
            stop = start + shape[i]
            location.append(slice(start, stop))
        return location

    def _correct_point_to_grid(self, point, shape, grid_src='quality_grid', eps=3):
        """ Move the point to the closest location in the quality grid. """
        #pylint: disable=too-many-return-statements
        ix = point[0]
        geometry = self.get(ix, 'geometries')
        grid = getattr(geometry, grid_src) if isinstance(grid_src, str) else grid_src
        shape_t = shape[[1, 0, 2]]

        pnt = (point[1:] * geometry.cube_shape)
        pnt = np.rint(pnt.astype(float)).astype(int)

        # Point is already in grid
        if grid[pnt[0], pnt[1]] == 1:
            sum_i = np.nansum(grid[pnt[0], max(pnt[1]-eps, 0) : pnt[1]+eps])
            sum_x = np.nansum(grid[max(pnt[0]-eps, 0) : pnt[0]+eps, pnt[1]])
            if sum_i >= sum_x:
                return point, shape
            return point, shape_t

        # Horizontal search: xline changes, shape is x-oriented
        for pnt_ in range(max(pnt[1]-eps, 0), min(pnt[1]+eps, geometry.cube_shape[1])):
            if grid[pnt[0], pnt_] == 1:
                sum_i = np.nansum(grid[pnt[0], max(pnt_-eps, 0):pnt_+eps])
                sum_x = np.nansum(grid[max(pnt[0]-eps, 0):pnt[0]+eps, pnt_])
                point[1:3] = np.array((pnt[0], pnt_)) / geometry.cube_shape[:2]
                if sum_i >= sum_x:
                    return point, shape
                return point, shape_t

        # Vertical search: inline changes, shape is i-oriented
        for pnt_ in range(max(pnt[0]-eps, 0), min(pnt[0]+eps, geometry.cube_shape[0])):
            if grid[pnt_, pnt[1]] == 1:
                sum_i = np.nansum(grid[pnt_, max(pnt[1]-eps, 0) : pnt[1]+eps])
                sum_x = np.nansum(grid[max(pnt_-eps, 0) : pnt_+eps, pnt[1]])
                point[1:3] = np.array((pnt_, pnt[1])) / geometry.cube_shape[:2]
                if sum_i >= sum_x:
                    return point, shape
                return point, shape_t

        # Double the search radius
        return self._correct_point_to_grid(point, shape, grid_src, 2*eps)


    @action
    @inbatch_parallel(init='indices', post='_assemble', target='for')
    def load_cubes(self, ix, dst, src_locations='locations', src_geometry='geometries', slicing='custom', **kwargs):
        """ Load data from cube in given positions.

        Parameters
        ----------
        dst : str
            Component of batch to put loaded crops in.
        slicing : str
            if 'native', crop will be looaded as a slice of geometry. If 'custom', use `load_crop` method to make crops.
            The 'native' option is prefered to 3D crops to speed up loading.
        """
        geometry = self.get(ix, src_geometry)
        location = self.get(ix, src_locations)
        if slicing == 'native':
            crop = geometry[tuple(location)]
        elif slicing == 'custom':
            crop = geometry.load_crop(location, **kwargs)
        else:
            raise ValueError(f"slicing must be 'native' or 'custom' but {slicing} were given.")
        return crop

    def get_nearest_horizon(self, ix, src_labels, heights_slice):
        """ Get horizon with its `h_mean` closest to mean of `heights_slice`. """
        location_h_mean = (heights_slice.start + heights_slice.stop) // 2
        nearest_horizon_ind = np.argmin([abs(horizon.h_mean - location_h_mean) for horizon in self.get(ix, src_labels)])
        return self.get(ix, src_labels)[nearest_horizon_ind]


    @action
    @inbatch_parallel(init='indices', post='_assemble', target='for')
    def load_attribute(self, ix, dst, src_attribute=None, src_labels='labels',
                       locations='locations', final_ndim=3, **kwargs):
        """ Load attribute for depth-nearest label and crop in given locations.

        Parameters
        ----------
        src_attribute : str
            A keyword from :attr:`~Horizon.ATTRIBUTE_TO_METHOD` keys, defining label attribute to make crops from.
        src_labels : str
            Dataset attribute with labels dict.
        locations : str
            Component of batch with locations of crops to load.
        final_ndim : 2 or 3
            Number of dimensions returned crop should have.
        kwargs :
            Passed directly to either:
            - one of attribute-evaluating methods from :attr:`~Horizon.ATTRIBUTE_TO_METHOD` depending on `src_attribute`
            - or attribute-transforming method :meth:`~Horizon.transform_where_present`.

        Notes
        -----
        This method loads rectified data, e.g. amplitudes are croped relative
        to horizon and will form a straight plane in the resulting crop.
        """
        location = self.get(ix, locations)
        nearest_horizon = self.get_nearest_horizon(ix, src_labels, location[2])
        crop = nearest_horizon.load_attribute(src_attribute, location, **kwargs)
        if final_ndim == 3 and crop.ndim == 2:
            crop = crop[..., np.newaxis]
        elif final_ndim != crop.ndim:
            raise ValueError("Crop returned by `Horizon.get_attribute` has {} dimensions, but shape conversion "
                             "to expected {} dimensions is not implemented.".format(crop.ndim, final_ndim))
        return crop

    @action
    @inbatch_parallel(init='indices', post='_assemble', target='for')
    def create_masks(self, ix, dst, src_labels='labels', src_locations='locations', use_labels='all', width=3):
        """ Create masks from labels-dictionary in given positions.

        Parameters
        ----------
        dst : str
            Component of batch to put loaded masks in.
        src_labels : str
            Dataset attribute with labels dict.
        src_locations : str
            Component of batch that stores locations of crops.
        use_labels : str, int or sequence of ints
            Which labels to use in mask creation.
            If 'all', use all labels.
            If 'single', use one random label.
            If 'nearest' or 'nearest_to_center', use one label closest to height from `src_locations`.
            If int or array-like then element(s) are interpreted as indices of
            desired labels and must be ints in range [0, len(horizons) - 1].
        width : int
            How much to thicken the horizon.

        Returns
        -------
        SeismicCropBatch
            Batch with loaded masks in desired components.

        Notes
        -----
        Can be run only after labels-dict is loaded into labels-component.
        """
        location = self.get(ix, src_locations)
        crop_shape = self.get(ix, 'shapes')
        mask = np.zeros(crop_shape, dtype='float32')

        labels = self.get(ix, src_labels) if isinstance(src_labels, str) else src_labels
        labels = [labels] if not isinstance(labels, (tuple, list)) else labels
        if len(labels) == 0:
            return mask

        use_labels = [use_labels] if isinstance(use_labels, int) else use_labels

        if isinstance(use_labels, (tuple, list, np.ndarray)):
            labels = [labels[idx] for idx in use_labels]
        elif use_labels == 'single':
            np.random.shuffle(labels)
        elif use_labels in ['nearest', 'nearest_to_center']:
            labels = [self.get_nearest_horizon(ix, src_labels, location[2])]

        for label in labels:
            mask = label.add_to_mask(mask, locations=location, width=width)
            if use_labels == 'single' and np.sum(mask) > 0.0:
                break
        return mask

    @action
    @inbatch_parallel(init='indices', post='_assemble', target='for')
    def compute_attr(self, ix, dst, src='images', attribute='semblance', window=10, stride=1, device='cpu'):
        """ Compute geological attribute.

        Parameters
        ----------
        dst : str
            Destination batch component
        src : str, optional
            Source batch component, by default 'images'
        attribute : str, optional
            Attribute to compute, by default 'semblance'
        window : int or tuple, optional
            Window to compute attribute, by default 10 (for each axis)
        stride : int, optional
            Stride for windows, by default 1 (for each axis)
        axis : int, optional
            [description], by default -1
        device : str, optional
            Device to compute attribute, by default 'cpu'

        Returns
        -------
        SeismicCropBatch
            Batch with loaded masks in desired components.
        """
        image = self.get(ix, src)
        result = compute_attribute(image, window, device, attribute)
        return result

    @action
    @inbatch_parallel(init='indices', post='_post_mask_rebatch', target='for',
                      src='masks', threshold=0.8, passdown=None, axis=-1)
    def mask_rebatch(self, ix, src='masks', threshold=0.8, passdown=None, axis=-1):
        """ Remove elements with masks area lesser than a threshold.

        Parameters
        ----------
        threshold : float
            Minimum percentage of covered area (spatial-wise) for a mask to be kept in the batch.
        passdown : sequence of str
            Components to filter.
        axis : int
            Axis to project horizon to before computing mask area.
        """
        _ = threshold, passdown
        mask = self.get(ix, src)

        reduced = np.max(mask, axis=axis) > 0.0
        return np.sum(reduced) / np.prod(reduced.shape)

    def _post_mask_rebatch(self, areas, *args, src=None, passdown=None, threshold=None, **kwargs):
        #pylint: disable=protected-access, access-member-before-definition, attribute-defined-outside-init
        _ = args, kwargs
        new_index = [self.indices[i] for i, area in enumerate(areas) if area > threshold]
        new_dict = {idx: self.index._paths[idx] for idx in new_index}
        if len(new_index):
            self.index = FilesIndex.from_index(index=new_index, paths=new_dict, dirs=False)
        else:
            raise SkipBatchException

        passdown = passdown or []
        passdown.extend([src, 'locations', 'shapes'])
        passdown = list(set(passdown))

        for compo in passdown:
            new_data = [getattr(self, compo)[i] for i, area in enumerate(areas) if area > threshold]
            setattr(self, compo, np.array(new_data))
        return self


    @action
    @inbatch_parallel(init='_init_component', post='_assemble', target='for')
    def filter_out(self, ix, src=None, dst=None, mode=None, expr=None, low=None, high=None,
                   length=None, p=1.0):
        """ Zero out mask for horizon extension task.

        Parameters
        ----------
        src : str
            Component of batch with mask
        dst : str
            Component of batch to put cut mask in.
        mode : str
            Either point, line, iline or xline.
            If point, then only one point per horizon will be labeled.
            If iline or xline then single iline or xline with labeled.
            If line then randomly either single iline or xline will be
            labeled.
        expr : callable, optional.
            Some vectorized function. Accepts points in cube, returns either float.
            If not None, low or high/length should also be supplied.
        p : float
            Probability of applying the transform. Default is 1.
        """
        if not (src and dst):
            raise ValueError('Src and dst must be provided')

        mask = self.get(ix, src)
        coords = np.where(mask > 0)

        if np.random.binomial(1, 1 - p) or len(coords[0]) == 0:
            return mask
        if mode is not None:
            new_mask = np.zeros_like(mask)
            point = np.random.randint(len(coords))
            if mode == 'point':
                new_mask[coords[0][point], coords[1][point], :] = mask[coords[0][point], coords[1][point], :]
            elif mode == 'iline' or (mode == 'line' and np.random.binomial(1, 0.5)) == 1:
                new_mask[coords[0][point], :, :] = mask[coords[0][point], :, :]
            elif mode in ['xline', 'line']:
                new_mask[:, coords[1][point], :] = mask[:, coords[1][point], :]
            else:
                raise ValueError('Mode should be either `point`, `iline`, `xline` or `line')
        if expr is not None:
            coords = np.where(mask > 0)
            new_mask = np.zeros_like(mask)

            coords = np.array(coords).astype(np.float).T
            cond = np.ones(shape=coords.shape[0]).astype(bool)
            coords /= np.reshape(mask.shape, newshape=(1, 3))
            if low is not None:
                cond &= np.greater_equal(expr(coords), low)
            if high is not None:
                cond &= np.less_equal(expr(coords), high)
            if length is not None:
                low = 0 if not low else low
                cond &= np.less_equal(expr(coords), low + length)
            coords *= np.reshape(mask.shape, newshape=(1, 3))
            coords = np.round(coords).astype(np.int32)[cond]
            new_mask[coords[:, 0], coords[:, 1], coords[:, 2]] = mask[coords[:, 0],
                                                                      coords[:, 1],
                                                                      coords[:, 2]]
        else:
            new_mask = mask
        return new_mask


    @action
    @inbatch_parallel(init='indices', post='_assemble', target='for')
    def normalize(self, ix, mode='minmax', src=None, dst=None):
        """ Normalize values in crop.

        Parameters
        ----------
        mode : callable or str
            If callable, then directly applied to data.
            If str, then :meth:`~SeismicGeometry.scaler` applied in one of the modes:
            - `minmax`: scaled to [0, 1] via minmax scaling.
            - `q` or `normalize`: divided by the maximum of absolute values
                                  of the 0.01 and 0.99 quantiles.
            - `q_clip`: clipped to 0.01 and 0.99 quantiles and then divided
                        by the maximum of absolute values of the two.
        """
        data = self.get(ix, src)
        if callable(mode):
            return mode(data)
        geometry = self.get(ix, 'geometries')
        return geometry.scaler(data, mode=mode)


    @action
    def concat_components(self, src, dst, axis=-1):
        """ Concatenate a list of components and save results to `dst` component.

        Parameters
        ----------
        src : array-like
            List of components to concatenate of length more than one.
        dst : str
            Component of batch to put results in.
        axis : int
            The axis along which the arrays will be joined.
        """
        if axis != -1:
            raise NotImplementedError("For now function works for `axis=-1` only.")
        _ = dst

        if not isinstance(src, (list, tuple, np.ndarray)) or len(src) < 2:
            raise ValueError('Src must contain at least two components to concatenate')
        items = [self.get(None, attr) for attr in src]

        depth = sum(item.shape[-1] for item in items)
        final_shape = (*items[0].shape[:3], depth)
        prealloc = np.empty(final_shape, dtype=np.float32)

        start_depth = 0
        for item in items:
            depth_shift = item.shape[-1]
            prealloc[..., start_depth:start_depth + depth_shift] = item
            start_depth += depth_shift
        setattr(self, dst, prealloc)
        return self


    @action
    @inbatch_parallel(init='indices', target='for', post='_masks_to_horizons_post')
    def masks_to_horizons(self, ix, src_masks='masks', locations='locations', dst='predicted_labels',
                          threshold=0.5, mode='mean', minsize=0, mean_threshold=2.0,
                          adjacency=1, order=(2, 0, 1), skip_merge=False, prefix='predict'):
        """ Convert predicted segmentation mask to a list of Horizon instances.

        Parameters
        ----------
        src_masks : str
            Component of batch that stores masks.
        locations : str
            Component of batch that stores locations of crops.
        dst : str/object
            Component of batch to store the resulting horizons.
        order : tuple of int
            Axes-param for `transpose`-operation, applied to a mask before fetching point clouds.
            Default value of (2, 0, 1) is applicable to standart pipeline with one `rotate_axes`
            applied to images-tensor.
        threshold, mode, minsize, mean_threshold, adjacency, prefix
            Passed directly to :meth:`Horizon.from_mask`.
        """
        _ = dst, mean_threshold, adjacency, skip_merge

        # Threshold the mask, transpose and rotate the mask if needed
        mask = self.get(ix, src_masks)
        if np.array(order).reshape(-1, 3).shape[0] > 0:
            order = self.get(ix, np.array(order).reshape(-1, 3))
        mask = np.transpose(mask, axes=order)

        geometry = self.get(ix, 'geometries')
        shifts = [self.get(ix, locations)[k].start for k in range(3)]
        horizons = Horizon.from_mask(mask, geometry=geometry, shifts=shifts, threshold=threshold,
                                     mode=mode, minsize=minsize, prefix=prefix)
        return horizons


    def _masks_to_horizons_post(self, horizons_lists, *args, dst=None, skip_merge=False,
                                mean_threshold=2.0, adjacency=1, **kwargs):
        """ Flatten list of lists of horizons, attempting to merge what can be merged. """
        _, _ = args, kwargs
        if dst is None:
            raise ValueError("dst should be initialized with empty list.")

        if skip_merge:
            setattr(self, dst, [hor for hor_list in horizons_lists for hor in hor_list])
            return self

        for horizons in horizons_lists:
            for horizon_candidate in horizons:
                for horizon_target in dst:
                    merge_code, _ = Horizon.verify_merge(horizon_target, horizon_candidate,
                                                         mean_threshold=mean_threshold,
                                                         adjacency=adjacency)
                    if merge_code == 3:
                        merged = Horizon.overlap_merge(horizon_target, horizon_candidate, inplace=True)
                    elif merge_code == 2:
                        merged = Horizon.adjacent_merge(horizon_target, horizon_candidate, inplace=True,
                                                        adjacency=adjacency, mean_threshold=mean_threshold)
                    else:
                        merged = False
                    if merged:
                        break
                else:
                    # If a horizon can't be merged to any of the previous ones, we append it as it is
                    dst.append(horizon_candidate)
        return self


    @apply_parallel
    def adaptive_reshape(self, crop, shape):
        """ Changes axis of view to match desired shape.
        Must be used in combination with `side_view` argument of `crop` action.

        Parameters
        ----------
        shape : sequence
            Desired shape of resulting crops.
        """
        if (np.array(crop.shape) != np.array(shape)).any():
            return crop.transpose([1, 0, 2])
        return crop

    @apply_parallel
    def shift_masks(self, crop, n_segments=3, max_shift=4, max_len=10):
        """ Randomly shift parts of the crop up or down.

        Parameters
        ----------
        n_segments : int
            Number of segments to shift.
        max_shift : int
            Size of shift along vertical axis.
        max_len : int
            Size of shift along horizontal axis.
        """
        crop = np.copy(crop)
        for _ in range(n_segments):
            # Point of starting the distortion, its length and size
            begin = np.random.randint(0, crop.shape[1])
            length = np.random.randint(5, max_len)
            shift = np.random.randint(-max_shift, max_shift)

            # Apply shift
            segment = crop[:, begin:min(begin + length, crop.shape[1]), :]
            shifted_segment = np.zeros_like(segment)
            if shift > 0:
                shifted_segment[:, :, shift:] = segment[:, :, :-shift]
            elif shift < 0:
                shifted_segment[:, :, :shift] = segment[:, :, -shift:]
            crop[:, begin:min(begin + length, crop.shape[1]), :] = shifted_segment
        return crop

    @apply_parallel
    def bend_masks(self, crop, angle=10):
        """ Rotate part of the mask on a given angle.
        Must be used for crops in (xlines, heights, inlines) format.
        """
        shape = crop.shape

        if np.random.random() >= 0.5:
            point_x = np.random.randint(shape[0]//2, shape[0])
            point_h = np.argmax(crop[point_x, :, :])

            if np.sum(crop[point_x, point_h, :]) == 0.0:
                return np.copy(crop)

            matrix = cv2.getRotationMatrix2D((point_h, point_x), angle, 1)
            rotated = cv2.warpAffine(crop, matrix, (shape[1], shape[0])).reshape(shape)

            combined = np.zeros_like(crop)
            combined[:point_x, :, :] = crop[:point_x, :, :]
            combined[point_x:, :, :] = rotated[point_x:, :, :]
        else:
            point_x = np.random.randint(0, shape[0]//2)
            point_h = np.argmax(crop[point_x, :, :])

            if np.sum(crop[point_x, point_h, :]) == 0.0:
                return np.copy(crop)

            matrix = cv2.getRotationMatrix2D((point_h, point_x), angle, 1)
            rotated = cv2.warpAffine(crop, matrix, (shape[1], shape[0])).reshape(shape)

            combined = np.zeros_like(crop)
            combined[point_x:, :, :] = crop[point_x:, :, :]
            combined[:point_x, :, :] = rotated[:point_x, :, :]
        return combined

    @apply_parallel
    def linearize_masks(self, crop, n=3, shift=0, kind='random', width=None):
        """ Sample `n` points from the original mask and create a new mask by interpolating them.

        Parameters
        ----------
        n : int
            Number of points to sample.
        shift : int
            Maximum amplitude of random shift along the heights axis.
        kind : {'random', 'linear', 'slinear', 'quadratic', 'cubic', 'previous', 'next'}
            Type of interpolation to use. If 'random', then chosen randomly for each crop.
        width : int
            Width of interpolated lines.
        """
        # Parse arguments
        if kind == 'random':
            kind = np.random.choice(['linear', 'slinear', 'quadratic', 'cubic'])
        width = width or np.sum(crop, axis=2).mean()

        # Choose the anchor points
        axis = 1 - np.argmin(crop.shape)
        *nz, _ = np.nonzero(crop)
        min_, max_ = nz[axis][0], nz[axis][-1]
        idx = [min_, max_]

        step = (max_ - min_) // n
        for i in range(0, max_-step, step):
            idx.append(np.random.randint(i, i + step))

        # Put anchors into new mask
        mask_ = np.zeros_like(crop)
        slc = (idx if axis == 0 else slice(None),
               idx if axis == 1 else slice(None),
               slice(None))
        mask_[slc] = crop[slc]
        *nz, y = np.nonzero(mask_)

        # Shift heights randomly
        x = nz[axis]
        y += np.random.randint(-shift, shift + 1, size=y.shape)

        # Sort and keep only unique values, based on `x` to remove width of original mask
        sort_indices = np.argsort(x)
        x, y = x[sort_indices], y[sort_indices]
        _, unique_indices = np.unique(x, return_index=True)
        x, y = x[unique_indices], y[unique_indices]

        # Interpolate points; put into mask
        interpolator = interp1d(x, y, kind=kind)
        indices = np.arange(min_, max_, dtype=np.int32)
        heights = interpolator(indices).astype(np.int32)

        slc = (indices if axis == 0 else indices * 0,
               indices if axis == 1 else indices * 0,
               np.clip(heights, 0, 255))
        mask_[slc] = 1

        # Make horizon wider
        structure = np.ones((1, 3), dtype=np.uint8)
        return cv2.dilate(mask_, structure, iterations=width)

    @action
    def transpose(self, src, order):
        """ Change order of axis. """
        src = [src] if isinstance(src, str) else src
        order = [i+1 for i in order] # Correct for batch items dimension
        for attr in src:
            setattr(self, attr, np.transpose(self.get(component=attr), (0, *order)))
        return self

    @apply_parallel
    def rotate_axes(self, crop):
        """ The last shall be first and the first last.

        Notes
        -----
        Actions `crop`, `load_cubes`, `create_mask` make data in [iline, xline, height]
        format. Since most of the models percieve ilines as channels, it might be convinient
        to change format to [xlines, height, ilines] via this action.
        """
        crop_ = np.swapaxes(crop, 0, 1)
        crop_ = np.swapaxes(crop_, 1, 2)
        return crop_

    @apply_parallel
    def add_axis(self, crop):
        """ Add new axis.

        Notes
        -----
        Used in combination with `dice` and `ce` losses to tell model that input is
        3D entity, but 2D convolutions are used.
        """
        return crop[..., np.newaxis]

    @apply_parallel
    def additive_noise(self, crop, scale):
        """ Add random value to each entry of crop. Added values are centered at 0.

        Parameters
        ----------
        scale : float
            Standart deviation of normal distribution.
        """
        rng = np.random.default_rng()
        noise = scale * rng.standard_normal(dtype=np.float32, size=crop.shape)
        return crop + noise

    @apply_parallel
    def multiplicative_noise(self, crop, scale):
        """ Multiply each entry of crop by random value, centered at 1.

        Parameters
        ----------
        scale : float
            Standart deviation of normal distribution.
        """
        rng = np.random.default_rng()
        noise = 1 + scale * rng.standard_normal(dtype=np.float32, size=crop.shape)
        return crop * noise

    @apply_parallel
    def cutout_2d(self, crop, patch_shape, n):
        """ Change patches of data to zeros.

        Parameters
        ----------
        patch_shape : array-like
            Shape or patches along each axis.
        n : float
            Number of patches to cut.
        """
        rnd = np.random.RandomState(int(n*100)).uniform
        patch_shape = patch_shape.astype(int)

        copy_ = copy(crop)
        for _ in range(int(n)):
            starts = [int(rnd(crop.shape[ax] - patch_shape[ax])) for ax in range(3)]
            stops = [starts[ax] + patch_shape[ax] for ax in range(3)]
            slices = [slice(start, stop) for start, stop in zip(starts, stops)]
            copy_[slices] = 0
        return copy_

    @apply_parallel
    def rotate(self, crop, angle):
        """ Rotate crop along the first two axes.

        Parameters
        ----------
        angle : float
            Angle of rotation.
        """
        shape = crop.shape
        matrix = cv2.getRotationMatrix2D((shape[1]//2, shape[0]//2), angle, 1)
        return cv2.warpAffine(crop, matrix, (shape[1], shape[0])).reshape(shape)

    @apply_parallel
    def flip(self, crop, axis=0, seed=0.1, threshold=0.5):
        """ Flip crop along the given axis.

        Parameters
        ----------
        axis : int
            Axis to flip along
        """
        rnd = np.random.RandomState(int(seed*100)).uniform
        if rnd() >= threshold:
            return cv2.flip(crop, axis).reshape(crop.shape)
        return crop

    @apply_parallel
    def scale_2d(self, crop, scale):
        """ Zoom in or zoom out along the first two axes of crop.

        Parameters
        ----------
        scale : float
            Zooming factor.
        """
        shape = crop.shape
        matrix = cv2.getRotationMatrix2D((shape[1]//2, shape[0]//2), 0, scale)
        return cv2.warpAffine(crop, matrix, (shape[1], shape[0])).reshape(shape)

    @apply_parallel
    def affine_transform(self, crop, alpha_affine=10):
        """ Perspective transform. Moves three points to other locations.
        Guaranteed not to flip image or scale it more than 2 times.

        Parameters
        ----------
        alpha_affine : float
            Maximum distance along each axis between points before and after transform.
        """
        rnd = np.random.RandomState(int(alpha_affine*100)).uniform
        shape = np.array(crop.shape)[:2]
        if alpha_affine >= min(shape)//16:
            alpha_affine = min(shape)//16

        center_ = shape // 2
        square_size = min(shape) // 3

        pts1 = np.float32([center_ + square_size,
                           center_ - square_size,
                           [center_[0] + square_size, center_[1] - square_size]])

        pts2 = pts1 + rnd(-alpha_affine, alpha_affine, size=pts1.shape).astype(np.float32)


        matrix = cv2.getAffineTransform(pts1, pts2)
        return cv2.warpAffine(crop, matrix, (shape[1], shape[0])).reshape(crop.shape)

    @apply_parallel
    def perspective_transform(self, crop, alpha_persp):
        """ Perspective transform. Moves four points to other four.
        Guaranteed not to flip image or scale it more than 2 times.

        Parameters
        ----------
        alpha_persp : float
            Maximum distance along each axis between points before and after transform.
        """
        rnd = np.random.RandomState(int(alpha_persp*100)).uniform
        shape = np.array(crop.shape)[:2]
        if alpha_persp >= min(shape) // 16:
            alpha_persp = min(shape) // 16

        center_ = shape // 2
        square_size = min(shape) // 3

        pts1 = np.float32([center_ + square_size,
                           center_ - square_size,
                           [center_[0] + square_size, center_[1] - square_size],
                           [center_[0] - square_size, center_[1] + square_size]])

        pts2 = pts1 + rnd(-alpha_persp, alpha_persp, size=pts1.shape).astype(np.float32)

        matrix = cv2.getPerspectiveTransform(pts1, pts2)
        return cv2.warpPerspective(crop, matrix, (shape[1], shape[0])).reshape(crop.shape)

    @apply_parallel
    def elastic_transform(self, crop, alpha=40, sigma=4):
        """ Transform indexing grid of the first two axes.

        Parameters
        ----------
        alpha : float
            Maximum shift along each axis.
        sigma : float
            Smoothening factor.
        """
        rng = np.random.default_rng(seed=int(alpha*100))
        shape_size = crop.shape[:2]

        grid_scale = 4
        alpha //= grid_scale
        sigma //= grid_scale
        grid_shape = (shape_size[0]//grid_scale, shape_size[1]//grid_scale)

        blur_size = int(4 * sigma) | 1
        rand_x = cv2.GaussianBlur(rng.random(size=grid_shape, dtype=np.float32) * 2 - 1,
                                  ksize=(blur_size, blur_size), sigmaX=sigma) * alpha
        rand_y = cv2.GaussianBlur(rng.random(size=grid_shape, dtype=np.float32) * 2 - 1,
                                  ksize=(blur_size, blur_size), sigmaX=sigma) * alpha
        if grid_scale > 1:
            rand_x = cv2.resize(rand_x, shape_size[::-1])
            rand_y = cv2.resize(rand_y, shape_size[::-1])

        grid_x, grid_y = np.meshgrid(np.arange(shape_size[1]), np.arange(shape_size[0]))
        grid_x = (grid_x.astype(np.float32) + rand_x)
        grid_y = (grid_y.astype(np.float32) + rand_y)

        distorted_img = cv2.remap(crop, grid_x, grid_y,
                                  borderMode=cv2.BORDER_REFLECT_101,
                                  interpolation=cv2.INTER_LINEAR)
        return distorted_img.reshape(crop.shape)

    @apply_parallel
    def bandwidth_filter(self, crop, lowcut=None, highcut=None, fs=1, order=3):
        """ Keep only frequences between lowcut and highcut.

        Notes
        -----
        Use it before other augmentations, especially before ones that add lots of zeros.

        Parameters
        ----------
        lowcut : float
            Lower bound for frequences kept.
        highcut : float
            Upper bound for frequences kept.
        fs : float
            Sampling rate.
        order : int
            Filtering order.
        """
        nyq = 0.5 * fs
        if lowcut is None:
            b, a = butter(order, highcut / nyq, btype='high')
        elif highcut is None:
            b, a = butter(order, lowcut / nyq, btype='low')
        else:
            b, a = butter(order, [lowcut / nyq, highcut / nyq], btype='band')
        return lfilter(b, a, crop, axis=1)

    @apply_parallel
    def sign(self, crop):
        """ Element-wise indication of the sign of a number. """
        return np.sign(crop)

    @apply_parallel
    def analytic_transform(self, crop, axis=1, mode='phase'):
        """ Compute instantaneous phase or frequency via the Hilbert transform.

        Parameters
        ----------
        axis : int
            Axis of transformation. Intended to be used after `rotate_axes`, so default value
            is to make transform along depth dimension.
        mode : str
            If 'phase', compute instantaneous phase.
            If 'freq', compute instantaneous frequency.
        """
        analytic = hilbert(crop, axis=axis)
        phase = np.unwrap(np.angle(analytic))

        if mode == 'phase':
            return phase
        if 'freq' in mode:
            return np.diff(phase, axis=axis, prepend=0) / (2*np.pi)
        raise ValueError('Unknown `mode` parameter.')

    @apply_parallel
    def gaussian_filter(self, crop, axis=1, sigma=2, order=0):
        """ Apply a gaussian filter along specified axis. """
        return gaussian_filter1d(crop, sigma=sigma, axis=axis, order=order)


    def plot_components(self, *components, idx=0, slide=None, mode='overlap', order_axes=None, **kwargs):
        """ Plot components of batch.

        Parameters
        ----------
        idx : int or None
            If int, then index of desired image in list.
            If None, then no indexing is applied.
        components : str or sequence of str
            Components to get from batch and draw.
        plot_mode : bool
            If 'overlap', then images are drawn one over the other with transparency.
            If 'separate', then images are drawn on separate layouts.
        order_axes : sequence of int
            Determines desired order of the axis. The first two are plotted.
        """
        if idx is not None:
            imgs = [getattr(self, comp)[idx] for comp in components]
        else:
            imgs = [getattr(self, comp) for comp in components]

        if slide is not None:
            imgs = [img[slide] for img in imgs]

        # set some defaults
        kwargs = {
            'label': 'Batch components',
            'titles': components,
            'xlabel': 'xlines',
            'ylabel': 'depth',
            'cmap': ['gray'] + ['viridis']*len(components) if mode == 'separate' else 'gray',
            **kwargs
        }

        plot_image(imgs, mode=mode, order_axes=order_axes, **kwargs)<|MERGE_RESOLUTION|>--- conflicted
+++ resolved
@@ -159,13 +159,7 @@
         passdown : str of list of str
             Components of batch to keep in the new one.
         grid_src : str
-<<<<<<< HEAD
             Attribute of geometry to get the grid from.
-        eps : int
-            Initial length of slice, that is used to find the closest grid point.
-=======
-            Attribut of geometry to get the grid from.
->>>>>>> f609e288
         dst : str, optional
             Component of batch to put positions of crops in.
         dst_points, dst_shapes : str
