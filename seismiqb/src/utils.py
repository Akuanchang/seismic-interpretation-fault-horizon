""" Utility functions. """
import numpy as np
import pandas as pd
import segyio
from tqdm import tqdm
from skimage.measure import label, regionprops
from numba import njit, types
from numba.typed import Dict


FILL_VALUE = -999


def make_subcube(path, geometry, path_save, i_range, x_range):
    """ Make subcube from .sgy cube by removing some of its first and
    last ilines and xlines.

    Notes
    -----
    Common use of this function is to remove not fully filled slices of .sgy cubes.

    Parameters
    ----------
    path : str
        Location of original .sgy cube.

    geometry : SeismicGeometry
        Infered information about original cube.

    path_save : str
        Place to save subcube.

    i_range : array-like
        Ilines to include in subcube.

    x_range : array-like
        Xlines to include in subcube.
    """

    i_low, i_high = i_range[0], i_range[-1]
    x_low, x_high = x_range[0], x_range[-1]

    with segyio.open(path, 'r', strict=False) as src:
        src.mmap()
        spec = segyio.spec()
        spec.sorting = int(src.sorting)
        spec.format = int(src.format)
        spec.samples = range(geometry.depth)
        spec.ilines = geometry.ilines[i_low:i_high]
        spec.xlines = geometry.xlines[x_low:x_high]

        with segyio.create(path_save, spec) as dst:
            # Copy all textual headers, including possible extended
            for i in range(1 + src.ext_headers):
                dst.text[i] = src.text[i]

            c = 0
            for il_ in tqdm(spec.ilines):
                for xl_ in spec.xlines:
                    tr_ = geometry.il_xl_trace[(il_, xl_)]
                    dst.header[c] = src.header[tr_]
                    dst.header[c][segyio.TraceField.FieldRecord] = il_
                    dst.header[c][segyio.TraceField.TRACE_SEQUENCE_FILE] = il_

                    dst.header[c][segyio.TraceField.TraceNumber] = xl_ - geometry.xlines_offset
                    dst.header[c][segyio.TraceField.TRACE_SEQUENCE_LINE] = xl_ - geometry.xlines_offset
                    dst.trace[c] = src.trace[tr_]
                    c += 1
            dst.bin = src.bin
            dst.bin = {segyio.BinField.Traces: c}

    # Check that repaired cube can be opened in 'strict' mode
    with segyio.open(path_save, 'r', strict=True) as _:
        pass


def read_point_cloud(paths, default=None, order=('iline', 'xline', 'height'), transforms=None, **kwargs):
    """ Read point cloud of labels from files using pandas.

    Parameters
    ----------
    paths : str or tuple or list
        array-like of paths to files containing point clouds (table of floats with several columns).
    default : dict
        dict containing arguments of pandas parser; will be used for parsing all supplied files.
    order : array-like
        specifies the order of columns of the resulting array.
    transforms : array-like
        contains list of vectorized transforms. Each transform is applied to a column of the resulting array.
    **kwargs
        file-specific arguments of pandas parser in format `{paths[0]: args_0, paths[1]: args_1, ...}`.
        Each dict updates `default`-args and then usef for parsing a specific file.

    Returns
    -------
    ndarray
        resulting point-cloud. First three columns contain `(x, y, z)`-coords while the last one stores
        horizon-number.
    """
    paths = (paths, ) if isinstance(paths, str) else paths

    # default params of pandas-parser
    if default is None:
        default = dict(sep='\s+', names=['xline', 'iline', 'height']) #pylint: disable=anomalous-backslash-in-string

    # read point clouds
    point_clouds = []
    for ix, path in enumerate(paths):
        copy = default.copy()
        copy.update(kwargs.get(path, dict()))
        cloud = pd.read_csv(path, **copy)

        temp = np.hstack([cloud.loc[:, order].values,
                          np.ones((cloud.shape[0], 1)) * ix])
        point_clouds.append(temp)

    points = np.concatenate(point_clouds)

    # apply transforms
    if transforms is not None:
        for i in range(points.shape[-1] - 1):
            points[:, i] = transforms[i](points[:, i])

    return points


def make_labels_dict(point_cloud):
    """ Make labels-dict using cloud of points.

    Parameters
    ----------
    point_cloud : array
        array `(n_points, 4)`, contains point cloud of labels in format `(x, y, z, horizon_number)`.

    Returns
    -------
    numba.Dict
        dict of labels `{(x, y): [z_1, z_2, ...]}`.
    """
    # round and cast
    ilines_xlines = np.round(point_cloud[:, :2]).astype(np.int64)
    max_count = int(point_cloud[-1, -1]) + 1

    # make typed Dict
    key_type = types.Tuple((types.int64, types.int64))
    value_type = types.int64[:]
    labels = Dict.empty(key_type, value_type)

    @njit
    def fill_labels(labels, ilines_xlines, max_count):
        """ Fill in labels-dict.
        """
        for i in range(len(ilines_xlines)):
            il, xl = ilines_xlines[i, :2]
            if labels.get((il, xl)) is None:
                labels[(il, xl)] = np.full((max_count, ), FILL_VALUE, np.int64)

            idx = int(point_cloud[i, 3])
            labels[(il, xl)][idx] = point_cloud[i, 2]

    fill_labels(labels, ilines_xlines, max_count)
    return labels


# @njit
# def create_mask(ilines_, xlines_, hs_,
#                 il_xl_h, geom_ilines, geom_xlines, geom_depth,
#                 mode, width):
#     """ Jit-accelerated function for fast mask creation from point cloud data stored in numba.typed.Dict.
#     This function is usually called inside SeismicCropBatch's method `load_masks`.
#     """
#     mask = np.zeros((len(ilines_), len(xlines_), len(hs_)))

#     for i, iline_ in enumerate(ilines_):
#         for j, xline_ in enumerate(xlines_):
#             il_, xl_ = geom_ilines[iline_], geom_xlines[xline_]
#             if il_xl_h.get((il_, xl_)) is None:
#                 continue
#             m_temp = np.zeros(geom_depth)
#             if mode == 'horizon':
#                 for height_ in il_xl_h[(il_, xl_)]:
#                     m_temp[max(0, height_ - width):min(height_ + width, geom_depth)] = 1
#             elif mode == 'stratum':
#                 current_col = 1
#                 start = 0
#                 sorted_heights = sorted(il_xl_h[(il_, xl_)])
#                 for height_ in sorted_heights:
#                     if start > hs_[-1]:
#                         break
#                     m_temp[start:height_ + 1] = current_col
#                     start = height_ + 1
#                     current_col += 1
#                     m_temp[sorted_heights[-1] + 1:min(hs_[-1] + 1, geom_depth)] = current_col
#             else:
#                 raise ValueError('Mode should be either `horizon` or `stratum`')
#             mask[i, j, :] = m_temp[hs_]
#     return mask

@njit
def create_mask(ilines_, xlines_, hs_,
                il_xl_h, geom_ilines, geom_xlines, geom_depth,
                mode, width, max_horizons):
    """ Jit-accelerated function for fast mask creation from point cloud data stored in numba.typed.Dict.
    This function is usually called inside SeismicCropBatch's method `load_masks`.
    """
    #pylint: disable=too-many-nested-blocks
    mask = np.zeros((len(ilines_), len(xlines_), len(hs_)))
    for i, iline_ in enumerate(ilines_):
        for j, xline_ in enumerate(xlines_):
            il_, xl_ = geom_ilines[iline_], geom_xlines[xline_]
            if il_xl_h.get((il_, xl_)) is None:
                continue
            m_temp = np.zeros(geom_depth)
            sorted_heights = sorted(il_xl_h[(il_, xl_)])
            if mode == 'horizon':
<<<<<<< HEAD
                horizons_count = 0
                for height_ in sorted_heights:
#                     m_temp[max(0, height_ - width):min(height_ + width, geom_depth)] = 1
#                     print('height_ ', height_, 'hs_[0]', hs_[0])
                    if height_ >  hs_[0]:
                        m_temp[max(0, height_ - width):min(height_ + width, geom_depth)] = 1
                        horizons_count += 1
                        if max_horizons is not None:
                            if horizons_count >= max_horizons:
                                break
=======
                for height_ in il_xl_h[(il_, xl_)]:
                    if height_ != FILL_VALUE:
                        m_temp[max(0, height_ - width):min(height_ + width, geom_depth)] = 1
>>>>>>> 145c0975
            elif mode == 'stratum':
                current_col = 1
                start = 0
                for height_ in sorted_heights:
                    if height_ != FILL_VALUE:
                        if start > hs_[-1]:
                            break
                        m_temp[start:height_ + 1] = current_col
                        start = height_ + 1
                        current_col += 1
                        m_temp[sorted_heights[-1] + 1:min(hs_[-1] + 1, geom_depth)] = current_col
            else:
                raise ValueError('Mode should be either `horizon` or `stratum`')
            mask[i, j, :] = m_temp[hs_]
    return mask


def _get_horizons(mask, threshold, averaging, transforms, separate=False):
    """ Compute horizons from a mask.
    """
    mask_ = np.zeros_like(mask, np.int32)
    mask_[mask >= threshold] = 1

    # get regions
    labels = label(mask_)
    regions = regionprops(labels)

    # make horizons-structure
    horizons = dict() if not separate else []
    for n_horizon, region in enumerate(regions):
        if separate:
            horizons.append(dict())

        # compute horizon-height for each inline-xline
        coords = region.coords
        coords = pd.DataFrame(coords, columns=['iline', 'xline', 'height'])
        horizon_ = getattr(coords.groupby(['iline', 'xline']), averaging)()

        # separate the columns
        ilines = horizon_.index.get_level_values('iline').values
        xlines = horizon_.index.get_level_values('xline').values
        heights = horizon_.values

        # transform each column
        ilines_ = transforms[0](ilines)
        xlines_ = transforms[1](xlines)
        heights_ = np.ravel(transforms[2](heights))

        if separate:
            for key, h in zip(zip(ilines_, xlines_), heights_):
                horizons[n_horizon][key] = h
        else:
            for key, h in zip(zip(ilines_, xlines_), heights_):
                if key in horizons:
                    horizons[key].append(h)
                else:
                    horizons[key] = [h]

    return horizons


@njit
def count_nonfill(array):
    """ Jit-accelerated function to count non-fill elements. """
    count = 0
    for i in array:
        if i != FILL_VALUE:
            count += 1
    return count


@njit
def aggregate(array_crops, array_grid, crop_shape, predict_shape):
    """ Jit-accelerated function to glue together crops according to grid.
    At positions, where different crops overlap, only the maximum value is saved.
    This function is usually called inside SeismicCropBatch's method `assemble_crops`.
    """
    #pylint: disable=assignment-from-no-return
    total = len(array_grid)
    background = np.zeros(predict_shape)

    for i in range(total):
        il, xl, h = array_grid[i, :]
        il_end = min(background.shape[0], il+crop_shape[0])
        xl_end = min(background.shape[1], xl+crop_shape[1])
        h_end = min(background.shape[2], h+crop_shape[2])

        crop = np.transpose(array_crops[i], (2, 0, 1))
        crop = crop[:(il_end-il), :(xl_end-xl), :(h_end-h)]
        previous = background[il:il_end, xl:xl_end, h:h_end]
        background[il:il_end, xl:xl_end, h:h_end] = np.maximum(crop, previous)
    return background


@njit(parallel=True)
def round_to_array(values, ticks):
    """ Jit-accelerated function to round values from one array to the
    nearest value from the other in a vectorized fashion. Faster than numpy version.

    Parameters
    ----------
    values : array-like
        Array to modify.

    ticks : array-like
        Values to cast to. Must be sorted in the ascending order.

    Returns
    -------
    array-like
        Array with values from `values` rounded to the nearest from corresponding entry of `ticks`.
    """
    for i, p in enumerate(values):
        ticks_ = ticks[i]
        if p <= ticks_[0]:
            values[i] = ticks_[0]
        elif p >= ticks_[-1]:
            values[i] = ticks_[-1]
        else:
            ix = np.searchsorted(ticks_, p)

            if abs(ticks_[ix] - p) <= abs(ticks_[ix-1] - p):
                values[i] = ticks_[ix]
            else:
                values[i] = ticks_[ix-1]
    return values<|MERGE_RESOLUTION|>--- conflicted
+++ resolved
@@ -161,41 +161,6 @@
     fill_labels(labels, ilines_xlines, max_count)
     return labels
 
-
-# @njit
-# def create_mask(ilines_, xlines_, hs_,
-#                 il_xl_h, geom_ilines, geom_xlines, geom_depth,
-#                 mode, width):
-#     """ Jit-accelerated function for fast mask creation from point cloud data stored in numba.typed.Dict.
-#     This function is usually called inside SeismicCropBatch's method `load_masks`.
-#     """
-#     mask = np.zeros((len(ilines_), len(xlines_), len(hs_)))
-
-#     for i, iline_ in enumerate(ilines_):
-#         for j, xline_ in enumerate(xlines_):
-#             il_, xl_ = geom_ilines[iline_], geom_xlines[xline_]
-#             if il_xl_h.get((il_, xl_)) is None:
-#                 continue
-#             m_temp = np.zeros(geom_depth)
-#             if mode == 'horizon':
-#                 for height_ in il_xl_h[(il_, xl_)]:
-#                     m_temp[max(0, height_ - width):min(height_ + width, geom_depth)] = 1
-#             elif mode == 'stratum':
-#                 current_col = 1
-#                 start = 0
-#                 sorted_heights = sorted(il_xl_h[(il_, xl_)])
-#                 for height_ in sorted_heights:
-#                     if start > hs_[-1]:
-#                         break
-#                     m_temp[start:height_ + 1] = current_col
-#                     start = height_ + 1
-#                     current_col += 1
-#                     m_temp[sorted_heights[-1] + 1:min(hs_[-1] + 1, geom_depth)] = current_col
-#             else:
-#                 raise ValueError('Mode should be either `horizon` or `stratum`')
-#             mask[i, j, :] = m_temp[hs_]
-#     return mask
-
 @njit
 def create_mask(ilines_, xlines_, hs_,
                 il_xl_h, geom_ilines, geom_xlines, geom_depth,
@@ -213,22 +178,9 @@
             m_temp = np.zeros(geom_depth)
             sorted_heights = sorted(il_xl_h[(il_, xl_)])
             if mode == 'horizon':
-<<<<<<< HEAD
-                horizons_count = 0
-                for height_ in sorted_heights:
-#                     m_temp[max(0, height_ - width):min(height_ + width, geom_depth)] = 1
-#                     print('height_ ', height_, 'hs_[0]', hs_[0])
-                    if height_ >  hs_[0]:
-                        m_temp[max(0, height_ - width):min(height_ + width, geom_depth)] = 1
-                        horizons_count += 1
-                        if max_horizons is not None:
-                            if horizons_count >= max_horizons:
-                                break
-=======
                 for height_ in il_xl_h[(il_, xl_)]:
                     if height_ != FILL_VALUE:
                         m_temp[max(0, height_ - width):min(height_ + width, geom_depth)] = 1
->>>>>>> 145c0975
             elif mode == 'stratum':
                 current_col = 1
                 start = 0
