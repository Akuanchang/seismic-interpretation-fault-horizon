""" Contains container for storing dataset of seismic crops. """
#pylint: disable=too-many-lines
from glob import glob

import numpy as np

from ..batchflow import FilesIndex, DatasetIndex, Dataset, Sampler, Pipeline
from ..batchflow import NumpySampler, ConstantSampler

from .geometry import SeismicGeometry
from .crop_batch import SeismicCropBatch

from .horizon import Horizon, UnstructuredHorizon
from .metrics import HorizonMetrics
from .plotters import plot_image
from .utils import IndexedDict, round_to_array, gen_crop_coordinates



def astype_object(array):
    """ Converts array to `object` dtype. Picklable, unlike inline lambda function. """
    return array.astype(np.object)



class SeismicCubeset(Dataset):
    """ Stores indexing structure for dataset of seismic cubes along with additional structures.

    Attributes
    ----------
    geometries : dict
        Mapping from cube names to instances of :class:`~.SeismicGeometry`, which holds information
        about that cube structure. :meth:`~.load_geometries` is used to infer that structure.
        Note that no more that one trace is loaded into the memory at a time.

    labels : dict
        Mapping from cube names to numba-dictionaries, which are mappings from (xline, iline) pairs
        into arrays of heights of horizons for a given cube.
        Note that this arrays preserve order: i-th horizon is always placed into the i-th element of the array.
    """
    #pylint: disable=too-many-public-methods
    def __init__(self, index, batch_class=SeismicCropBatch, preloaded=None, *args, **kwargs):
        """ Initialize additional attributes. """
        if not isinstance(index, FilesIndex):
            index = [index] if isinstance(index, str) else index
            index = FilesIndex(path=index, no_ext=True)
        super().__init__(index, batch_class=batch_class, preloaded=preloaded, *args, **kwargs)
        self.crop_index, self.crop_points = None, None

        self.geometries = IndexedDict({ix: SeismicGeometry(self.index.get_fullpath(ix), process=False)
                                       for ix in self.indices})
        self.labels = IndexedDict({ix: [] for ix in self.indices})
        self.samplers = IndexedDict({ix: None for ix in self.indices})
        self._sampler = None
        self._p, self._bins = None, None

        self.grid_gen, self.grid_info, self.grid_iters = None, None, None
        self.shapes_gen, self.orders_gen = None, None


    @classmethod
    def from_horizon(cls, horizon):
        """ Create dataset from an instance of Horizon. """
        cube_path = horizon.geometry.path
        dataset = SeismicCubeset(cube_path)
        dataset.geometries[0] = horizon.geometry
        dataset.labels[0] = [horizon]
        return dataset


    def __str__(self):
        msg = f'Seismic Cubeset with {len(self)} cube{"s" if len(self) > 1 else ""}:\n'
        for idx in self.indices:
            geometry = self.geometries[idx]
            labels = self.labels.get(idx, [])

            add = f'{repr(geometry)}' if hasattr(geometry, 'cube_shape') else f'{idx}'
            msg += f'    {add}{":" if labels else ""}\n'

            for horizon in labels:
                msg += f'        {horizon.name}\n'
        return msg


    def gen_batch(self, batch_size, shuffle=False, n_iters=None, n_epochs=None, drop_last=False,
                  bar=False, bar_desc=None, iter_params=None, sampler=None):
        """ Allows to pass `sampler` directly to `next_batch` method to avoid re-creating of batch
        during pipeline run.
        """
        #pylint: disable=blacklisted-name
        if n_epochs is not None or shuffle or drop_last:
            raise ValueError('SeismicCubeset does not comply with `n_epochs`, `shuffle`\
                              and `drop_last`. Use `n_iters` instead! ')
        if sampler:
            sampler = sampler if callable(sampler) else sampler.sample
            points = sampler(batch_size * n_iters)

            self.crop_points = points
            self.crop_index = DatasetIndex(points[:, 0])
            return self.crop_index.gen_batch(batch_size, n_iters=n_iters, iter_params=iter_params,
                                             bar=bar, bar_desc=bar_desc)
        return super().gen_batch(batch_size, shuffle=shuffle, n_iters=n_iters, n_epochs=n_epochs,
                                 drop_last=drop_last, bar=bar, bar_desc=bar_desc, iter_params=iter_params)


    def load_geometries(self, logs=True, **kwargs):
        """ Load geometries into dataset-attribute.

        Parameters
        ----------
        logs : bool
            Whether to create logs. If True, .log file is created next to .sgy-cube location.

        Returns
        -------
        SeismicCubeset
            Same instance with loaded geometries.
        """
        for ix in self.indices:
            self.geometries[ix].process(**kwargs)
            if logs:
                self.geometries[ix].log()

    def convert_to_hdf5(self, postfix=''):
        """ Converts every cube in dataset from `.segy` to `.hdf5`. """
        for ix in self.indices:
            self.geometries[ix].make_hdf5(postfix=postfix)


    def create_labels(self, paths=None, filter_zeros=True, dst='labels', labels_class=None, **kwargs):
        """ Create labels (horizons, facies, etc) from given paths.

        Parameters
        ----------
        paths : dict
            Mapping from indices to txt paths with labels.
        dst : str
            Name of attribute to put labels in.

        Returns
        -------
        SeismicCubeset
            Same instance with loaded labels.
        """
        if not hasattr(self, dst):
            setattr(self, dst, IndexedDict({ix: dict() for ix in self.indices}))

        for ix in self.indices:
            if labels_class is None:
                if self.geometries[ix].structured:
                    labels_class = Horizon
                else:
                    labels_class = UnstructuredHorizon

            label_list = [labels_class(path, self.geometries[ix], **kwargs) for path in paths[ix]]
            label_list.sort(key=lambda label: label.h_mean)
            if filter_zeros:
                _ = [getattr(item, 'filter')() for item in label_list]
            getattr(self, dst)[ix] = label_list

    @property
    def sampler(self):
        """ Lazily create sampler at the time of first access. """
        if self._sampler is None:
            self.create_sampler(p=self._p, bins=self._bins)
        return self._sampler

    @sampler.setter
    def sampler(self, sampler):
        self._sampler = sampler


    def create_sampler(self, mode='hist', p=None, transforms=None, dst='sampler', **kwargs):
        """ Create samplers for every cube and store it in `samplers`
        attribute of passed dataset. Also creates one combined sampler
        and stores it in `sampler` attribute of passed dataset.

        Parameters
        ----------
        mode : str or Sampler
            Type of sampler to be created.
            If 'hist' or 'horizon', then sampler is estimated from given labels.
            If 'numpy', then sampler is created with `kwargs` parameters.
            If instance of Sampler is provided, it must generate points from unit cube.
        p : list
            Weights for each mixture in final sampler.
        transforms : dict
            Mapping from indices to callables. Each callable should define
            way to map point from absolute coordinates (X, Y world-wise) to
            cube local specific and take array of shape (N, 4) as input.

        Notes
        -----
        Passed `dataset` must have `geometries` and `labels` attributes if you want to create HistoSampler.
        """
        #pylint: disable=cell-var-from-loop
        lowcut, highcut = [0, 0, 0], [1, 1, 1]
        transforms = transforms or dict()

        samplers = {}
        if not isinstance(mode, dict):
            mode = {ix: mode for ix in self.indices}

        for ix in self.indices:
            if isinstance(mode[ix], Sampler):
                sampler = mode[ix]

            elif mode[ix] == 'numpy':
                sampler = NumpySampler(**kwargs)

            elif mode[ix] == 'hist' or mode[ix] == 'horizon':
                sampler = 0 & NumpySampler('n', dim=3)
                for i, label in enumerate(self.labels[ix]):
                    label.create_sampler(**kwargs)
                    sampler = sampler | label.sampler
            else:
                sampler = NumpySampler('u', low=0, high=1, dim=3)

            sampler = sampler.truncate(low=lowcut, high=highcut)
            samplers.update({ix: sampler})
        self.samplers = samplers

        # One sampler to rule them all
        p = p or [1/len(self) for _ in self.indices]

        sampler = 0 & NumpySampler('n', dim=4)
        for i, ix in enumerate(self.indices):
            sampler_ = (ConstantSampler(ix)
                        & samplers[ix].apply(astype_object))
            sampler = sampler | (p[i] & sampler_)
        setattr(self, dst, sampler)

    def modify_sampler(self, dst, mode='iline', low=None, high=None,
                       each=None, each_start=None,
                       to_cube=False, post=None, finish=False, src='sampler'):
        """ Change given sampler to generate points from desired regions.

        Parameters
        ----------
        src : str
            Attribute with Sampler to change.
        dst : str
            Attribute to store created Sampler.
        mode : str
            Axis to modify: ilines/xlines/heights.
        low : float
            Lower bound for truncating.
        high : float
            Upper bound for truncating.
        each : int
            Keep only i-th value along axis.
        each_start : int
            Shift grid for previous parameter.
        to_cube : bool
            Transform sampled values to each cube coordinates.
        post : callable
            Additional function to apply to sampled points.
        finish : bool
            If False, instance of Sampler is put into `dst` and can be modified later.
            If True, `sample` method is put into `dst` and can be called via `D` named-expressions.

        Examples
        --------
        Split into train / test along ilines in 80/20 ratio:

        >>> cubeset.modify_sampler(dst='train_sampler', mode='i', high=0.8)
        >>> cubeset.modify_sampler(dst='test_sampler', mode='i', low=0.9)

        Sample only every 50-th point along xlines starting from 70-th xline:

        >>> cubeset.modify_sampler(dst='train_sampler', mode='x', each=50, each_start=70)

        Notes
        -----
        It is advised to have gap between `high` for train sampler and `low` for test sampler.
        That is done in order to take into account additional seen entries due to crop shape.
        """

        # Parsing arguments
        sampler = getattr(self, src)

        mapping = {'ilines': 0, 'xlines': 1, 'heights': 2,
                   'iline': 0, 'xline': 1, 'i': 0, 'x': 1, 'h': 2}
        axis = mapping[mode]

        low, high = low or 0, high or 1
        each_start = each_start or each

        # Keep only points from region
        if (low != 0) or (high != 1):
            sampler = sampler.truncate(low=low, high=high, prob=high-low,
                                       expr=lambda p: p[:, axis+1])

        # Keep only every `each`-th point
        if each is not None:
            def filter_out(array):
                for cube_name in np.unique(array[:, 0]):
                    shape = self.geometries[cube_name].cube_shape[axis]
                    ticks = np.arange(each_start, shape, each)
                    name_idx = np.asarray(array[:, 0] == cube_name).nonzero()

                    arr = np.rint(array[array[:, 0] == cube_name][:, axis+1].astype(float)*shape).astype(int)
                    array[name_idx, np.full_like(name_idx, axis+1)] = round_to_array(arr, ticks).astype(float) / shape
                return array

            sampler = sampler.apply(filter_out)

        # Change representation of points from unit cube to cube coordinates
        if to_cube:
            def get_shapes(name):
                return self.geometries[name].cube_shape

            def coords_to_cube(array):
                shapes = np.array(list(map(get_shapes, array[:, 0])))
                array[:, 1:] = np.rint(array[:, 1:].astype(float) * shapes).astype(int)
                return array

            sampler = sampler.apply(coords_to_cube)

        # Apply additional transformations to points
        if callable(post):
            sampler = sampler.apply(post)

        if finish:
            setattr(self, dst, sampler.sample)
        else:
            setattr(self, dst, sampler)

    def show_slices(self, idx=0, src_sampler='sampler', n=10000, normalize=False, shape=None,
                    adaptive_slices=False, grid_src='quality_grid', side_view=False, **kwargs):
        """ Show actually sampled slices of desired shape. """
        sampler = getattr(self, src_sampler)
        if callable(sampler):
            #pylint: disable=not-callable
            points = sampler(n)
        else:
            points = sampler.sample(n)
        batch = (self.p.crop(points=points, shape=shape, side_view=side_view,
                             adaptive_slices=adaptive_slices, grid_src=grid_src)
                 .next_batch(self.size))

        unsalted = np.array([batch.unsalt(item) for item in batch.indices])
        background = np.zeros_like(self.geometries[idx].zero_traces)

        for slice_ in np.array(batch.slices)[unsalted == self.indices[idx]]:
            idx_i, idx_x, _ = slice_
            background[idx_i, idx_x] += 1

        if normalize:
            background = (background > 0).astype(int)

        kwargs = {
            'title': f'Sampled slices on {self.indices[idx]}',
            'xlabel': 'ilines', 'ylabel': 'xlines',
            'cmap': 'Reds', 'interpolation': 'bilinear',
            **kwargs
        }
        plot_image(background, **kwargs)
        return batch


    def load(self, label_dir=None, filter_zeros=True, dst_labels='labels', p=None, bins=None, **kwargs):
        """ Load everything: geometries, point clouds, labels, samplers.

        Parameters
        ----------
        label_dir : str
            Relative path from each cube to directory with labels.
        p : sequence of numbers
            Proportions of different cubes in sampler.
        filter_zeros : bool
            Whether to remove labels on zero-traces.
        """
        _ = kwargs
        label_dir = label_dir or '/BEST_HORIZONS/*'

        paths_txt = {}
        for i in range(len(self)):
            dir_path = '/'.join(self.index.get_fullpath(self.indices[i]).split('/')[:-1])
            dir_ = dir_path + label_dir
            paths_txt[self.indices[i]] = glob(dir_)

        self.load_geometries(**kwargs)
        self.create_labels(paths=paths_txt, filter_zeros=filter_zeros, dst=dst_labels)
        self._p, self._bins = p, bins # stored for later sampler creation


    def make_grid(self, cube_name, crop_shape, ilines=None, xlines=None, heights=None,
                  overlap=None, batch_size=16, filtering_matrix=None, filter_threshold=0):
        """ Create regular grid of points in cube.
        This method is usually used with `assemble_predict` action of SeismicCropBatch.

        Parameters
        ----------
        cube_name : str
            Reference to cube. Should be valid key for `geometries` attribute.
        crop_shape : array-like
            Shape of model inputs.
        ilines : array-like of two elements
            Location of desired prediction, iline-wise.
            If None, whole cube ranges will be used.
        xlines : array-like of two elements
            Location of desired prediction, xline-wise.
            If None, whole cube ranges will be used.
        heights : array-like of two elements
            Location of desired prediction, depth-wise.
            If None, whole cube ranges will be used.
        overlap : float or array-like
            Distance between grid points. If float, then overlap stands for overlapping ratio
            of successive crops.
            Can be seen as `how many crops would cross every through point`.
        batch_size : int
            Amount of returned points per generator call.
        filtering_matrix : ndarray
            Binary matrix of (ilines_len, xlines_len) shape with ones corresponding
            to areas that can be skipped in the grid.
            E.g., a matrix with zeros at places where a horizon is present and ones everywhere else.
            If None, geometry.zero_traces matrix will be used.
        filter_threshold : int or float in [0, 1]
            Exclusive lower bound for non-gap number of points (with 0's in the filtering_matrix)
            in a crop in the grid. Default value is 0.
            If float, proportion from the total number of traces in a crop will be computed.
        """
        geometry = self.geometries[cube_name]
        overlap = overlap or crop_shape
        if isinstance(overlap, float):
            overlap = [max(1, int(item // overlap)) for item in crop_shape]

        if 0 < filter_threshold < 1:
            filter_threshold = int(filter_threshold * np.prod(crop_shape[:2]))

        filtering_matrix = geometry.zero_traces if filtering_matrix is None else filtering_matrix
        if (filtering_matrix.shape != geometry.cube_shape[:2]).all():
            raise ValueError('Filtering_matrix shape must be equal to (ilines_len, xlines_len)')
        print('filtering_matrix sum', np.sum(filtering_matrix))

        ilines = (0, geometry.ilines_len - 1) if ilines is None else ilines
        xlines = (0, geometry.xlines_len - 1) if xlines is None else xlines
        heights = (0, geometry.depth - 1) if heights is None else heights

        # Assert ranges are valid
        if ilines[0] < 0 or \
           xlines[0] < 0 or \
           heights[0] < 0:
            raise ValueError('Ranges must contain in the cube.')

        if ilines[1] >= geometry.ilines_len or \
           xlines[1] >= geometry.xlines_len or \
           heights[1] >= geometry.depth:
            raise ValueError('Ranges must contain in the cube.')

        # Make separate grids for every axis
        def _make_axis_grid(axis_range, stride, length, crop_shape):
            grid = np.arange(*axis_range, stride)
            grid_ = [x for x in grid if x + crop_shape < length]
            if len(grid) != len(grid_):
                grid_ += [axis_range[1] - crop_shape]
            return sorted(grid_)

        ilines_grid = _make_axis_grid(ilines, overlap[0], geometry.ilines_len, crop_shape[0])
        xlines_grid = _make_axis_grid(xlines, overlap[1], geometry.xlines_len, crop_shape[1])
        heights_grid = _make_axis_grid(heights, overlap[2], geometry.depth, crop_shape[2])

        # Every point in grid contains reference to cube
        # in order to be valid input for `crop` action of SeismicCropBatch
        grid = []
        for il in ilines_grid:
            for xl in xlines_grid:
                if np.prod(crop_shape[:2]) - np.sum(filtering_matrix[il: il + crop_shape[0],
                                                                     xl: xl + crop_shape[1]]) > filter_threshold:
                    for h in heights_grid:
                        point = [cube_name, il, xl, h]
                        grid.append(point)

        shifts = np.array([ilines[0], xlines[0], heights[0]])

        grid = np.array(grid, dtype=object)

        # Creating and storing all the necessary things
        # Check if grid is not empty
        if len(grid) > 0:
            grid_gen = (grid[i:i+batch_size]
                        for i in range(0, len(grid), batch_size))
            grid_array = grid[:, 1:].astype(int) - shifts
        else:
            grid_gen = iter(())
            grid_array = []

        predict_shape = (ilines[1] - ilines[0],
                         xlines[1] - xlines[0],
                         heights[1] - heights[0])

        self.grid_gen = lambda: next(grid_gen)
        self.grid_iters = - (-len(grid) // batch_size)
        self.grid_info = {
            'grid_array': grid_array,
            'predict_shape': predict_shape,
            'crop_shape': crop_shape,
            'cube_name': cube_name,
            'geometry': geometry,
            'range': [ilines, xlines, heights],
            'shifts': shifts
        }


    def mask_to_horizons(self, src, cube_name, threshold=0.5, averaging='mean', minsize=0,
                         dst='predicted_horizons', prefix='predict', src_grid_info='grid_info'):
        """ Convert mask to a list of horizons.

        Parameters
        ----------
        src : str or array
            Source-mask. Can be either a name of attribute or mask itself.
        dst : str
            Attribute to write the horizons in.
        threshold : float
            Parameter of mask-thresholding.
        averaging : str
            Method of pandas.groupby used for finding the center of a horizon
            for each (iline, xline).
        minsize : int
            Minimum length of a horizon to be saved.
        prefix : str
            Name of horizon to use.
        """
        #TODO: add `chunks` mode
        mask = getattr(self, src) if isinstance(src, str) else src

        grid_info = getattr(self, src_grid_info)

        horizons = Horizon.from_mask(mask, grid_info,
                                     threshold=threshold, averaging=averaging, minsize=minsize, prefix=prefix)
        if not hasattr(self, dst):
            setattr(self, dst, IndexedDict({ix: dict() for ix in self.indices}))

        getattr(self, dst)[cube_name] = horizons


    def merge_horizons(self, src, mean_threshold=2.0, adjacency=3, minsize=50):
        """ Iteratively try to merge every horizon in a list to every other, until there are no possible merges. """
        horizons = getattr(self, src)
        horizons = Horizon.merge_list(horizons, mean_threshold=mean_threshold, adjacency=adjacency, minsize=minsize)
        if isinstance(src, str):
            setattr(self, src, horizons)


    def compare_to_labels(self, horizon, src_labels='labels', offset=0, absolute=True,
                          printer=print, hist=True, plot=True):
        """ Compare given horizon to labels in dataset.

        Parameters
        ----------
        horizon : :class:`.Horizon`
            Horizon to evaluate.
        offset : number
            Value to shift horizon down. Can be used to take into account different counting bases.
        """
        for idx in self.indices:
            if horizon.geometry.name == self.geometries[idx].name:
                horizons_to_compare = getattr(self, src_labels)[idx]
                break
        HorizonMetrics([horizon, horizons_to_compare]).evaluate('compare', agg=None,
                                                                absolute=absolute, offset=offset,
                                                                printer=printer, hist=hist, plot=plot)


    def show_slide(self, loc, idx=0, axis='iline', zoom_slice=None, mode='overlap', backend='matplotlib', **kwargs):
        """ Show full slide of the given cube on the given line.

        Parameters
        ----------
        loc : int
            Number of slide to load.
        axis : int
            Number of axis to load slide along.
        zoom_slice : tuple
            Tuple of slices to apply directly to 2d images.
        idx : str, int
            Number of cube in the index to use.
        mode : str
            Way of showing results. Can be either `overlap` or `separate`.
        backend : str
            Backend to use for render. Can be either 'plotly' or 'matplotlib'. Whenever
            using 'plotly', also use slices to make the rendering take less time.
        """
        components = ('images', 'masks') if list(self.labels.values())[0] else ('images',)
        cube_name = self.indices[idx]
        geometry = self.geometries[cube_name]
        crop_shape = np.array(geometry.cube_shape)

        axis = geometry.parse_axis(axis)
        point = np.array([[cube_name, 0, 0, 0]], dtype=object)
        point[0, axis + 1] = loc
        crop_shape[axis] = 1

        pipeline = (Pipeline()
                    .crop(points=point, shape=crop_shape)
                    .load_cubes(dst='images')
                    .scale(mode='q', src='images'))

        if 'masks' in components:
            indices = kwargs.pop('indices', -1)
            width = kwargs.pop('width', 5)
            labels_pipeline = (Pipeline()
                               .create_masks(dst='masks', width=width, indices=indices))

            pipeline = pipeline + labels_pipeline

        batch = (pipeline << self).next_batch(len(self), n_epochs=None)
        imgs = [np.squeeze(getattr(batch, comp)) for comp in components]
        xticks = list(range(imgs[0].shape[0]))
        yticks = list(range(imgs[0].shape[1]))

        if zoom_slice:
            imgs = [img[zoom_slice] for img in imgs]
            xticks = xticks[zoom_slice[0]]
            yticks = yticks[zoom_slice[1]]

        # Plotting defaults
        if axis in [0, 1]:
            header = geometry.index_headers[axis]
            xlabel = geometry.index_headers[1 - axis]
            ylabel = 'depth'
            total = geometry.lens[axis]
        if axis == 2:
            header = 'Depth'
            xlabel = geometry.index_headers[0]
            ylabel = geometry.index_headers[1]
            total = geometry.depth

        kwargs = {
<<<<<<< HEAD
            'title': (names[axis] + ' {} out of {} on {}'.format(n_line, geometry.cube_shape[axis], cube_name)),
            'order_axes': (1, 0) if axis == 0 else (0, 1),
            'xlabel': 'xlines' if axis in (0, 2) else 'ilines',
            'ylabel': 'height' if axis in (0, 1) else 'xlines',
=======
            'mode': mode,
            'backend': backend,
            'title': (f'Data slice on `{geometry.name}`' +
                      f'\n {header} {loc} out of {total}'),
            'xlabel': xlabel,
            'ylabel': ylabel,
            'xticks': xticks[::max(1, round(len(xticks)//8/100))*100],
            'yticks': yticks[::max(1, round(len(yticks)//10/100))*100][::-1],
            'y': 1.02,
>>>>>>> cafa503c
            **kwargs
        }

        plot_image(imgs, **kwargs)
        return batch


    def make_extension_grid(self, cube_name, crop_shape, labels_src='predicted_labels',
                            stride=10, batch_size=16, coverage=True, **kwargs):
        """ Create a non-regular grid of points in a cube for extension procedure.
        Each point defines an upper rightmost corner of a crop which contains a holey
        horizon.

        Parameters
        ----------
        cube_name : str
            Reference to the cube. Should be a valid key for the `labels_src` attribute.
        crop_shape : array-like
            The desired shape of the crops.
            Note that final shapes are made in both xline and iline directions. So if
            crop_shape is (1, 64, 64), crops of both (1, 64, 64) and (64, 1, 64) shape
            will be defined.
        labels_src : str or instance of :class:`.Horizon`
            Horizon to be extended.
        stride : int
            Distance between a horizon border and a corner of a crop.
        batch_size : int
            Batch size fed to the model.
        coverage : bool or array, optional
            A boolean array of size (ilines_len, xlines_len) indicating points that will
            not be used as new crop coordinates, e.g. already covered points.
            If True then coverage array will be initialized with zeros and updated with
            covered points.
            If False then all points from the horizon border will be used.
        """
        horizon = getattr(self, labels_src)[cube_name][0] if isinstance(labels_src, str) else labels_src

        zero_traces = horizon.geometry.zero_traces
        hor_matrix = horizon.full_matrix.astype(np.int32)
        coverage_matrix = np.zeros_like(zero_traces) if isinstance(coverage, bool) else coverage

        # get horizon boundary points in horizon.matrix coordinates
        border_points = np.array(list(zip(*np.where(horizon.boundaries_matrix))))

        # shift border_points to global coordinates
        border_points[:, 0] += horizon.i_min
        border_points[:, 1] += horizon.x_min

        crops, orders, shapes = [], [], []

        for i, point in enumerate(border_points):
            if coverage_matrix[point[0], point[1]] == 1:
                continue

            result = gen_crop_coordinates(point,
                                          hor_matrix, zero_traces,
                                          stride, crop_shape,
                                          horizon.FILL_VALUE, **kwargs)
            if not result:
                continue
            new_point, shape, order = result
            crops.extend(new_point)
            shapes.extend(shape)
            orders.extend(order)

            if coverage is not False:
                for _point, _shape in zip(new_point, shape):
                    coverage_matrix[_point[0]: _point[0] + _shape[0],
                                    _point[1]: _point[1] + _shape[1]] = 1

        crops = np.array(crops, dtype=np.object).reshape(-1, 3)
        cube_names = np.array([cube_name] * len(crops), dtype=np.object).reshape(-1, 1)
        shapes = np.array(shapes)
        crops = np.concatenate([cube_names, crops], axis=1)

        crops_gen = (crops[i:i+batch_size]
                     for i in range(0, len(crops), batch_size))
        shapes_gen = (shapes[i:i+batch_size]
                      for i in range(0, len(shapes), batch_size))
        orders_gen = (orders[i:i+batch_size]
                      for i in range(0, len(orders), batch_size))

        self.grid_gen = lambda: next(crops_gen)
        self.shapes_gen = lambda: next(shapes_gen)
        self.orders_gen = lambda: next(orders_gen)
        self.grid_iters = - (-len(crops) // batch_size)
        self.grid_info = {'cube_name': cube_name,
                          'geom': horizon.geometry}


    def assemble_crops(self, crops, grid_info='grid_info', order=None, fill_value=0):
        """ Glue crops together in accordance to the grid.

        Note
        ----
        In order to use this action you must first call `make_grid` method of SeismicCubeset.

        Parameters
        ----------
        crops : array-like
            Sequence of crops.
        grid_info : dict or str
            Dictionary with information about grid. Should be created by `make_grid` method.
        order : tuple of int
            Axes-param for `transpose`-operation, applied to a mask before fetching point clouds.
            Default value of (2, 0, 1) is applicable to standart pipeline with one `rotate_axes`
            applied to images-tensor.
        fill_value : float or str
            Fill_value for background array where all crops will be put on.
            If str, then must be numpy method name that returns a float value.

        Returns
        -------
        np.ndarray
            Assembled array of shape `grid_info['predict_shape']`.
        """
        if isinstance(grid_info, str):
            try:
                grid_info = getattr(self, grid_info)
            except AttributeError:
                raise AttributeError('Pass grid_info dictionary or call `make_grid` method to create grid_info.')

        # Do nothing if number of crops differ from number of points in the grid.
        if len(crops) != len(grid_info['grid_array']):
            raise ValueError('Length of crops must be equal to number of crops in a grid')
        order = order or (2, 0, 1)
        crops = np.array(crops)
        if isinstance(fill_value, str):
            fill_value = getattr(np, fill_value)(crops)

        grid_array = grid_info['grid_array']
        crop_shape = grid_info['crop_shape']
        background = np.full(grid_info['predict_shape'], fill_value)

        for i in range(len(grid_array)):
            il, xl, h = grid_array[i, :]
            il_end = min(background.shape[0], il+crop_shape[0])
            xl_end = min(background.shape[1], xl+crop_shape[1])
            h_end = min(background.shape[2], h+crop_shape[2])

            crop = np.transpose(crops[i], order)
            crop = crop[:(il_end-il), :(xl_end-xl), :(h_end-h)]
            previous = background[il:il_end, xl:xl_end, h:h_end]
            background[il:il_end, xl:xl_end, h:h_end] = np.maximum(crop, previous)

        return background<|MERGE_RESOLUTION|>--- conflicted
+++ resolved
@@ -629,12 +629,6 @@
             total = geometry.depth
 
         kwargs = {
-<<<<<<< HEAD
-            'title': (names[axis] + ' {} out of {} on {}'.format(n_line, geometry.cube_shape[axis], cube_name)),
-            'order_axes': (1, 0) if axis == 0 else (0, 1),
-            'xlabel': 'xlines' if axis in (0, 2) else 'ilines',
-            'ylabel': 'height' if axis in (0, 1) else 'xlines',
-=======
             'mode': mode,
             'backend': backend,
             'title': (f'Data slice on `{geometry.name}`' +
@@ -644,7 +638,6 @@
             'xticks': xticks[::max(1, round(len(xticks)//8/100))*100],
             'yticks': yticks[::max(1, round(len(yticks)//10/100))*100][::-1],
             'y': 1.02,
->>>>>>> cafa503c
             **kwargs
         }
 
