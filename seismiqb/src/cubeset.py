""" Contains container for storing dataset of seismic crops. """
import dill

import numpy as np
import matplotlib.pyplot as plt

from ..batchflow import Dataset, Sampler
from ..batchflow import HistoSampler, NumpySampler, ConstantSampler
from .geometry import SeismicGeometry
from .crop_batch import SeismicCropBatch

<<<<<<< HEAD
from .utils import read_point_cloud, make_labels_dict, labels_matrix, _get_horizons


=======
from .utils import read_point_cloud, make_labels_dict, _get_horizons, labels_matrix
>>>>>>> 9905b2a9

class SeismicCubeset(Dataset):
    """ Stores indexing structure for dataset of seismic cubes along with additional structures.
    """
    def __init__(self, index, batch_class=SeismicCropBatch, preloaded=None, *args, **kwargs):
        """ Initialize additional attributes.
        """
        super().__init__(index, batch_class=batch_class, preloaded=preloaded, *args, **kwargs)
        self.geometries = {ix: SeismicGeometry(self.index.get_fullpath(ix)) for ix in self.indices}
        self.point_clouds = {ix: np.array([]) for ix in self.indices}
        self.labels = {ix: dict() for ix in self.indices}
        self.samplers = {ix: None for ix in self.indices}
        self.sampler = None

        self.grid_gen, self.grid_info, self.grid_iters = None, None, None


    def load_geometries(self, load_from=None, scalers=False, mode='full', logs=True):
        """ Load geometries into dataset-attribute.

        Parameters
        ----------
        load_from : str
            Path to load geometries from.

        scalers : bool
            Whether to make callables to scale initial values in .sgy cube to
            [0, 1] range. It takes quite a lot of time.

        mode : one of 'full', 'random'
            Sampler creating mode. Determines amount of trace to check to find
            cube minimum/maximum values.

        logs : bool
            Whether to create logs. If True, .log file is created next to .sgy-cube location.

        Returns
        -------
        SeismicCubeset
            Same instance with loaded geometries.
        """
        if isinstance(load_from, str):
            with open(load_from, 'rb') as file:
                self.geometries = dill.load(file)
        else:
            for ix in self.indices:
                self.geometries[ix].load()
                if scalers:
                    self.geometries[ix].make_scalers(mode=mode)
                if logs:
                    self.geometries[ix].log()
        return self


    def save_geometries(self, save_to):
        """ Save dill-serialized geometries for a dataset of seismic-cubes on disk.
        """
        if isinstance(save_to, str):
            with open(save_to, 'wb') as file:
                dill.dump(self.geometries, file)
        return self


    def convert_to_h5py(self):
        """ Converts every cube in dataset from `.sgy` to `.hdf5`. """
        for ix in self.indices:
            self.geometries[ix].make_h5py()
        return self


    def load_point_clouds(self, paths=None, load_from=None, **kwargs):
        """ Load point-cloud of labels for each cube in dataset.

        Parameters
        ----------
        paths : dict
            Mapping from indices to txt paths with labels.

        load_from : str
            Path to load point clouds from.

        Returns
        -------
        SeismicCubeset
            Same instance with loaded point clouds.
        """
        if isinstance(load_from, str):
            with open(load_from, 'rb') as file:
                self.point_clouds = dill.load(file)
        else:
            for ix in self.indices:
                self.point_clouds[ix] = read_point_cloud(paths[ix], **kwargs)
        return self


    def save_point_clouds(self, save_to):
        """ Save dill-serialized point clouds for a dataset of seismic-cubes on disk.
        """
        if isinstance(save_to, str):
            with open(save_to, 'wb') as file:
                dill.dump(self.point_clouds, file)
        return self


    def load_labels(self, load_from=None, transforms=None, src='point_clouds'):
        """ Make labels in inline-xline coordinates using cloud of points and supplied transforms.

        Parameters
        ----------
        load_from : str
            Path to load labels from.

        transforms : dict
            Mapping from indices to callables. Each callable should define
            way to map point from absolute coordinates (X, Y world-wise) to
            cube specific (ILINE, XLINE) and take array of shape (N, 4) as input.

        src : str
            Attribute with saved point clouds.

        Returns
        SeismicCubeset
            Same instance with loaded labels.
        """
        point_clouds = getattr(self, src) if isinstance(src, str) else src
        transforms = transforms or dict()

        if isinstance(load_from, str):
            try:
                with open(load_from, 'rb') as file:
                    self.labels = dill.load(file)
            except TypeError:
                raise NotImplementedError("Numba dicts are yet to support serializing")
        else:
            for ix in self.indices:
                point_cloud = point_clouds.get(ix)
                geom = getattr(self, 'geometries').get(ix)
                transform = transforms.get(ix) or geom.abs_to_lines
                self.labels[ix] = make_labels_dict(transform(point_cloud))
        return self


    def save_labels(self, save_to):
        """ Save dill-serialized labels for a dataset of seismic-cubes on disk. """
        if isinstance(save_to, str):
            try:
                with open(save_to, 'wb') as file:
                    dill.dump(self.labels, file)
            except TypeError:
                raise NotImplementedError("Numba dicts are yet to support serializing")
        return self


    def show_labels(self, ix):
<<<<<<< HEAD
        """ Draw image that shows, how many of iline/xline pairs are labeled.
=======
        """ Draw image to show how many of iline/xline pairs are labeled.
>>>>>>> 9905b2a9

        Parameters
        ----------
        ix : str
            Identificator of cube to draw in index.
        """
        geom = self.geometries[ix]
        labels = self.labels[ix]
        possible_coordinates = [[il, xl] for il in geom.ilines for xl in geom.xlines]

        background = np.zeros((geom.ilines_len, geom.xlines_len))
        img = labels_matrix(background, np.array(possible_coordinates), labels,
                            geom.ilines_offset, geom.xlines_offset)
        img[0, 0] = 0

<<<<<<< HEAD
        print('Showing labels from above for {}'.format(ix))
=======
>>>>>>> 9905b2a9
        _, ax = plt.subplots(figsize=(12, 7))
        ax.imshow(img)
        ax.set_title('Known labels for cube (yellow is known)', fontdict={'fontsize': 20})
        plt.xlabel('XLINES', fontdict={'fontsize': 20})
        plt.ylabel('ILINES', fontdict={'fontsize': 20})
        plt.show()


    def load_samplers(self, load_from=None, mode='hist', p=None,
                      transforms=None, **kwargs):
        """ Create samplers for every cube and store it in `samplers`
        attribute of passed dataset. Also creates one combined sampler
        and stores it in `sampler` attribute of passed dataset.

        Parameters
        ----------
        load_from : str
            Path to load samplers from.

        mode : str or Sampler
            Type of sampler to be created.
            If 'hist', then sampler is estimated from given labels.
            If 'numpy', then sampler is created with `kwargs` parameters.
            If instance of Sampler is provided, it must generate points from unit cube.

        p : list
            Weights for each mixture in final sampler.

        transforms : dict
            Mapping from indices to callables. Each callable should define
            way to map point from absolute coordinates (X, Y world-wise) to
            cube local specific and take array of shape (N, 4) as input.

        Note
        ----
        Passed `dataset` must have `geometries` and `labels` attributes if
        you want to create HistoSampler.
        """
        #pylint: disable=cell-var-from-loop
        lowcut, highcut = [0, 0, 0], [1, 1, 1]
        transforms = transforms or dict()

        if isinstance(load_from, str):
            with open(load_from, 'rb') as file:
                samplers = dill.load(file)

        else:
            samplers = {}
            if not isinstance(mode, dict):
                mode = {ix:mode for ix in self.indices}

            for ix in self.indices:
                if isinstance(mode[ix], Sampler):
                    sampler = mode[ix]
                elif mode[ix] == 'numpy':
                    sampler = NumpySampler(**kwargs)
                elif mode[ix] == 'hist':
                    point_cloud = getattr(self, 'point_clouds')[ix]

                    geom = getattr(self, 'geometries')[ix]
                    offsets = np.array([geom.ilines_offset, geom.xlines_offset, 0])
                    cube_shape = np.array(geom.cube_shape)
                    to_cube = lambda points: (points[:, :3] - offsets)/cube_shape
                    default = lambda points: to_cube(geom.abs_to_lines(points))

                    transform = transforms.get(ix) or default
                    cube_array = transform(point_cloud)

                    bins = kwargs.get('bins') or 100
                    sampler = HistoSampler(np.histogramdd(cube_array, bins=bins))
                else:
                    sampler = NumpySampler('u', low=0, high=1, dim=3)

                sampler = sampler.truncate(low=lowcut, high=highcut)
                samplers.update({ix: sampler})
        self.samplers = samplers

        # One sampler to rule them all
        p = p or [1/len(self) for _ in self.indices]

        sampler = 0 & NumpySampler('n', dim=4)
        for i, ix in enumerate(self.indices):
            sampler_ = (ConstantSampler(ix)
                        & samplers[ix].apply(lambda d: d.astype(np.object)))
            sampler = sampler | (p[i] & sampler_)
        self.sampler = sampler
        return self


    def save_samplers(self, save_to):
        """ Save dill-serialized samplers for a dataset of seismic-cubes on disk.
        """
        if isinstance(save_to, str):
            with open(save_to, 'wb') as file:
                dill.dump(self.samplers, file)
        return self


    def save_attr(self, name, save_to):
        """ Save attribute of dataset to disk. """
        if isinstance(save_to, str):
            with open(save_to, 'wb') as file:
                dill.dump(getattr(self, name), file)
        return self


    def make_grid(self, cube_name, crop_shape,
                  ilines_range, xlines_range, h_range,
                  strides=None, batch_size=16):
        """ Create regular grid of points in cube.
        This method is usually used with `assemble_predict` action of SeismicCropBatch.

        Parameters
        ----------
        cube_name : str
            Reference to cube. Should be valid key for `geometries` attribute.

        crop_shape : array-like
            Shape of model inputs.

        ilines_range : array-like of two elements
            Location of desired prediction, iline-wise.

        xlines_range : array-like of two elements
            Location of desired prediction, xline-wise.

        h_range : array-like of two elements
            Location of desired prediction, depth-wise.

        strides : array-like
            Distance between grid points.

        batch_size : int
            Amount of returned points per generator call.

        Returns
        -------
        SeismicCubeset
            Same instance with grid generator and grid information in attributes.

        """
        geom = self.geometries[cube_name]
        strides = strides or crop_shape

        # Making sure that ranges are within cube bounds
        i_low = min(geom.ilines_len-crop_shape[0], ilines_range[0])
        i_high = min(geom.ilines_len-crop_shape[0], ilines_range[1])

        x_low = min(geom.xlines_len-crop_shape[1], xlines_range[0])
        x_high = min(geom.xlines_len-crop_shape[1], xlines_range[1])

        h_low = min(geom.depth-crop_shape[2], h_range[0])
        h_high = min(geom.depth-crop_shape[2], h_range[1])

        # Every point in grid contains reference to cube
        # in order to be valid input for `crop` action of SeismicCropBatch
        grid = []
        for il in np.arange(i_low, i_high+1, strides[0]):
            for xl in np.arange(x_low, x_high+1, strides[1]):
                for h in np.arange(h_low, h_high+1, strides[2]):
                    point = [cube_name, il, xl, h]
                    grid.append(point)
        grid = np.array(grid, dtype=object)

        # Creating  and storing all the necessary things
        grid_gen = (grid[i:i+batch_size]
                    for i in range(0, len(grid), batch_size))

        offsets = np.array([min(grid[:, 1]),
                            min(grid[:, 2]),
                            min(grid[:, 3])])

        predict_shape = (i_high-i_low+crop_shape[0],
                         x_high-x_low+crop_shape[1],
                         h_high-h_low+crop_shape[2])

        slice_ = (slice(0, i_high-i_low, 1),
                  slice(0, x_high-x_low, 1),
                  slice(0, h_high-h_low, 1))

        grid_array = grid[:, 1:].astype(int) - offsets

        self.grid_gen = lambda: next(grid_gen)
        self.grid_iters = - (-len(grid) // batch_size)
        self.grid_info = {'grid_array': grid_array,
                          'predict_shape': predict_shape,
                          'slice': slice_,
                          'crop_shape': crop_shape,
                          'cube_name': cube_name,
                          'range': [ilines_range, xlines_range, h_range]}
        return self

    def get_point_cloud(self, src, dst, threshold=0.5, averaging='mean', coordinates='cubic', separate=True):
        """ Compute point cloud of horizons from a mask, save it into the 'cubeset'-attribute.

        Parameters
        ----------
        src : str or array
            source-mask. Can be either a name of attribute or mask itself.
        dst : attribute of `cubeset` to write the horizons in.
        threshold : float
            parameter of mask-thresholding.
        averaging : str
            method of pandas.groupby used for finding the center of a horizon
            for each (iline, xline).
        coordinates : str
            coordinates to use for keys of point-cloud. Can be either 'cubic'
            'lines' or None. In case of None, mask-coordinates are used. Mode 'cubic'
            requires 'grid_info'-attribute; can be run after `make_grid`-method. Mode 'lines'
            requires both 'grid_info' and 'geometries'-attributes to be loaded.
        """
        # fetch mask-array
        mask = getattr(self, src) if isinstance(src, str) else src

        # prepare coordinate-transforms
        if coordinates is None:
            transforms = [lambda x: x for _ in range(3)]
        elif coordinates == 'cubic':
            shifts = [axis_range[0] for axis_range in self.grid_info['range']]
            transforms = [lambda x_, shift=shift: x_ + shift for shift in shifts]
        elif coordinates == 'lines':
            geom = self.geometries[self.grid_info['cube_name']]
            i_shift, x_shift, h_shift = [axis_range[0] for axis_range in self.grid_info['range']]
            transforms = [lambda i_: geom.ilines[i_ + i_shift], lambda x_: geom.xlines[x_ + x_shift],
                          lambda h_: h_ + h_shift]

        # get horizons
        setattr(self, dst, _get_horizons(mask, threshold, averaging, transforms, separate))

        return self<|MERGE_RESOLUTION|>--- conflicted
+++ resolved
@@ -9,13 +9,9 @@
 from .geometry import SeismicGeometry
 from .crop_batch import SeismicCropBatch
 
-<<<<<<< HEAD
-from .utils import read_point_cloud, make_labels_dict, labels_matrix, _get_horizons
-
-
-=======
 from .utils import read_point_cloud, make_labels_dict, _get_horizons, labels_matrix
->>>>>>> 9905b2a9
+
+
 
 class SeismicCubeset(Dataset):
     """ Stores indexing structure for dataset of seismic cubes along with additional structures.
@@ -170,11 +166,7 @@
 
 
     def show_labels(self, ix):
-<<<<<<< HEAD
-        """ Draw image that shows, how many of iline/xline pairs are labeled.
-=======
         """ Draw image to show how many of iline/xline pairs are labeled.
->>>>>>> 9905b2a9
 
         Parameters
         ----------
@@ -190,10 +182,6 @@
                             geom.ilines_offset, geom.xlines_offset)
         img[0, 0] = 0
 
-<<<<<<< HEAD
-        print('Showing labels from above for {}'.format(ix))
-=======
->>>>>>> 9905b2a9
         _, ax = plt.subplots(figsize=(12, 7))
         ax.imshow(img)
         ax.set_title('Known labels for cube (yellow is known)', fontdict={'fontsize': 20})
