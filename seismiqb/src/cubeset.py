""" Container for storing seismic data and labels. """
#pylint: disable=too-many-lines, too-many-arguments
import os
from glob import glob
from warnings import warn

import numpy as np
from tqdm.auto import tqdm

from ..batchflow import FilesIndex, Dataset, Pipeline

from .geometry import SeismicGeometry
from .horizon import Horizon
from .plotters import plot_image, show_3d
from .crop_batch import SeismicCropBatch
from .utility_classes import IndexedDict
from .utils import fill_defaults


class SeismicCubeset(Dataset):
    """ A common container for data entities: usually, seismic cubes and some type of labels.
    Entities are stored in dict-like objects, which can be indexed with either cube names or ordinal integer.

    Can be initialized with either:
        - `FilesIndex` instance
        - path(s) to cubes
        - from an instance of Horizon

    For batch generation and pipeline usage, we use `:meth:~SeismicCropBatch.make_locations` to convert batch indices
    from individual cubes to crops.

    Attributes
    ----------
    geometries : IndexedDict
        Storage of geometries, where keys are cube names and values are `SeismicGeometry` instances.
    labels : IndexedDict
        Nested storage of labels, where keys are cube names and values are sequences of labels.
    """
    def __init__(self, index, batch_class=SeismicCropBatch, preloaded=None, *args, **kwargs):
        # Wrap with `FilesIndex`, if needed
        if not isinstance(index, FilesIndex):
            index = [index] if isinstance(index, str) else index
            index = FilesIndex(path=index, no_ext=True)
        super().__init__(index, batch_class=batch_class, preloaded=preloaded, *args, **kwargs)

        # Initialize basic containers
        self.geometries = IndexedDict({ix: SeismicGeometry(self.index.get_fullpath(ix), process=False)
                                       for ix in self.indices})
        self.labels = IndexedDict({ix: [] for ix in self.indices})

        self._cached_attributes = {'geometries'}


    @classmethod
    def from_horizon(cls, horizon):
        """ Create dataset from an instance of Horizon. """
        cube_path = horizon.geometry.path
        dataset = SeismicCubeset(cube_path)
        dataset.geometries[0] = horizon.geometry
        dataset.labels[0] = [horizon]
        return dataset


    # Inner workings
    def __getitem__(self, key):
        """ Select attribute or its item for specific cube.

        Examples
        --------
        Get `labels` attribute for cube with 0 index:
        >>> cubeset[0, 'labels']
        Get 2nd `channels` attribute item for cube with name 'CUBE_01_XXX':
        >>> cubeset['CUBE_01_XXX', 'channels', 2]
        """
        idx, attr, *item_num = key
        item_num = item_num[0] if len(item_num) == 1 else slice(None)
        return getattr(self, attr)[idx][item_num]

    def __setitem__(self, key, value):
        """ Set attribute or its item for specific cube.

        Examples
        --------
        Set `labels` attribute for cube with 0 index to `[label_0, label_1]`:
        >>> cubeset[0, 'labels'] = [label_0, label_1]
        Set 2nd item of `channels` attribute for cube with name 'CUBE_01_XXX' to `channel_0`:
        >>> cubeset['CUBE_01_XXX', 'channels', 2] = channel_0
        """
        idx, attr, *item_num = key
        item_num = item_num[0] if len(item_num) == 1 else slice(None)
        getattr(self, attr)[idx][item_num] = value

    def gen_batch(self, batch_size=None, shuffle=False, n_iters=None, n_epochs=None, drop_last=False, **kwargs):
        """ Remove `n_epochs`, `shuffle` and `drop_last` from passed arguments.
        Set default value `batch_size` to the size of current dataset, removing the need to
        pass it to `next_batch` and `run` methods.
        """
        if (n_epochs is not None and n_epochs != 1) or shuffle or drop_last:
            raise TypeError(f'`SeismicCubeset` does not work with `n_epochs`, `shuffle` or `drop_last`!'
                            f'`{n_epochs}`, `{shuffle}`, `{drop_last}`')

        batch_size = batch_size or len(self)
        return super().gen_batch(batch_size, n_iters=n_iters, **kwargs)


    # Create and manage data attributes
    def load_geometries(self, logs=True, collect_stats=True, spatial=True, **kwargs):
        """ Load geometries into dataset attribute.

        Parameters
        ----------
        logs : bool
            Whether to create logs. If True, .log file is created next to .sgy-cube location.
        collect_stats : bool
            Whether to collect stats for cubes in SEG-Y format.
        spatial : bool
            Whether to collect additional stats for POST-STACK cubes.

        Returns
        -------
        SeismicCubeset
            Same instance with loaded geometries.
        """
        for ix in self.indices:
            self.geometries[ix].process(collect_stats=collect_stats, spatial=spatial, **kwargs)
            if logs:
                self.geometries[ix].log()

    def create_labels(self, paths=None, filter_zeros=True, dst='labels', labels_class=Horizon,
                      sort=True, bar=False, **kwargs):
        """ Create labels (horizons, facies, etc) from given paths.
        Optionally, sorts and filters loaded labels.

        Parameters
        ----------
        paths : dict
            Mapping from indices to txt paths with labels.
        filter_zeros : bool
            Whether to remove labels on zero-traces.
        dst : str
            Name of attribute to put labels in.
        labels_class : class
            Class to use for labels creation.
        sort : bool or str
            Whether to sort loaded labels. If True, then sort based on average depth.
            If string, then name of the attribute to use as sorting key.
        bar : bool
            Progress bar for labels loading. Defaults to False.

        Returns
        -------
        SeismicCubeset
            Same instance with loaded labels.
        """
        labels = IndexedDict({ix: [] for ix in self.indices})

        for idx in self.indices:
            pbar = tqdm(paths[idx], disable=(not bar))

            label_list = []
            for path in pbar:
                if path.endswith('.dvc'):
                    continue
                pbar.set_description(os.path.basename(path))
                label_list.append(labels_class(path, geometry=self.geometries[idx], **kwargs))

            if sort:
                sort = sort if isinstance(sort, str) else 'h_mean'
                label_list.sort(key=lambda label: getattr(label, sort))
            if filter_zeros:
                _ = [label.filter() for label in label_list]

            labels[idx] = [label for label in label_list if len(label) > 0]

        setattr(self, dst, labels)
        self._cached_attributes.add(dst)


<<<<<<< HEAD

=======
>>>>>>> b7a7129a
    def dump_labels(self, path, name='points', separate=True):
        """ Dump label points to file. """
        for idx, labels_list in self.labels.items():
            for label in labels_list:
                dirname = os.path.dirname(self.index.get_fullpath(idx))
                if path[0] == '/':
                    path = path[1:]
                dirname = os.path.join(dirname, path)
                if not os.path.exists(dirname):
                    os.makedirs(dirname)
                name = label.name if separate else name
                save_to = os.path.join(dirname, name + '.npz')
                label.dump_points(save_to)
<<<<<<< HEAD
=======

    def reset_caches(self, attributes=None):
        """ Reset lru cache for cached class attributes.

        Parameters
        ----------
        attributes : sequence of str
            Class attributes to reset cache in.
            If not supplied, reset in `geometries` and attributes added by `create_labels`.
        """
        cached_attributes = attributes or self._cached_attributes
>>>>>>> b7a7129a

        for attr in cached_attributes:
            for idx in self.indices:
                cached_attr = getattr(self, attr)[idx]
                cached_attr = cached_attr if isinstance(cached_attr, list) else [cached_attr]
                _ = [item.reset_cache() for item in cached_attr]


    # Textual and visual representation of dataset contents
    def __str__(self):
        msg = f'Seismic Cubeset with {len(self)} cube{"s" if len(self) > 1 else ""}:\n'
        for idx in self.indices:
            geometry = self.geometries[idx]
            labels = self.labels.get(idx, [])

            add = f'{repr(geometry)}' if hasattr(geometry, 'cube_shape') else f'{idx}'
            msg += f'    {add}{":" if labels else ""}\n'

            for horizon in labels:
                msg += f'        {horizon.name}\n'
        return msg[:-1]

    def show_3d(self, idx=0, src='labels', aspect_ratio=None, zoom_slice=None,
                 n_points=100, threshold=100, n_sticks=100, n_nodes=10,
                 slides=None, margin=(0, 0, 20), colors=None, **kwargs):
        """ Interactive 3D plot for some elements of cube. Roughly, does the following:
            - take some faults and/or horizons
            - select `n` points to represent the horizon surface and `n_sticks` and `n_nodes` for each fault
            - triangulate those points
            - remove some of the triangles on conditions
            - use Plotly to draw the tri-surface
            - draw few slides of the cube if needed

        Parameters
        ----------
        idx : int, str
            Cube index.
        src : str, Horizon-instance or list
            Items to draw, by default, 'labels'. If item of list (or `src` itself) is str, then all items of
            that dataset attribute will be drawn.
        aspect_ratio : None, tuple of floats or Nones
            Aspect ratio for each axis. Each None in the resulting tuple will be replaced by item from
            `(geometry.cube_shape[0] / geometry.cube_shape[1], 1, 1)`.
        zoom_slice : tuple of slices or None
            Crop from cube to show. By default, the whole cube volume will be shown.
        n_points : int
            Number of points for horizon surface creation.
            The more, the better the image is and the slower it is displayed.
        threshold : number
            Threshold to remove triangles with bigger height differences in vertices.
        n_sticks : int
            Number of sticks for each fault.
        n_nodes : int
            Number of nodes for each stick.
        slides : list of tuples
            Each tuple is pair of location and axis to load slide from seismic cube.
        margin : tuple of ints
            Added margin for each axis, by default, (0, 0, 20).
        colors : dict or list
            Mapping of label class name to color defined as str, by default, all labels will be shown in green.
        show_axes : bool
            Whether to show axes and their labels.
        width, height : number
            Size of the image.
        savepath : str
            Path to save interactive html to.
        kwargs : dict
            Other arguments of plot creation.
        """
        src = src if isinstance(src, (tuple, list)) else [src]
        geometry = self.geometries[idx]
        coords = []
        simplices = []

        if zoom_slice is None:
            zoom_slice = [slice(0, geometry.cube_shape[i]) for i in range(3)]
        else:
            zoom_slice = [
                slice(item.start or 0, item.stop or stop) for item, stop in zip(zoom_slice, geometry.cube_shape)
            ]
        zoom_slice = tuple(zoom_slice)
        triangulation_kwargs = {
            'n_points': n_points,
            'threshold': threshold,
            'n_sticks': n_sticks,
            'n_nodes': n_nodes,
            'slices': zoom_slice
        }

        labels = [getattr(self, src_)[idx] if isinstance(src_, str) else [src_] for src_ in src]
        labels = sum(labels, [])

        if isinstance(colors, dict):
            colors = [colors.get(type(label).__name__, colors.get('all', 'green')) for label in labels]

        simplices_colors = []
        for label, color in zip(labels, colors):
            x, y, z, simplices_ = label.make_triangulation(**triangulation_kwargs)
            if x is not None:
                simplices += [simplices_ + sum([len(item) for item in coords])]
                simplices_colors += [[color] * len(simplices_)]
                coords += [np.stack([x, y, z], axis=1)]

        simplices = np.concatenate(simplices, axis=0)
        coords = np.concatenate(coords, axis=0)
        simplices_colors = np.concatenate(simplices_colors)
        title = geometry.displayed_name

        default_aspect_ratio = (geometry.cube_shape[0] / geometry.cube_shape[1], 1, 1)
        aspect_ratio = [None] * 3 if aspect_ratio is None else aspect_ratio
        aspect_ratio = [item or default for item, default in zip(aspect_ratio, default_aspect_ratio)]

        axis_labels = (geometry.index_headers[0], geometry.index_headers[1], 'DEPTH')

        images = []
        if slides is not None:
            for loc, axis in slides:
                image = geometry.load_slide(loc, axis=axis)
                if axis == 0:
                    image = image[zoom_slice[1:]]
                elif axis == 1:
                    image = image[zoom_slice[0], zoom_slice[-1]]
                else:
                    image = image[zoom_slice[:-1]]
                images += [(image, loc, axis)]

        show_3d(coords[:, 0], coords[:, 1], coords[:, 2], simplices, title, zoom_slice, simplices_colors, margin=margin,
                aspect_ratio=aspect_ratio, axis_labels=axis_labels, images=images, **kwargs)

    def show_points(self, idx=0, src_labels='labels', **kwargs):
        """ Plot 2D map of points. """
        map_ = np.zeros(self.geometries[idx].cube_shape[:-1])
        denum = np.zeros(self.geometries[idx].cube_shape[:-1])
        for label in getattr(self, src_labels)[idx]:
            map_[label.points[:, 0], label.points[:, 1]] += label.points[:, 2]
            denum[label.points[:, 0], label.points[:, 1]] += 1
        denum[denum == 0] = 1
        map_ = map_ / denum
        map_[map_ == 0] = np.nan

        labels_class = type(getattr(self, src_labels)[idx][0]).__name__
        kwargs = {
            'title_label': f'{labels_class} on {self.indices[idx]}',
            'xlabel': self.geometries[idx].index_headers[0],
            'ylabel': self.geometries[idx].index_headers[1],
            'cmap': 'Reds',
            **kwargs
        }
        return plot_image(map_, **kwargs)

    def show_slide(self, loc, idx=0, axis='iline', zoom_slice=None, src_labels='labels', **kwargs):
        """ Show slide of the given cube on the given line.

        Parameters
        ----------
        loc : int
            Number of slide to load.
        axis : int or str
            Number or name of axis to load slide along.
        zoom_slice : tuple of slices
            Tuple of slices to apply directly to 2d images.
        idx : str, int
            Number of cube in the index to use.
        src_labels : str
            Dataset components to show as labels.
        """
        components = ('images', 'masks') if getattr(self, src_labels)[idx] else ('images',)
        cube_name = self.indices[idx]
        geometry = self.geometries[cube_name]
        crop_shape = np.array(geometry.cube_shape)

        axis = geometry.parse_axis(axis)
        crop_shape[axis] = 1

        location = np.zeros((1, 9), dtype=np.int32)
        location[0, axis + 3] = loc
        location[0, axis + 6] = loc
        location[0, [6, 7, 8]] += crop_shape

        # Fake generator with one point only
        generator = lambda batch_size: location
        generator.to_names = lambda array: np.array([[cube_name, 'unknown']])

        pipeline = (Pipeline()
                    .make_locations(generator=generator)
                    .load_cubes(dst='images', src_labels=src_labels)
                    .normalize(src='images'))

        if 'masks' in components:
            use_labels = kwargs.pop('use_labels', 'all')
            width = kwargs.pop('width', crop_shape[-1] // 100)
            labels_pipeline = (Pipeline()
                               .create_masks(src_labels=src_labels, dst='masks', width=width, use_labels=use_labels))

            pipeline = pipeline + labels_pipeline

        batch = (pipeline << self).next_batch()
        imgs = [np.squeeze(getattr(batch, comp)) for comp in components]
        xmin, xmax, ymin, ymax = 0, imgs[0].shape[0], imgs[0].shape[1], 0

        if zoom_slice:
            imgs = [img[zoom_slice] for img in imgs]
            xmin = zoom_slice[0].start or xmin
            xmax = zoom_slice[0].stop or xmax
            ymin = zoom_slice[1].stop or xmin
            ymax = zoom_slice[1].start or xmax

        # Plotting defaults
        header = geometry.axis_names[axis]
        total = geometry.cube_shape[axis]

        if axis in [0, 1]:
            xlabel = geometry.index_headers[1 - axis]
            ylabel = 'DEPTH'
        if axis == 2:
            xlabel = geometry.index_headers[0]
            ylabel = geometry.index_headers[1]

        kwargs = {
            'title_label': f'Data slice on cube `{geometry.displayed_name}`\n {header} {loc} out of {total}',
            'title_y': 1.01,
            'xlabel': xlabel,
            'ylabel': ylabel,
            'extent': (xmin, xmax, ymin, ymax),
            'legend': False, # TODO: Make every horizon mask creation individual to allow their distinction while plot.
            **kwargs
        }
        return plot_image(imgs, **kwargs)


    # Predictions
    # TODO: no longer needed, remove
    def assemble_crops(self, crops, grid_info='grid_info', order=(0, 1, 2), fill_value=None):
        """ #TODO: no longer needed, remove. """
        if isinstance(grid_info, str):
            if not hasattr(self, grid_info):
                raise ValueError('Pass grid_info dictionary or call `make_grid` method to create grid_info.')
            grid_info = getattr(self, grid_info)

        # Do nothing if number of crops differ from number of points in the grid.
        if len(crops) != len(grid_info['grid_array']):
            raise ValueError('Length of crops must be equal to number of crops in a grid')

        if fill_value is None and len(crops) != 0:
            fill_value = np.min(crops)

        grid_array = grid_info['grid_array']
        crop_shape = grid_info['crop_shape']
        background = np.full(grid_info['predict_shape'], fill_value, dtype=crops[0].dtype)

        for j, (i, x, h) in enumerate(grid_array):
            crop_slice, background_slice = [], []

            for k, start in enumerate((i, x, h)):
                if start >= 0:
                    end = min(background.shape[k], start + crop_shape[k])
                    crop_slice.append(slice(0, end - start))
                    background_slice.append(slice(start, end))
                else:
                    crop_slice.append(slice(-start, None))
                    background_slice.append(slice(None))

            crop = crops[j]
            crop = np.transpose(crop, order)
            crop = crop[tuple(crop_slice)]
            previous = background[tuple(background_slice)]
            background[tuple(background_slice)] = np.maximum(crop, previous)

        return background

    def make_prediction(self, dst, pipeline, crop_shape, crop_stride, locations=None,
                        idx=0, src='predictions', chunk_shape=None, chunk_stride=None, batch_size=8,
<<<<<<< HEAD
                        agg='max', projection='ixh', pbar=True, order=(0, 1, 2), fill_value=None):
        """ Infer, assemble and dump predictions from pipeline.

        Parameters
        ----------
        dst : str or None
            Path to save predictions. If None, function returns `np.ndarray` with predictions.
        pipeline : Pipeline
            Pipeline for inference, `run_later` action must be provided.
        crop_shape : tuple
            Shape of crops. Must be the same as defined in pipeline. Is needed to create grid for each
            chunk of prediction.
        crop_stride : tuple or None
            Stride for crops, by default None (crop_stride is equal to crop_shape).
        locations : tuple of slices or None, optional
            Region of cube to infer, by default None. None means that prediction will be infered for the whole cube.
        idx : int, optional
            Index of the cube in dataset to infer, by default 0.
        src : str, optional
            Variable of pipeline which stores predictions, by default 'predictions'.
        chunk_shape : tuple or None, optional
            Shape of chunk to split initial cube, by default None. Pipeline will be executed chunk-wise,
            then prediction will be aggregated and stored to `'dst'`. None means that chunk has shape of
            the whole cube.
        chunk_stride : tuple or None, optional
            Stride for crops, by default None (chunk_stride is equal to chunk_shape).
        batch_size : int, optional
            Batch size for `make_grid`, by default 8
        agg : str, optional
            Aggregation for chunks, by default 'max'
        projection : str, optional
            Projections to create in hdf5 file, by default 'ixh'
        threshold : float, optional
            Threshold to transform predictions to 'points' format, by default 0.5
        pbar : bool, optional
            Progress bar, by default True
        order : tuple of int
            Passed directly to :meth:`.assemble_crops`.
        """
=======
                        agg='max', projection='ixh', threshold=0.5, pbar=True, order=(0, 1, 2)):
        """ #TODO: no longer needed, remove. """
>>>>>>> b7a7129a
        cube_shape = self.geometries[idx].cube_shape

        if locations is None:
            locations = [(0, s) for s in cube_shape]
        else:
            locations = [(item.start or 0, item.stop or stop) for item, stop in zip(locations, cube_shape)]
        locations = np.array(locations)
        output_shape = locations[:, 1] - locations[:, 0]

        chunk_shape = fill_defaults(chunk_shape, output_shape)
        chunk_shape = np.minimum(np.array(chunk_shape), np.array(output_shape))
        chunk_stride = fill_defaults(chunk_stride, chunk_shape)

        predictions_generator = self._predictions_generator(idx, pipeline, locations, output_shape,
                                                            chunk_shape, chunk_stride, crop_shape, crop_stride,
                                                            batch_size, src, pbar, order, fill_value)

        return SeismicGeometry.create_file_from_iterable(predictions_generator, output_shape,
                                                         chunk_shape, chunk_stride, dst, agg)

    def _predictions_generator(self, idx, pipeline, locations, output_shape, chunk_shape, chunk_stride,
<<<<<<< HEAD
                               crop_shape, crop_stride, batch_size, src, pbar, order, fill_value):
        """ Apply inference pipeline to each chunk. Returns position of predictions and corresponding array. """
=======
                               crop_shape, crop_stride, batch_size, src, pbar, order):
        """ #TODO: no longer needed, remove. """
>>>>>>> b7a7129a
        geometry = self.geometries[idx]
        cube_shape = geometry.cube_shape

        chunk_grid = self._make_regular_grid(idx, chunk_shape, ilines=locations[0], xlines=locations[1],
                                             heights=locations[2], filtering_matrix=geometry.zero_traces,
                                             strides=chunk_stride)[-1][:, 1:]

        if pbar:
            total = self._compute_total_batches_in_all_chunks(idx, chunk_grid, chunk_shape,
                                                              crop_shape, crop_stride, batch_size)
            progress_bar = tqdm(total=total)

        for lower_bound in chunk_grid:
            upper_bound = np.minimum(lower_bound + chunk_shape, cube_shape)
            self.make_grid(
                self.indices[idx], crop_shape,
                *list(zip(lower_bound, upper_bound)),
                strides=crop_stride, batch_size=batch_size
            )
            chunk_pipeline = pipeline << self
            for _ in range(self.grid_iters):
                batch = chunk_pipeline.next_batch(len(self), n_epochs=None, n_iters=None)
                if pbar:
                    progress_bar.update(1)
            prediction = self.assemble_crops(chunk_pipeline.v(src), order=order, fill_value=fill_value)
            prediction = prediction[:output_shape[0], :output_shape[1], :output_shape[2]]
            position = lower_bound - np.array([locations[i][0] for i in range(3)])
            yield position, prediction
        if pbar:
            progress_bar.close()

    def _compute_total_batches_in_all_chunks(self, idx, chunk_grid, chunk_shape, crop_shape, crop_stride, batch_size):
        """ #TODO: no longer needed, remove. """
        total = 0
        for lower_bound in chunk_grid:
            upper_bound = np.minimum(lower_bound + chunk_shape, self.geometries[idx].cube_shape)
            self.make_grid(
                self.indices[idx], crop_shape,
                *list(zip(lower_bound, upper_bound)),
                strides=crop_stride, batch_size=batch_size
            )
            total += self.grid_iters
        return total


    # Convenient loader
    def load(self, label_dir=None, filter_zeros=True, dst_labels='labels',
<<<<<<< HEAD
             labels_class=None, direction=None, **kwargs):
        """ Load everything: geometries, point clouds, labels, samplers.
=======
             labels_class=Horizon, direction=None, **kwargs):
        """ Load geometries and labels, stored on disk in a predefined format:
>>>>>>> b7a7129a

        Parameters
        ----------
        label_dir : str
            Relative path from each cube to directory with labels.
        filter_zeros : bool
            Whether to remove labels on zero-traces.
        dst_labels : str
            Class attribute to put loaded data into.
        labels_class : class
            Class to use for labels creation.
<<<<<<< HEAD
            See details in :meth:`.create_labels`.
=======
>>>>>>> b7a7129a
        direction : int or None
            Faults direction, 0 or 1. If None, will be infered automatically.
        """
        self.load_geometries(**kwargs)

        # Create suitable data structure for `create_labels`
        label_dir = label_dir or '/INPUTS/HORIZONS/RAW/*'

        paths_txt = {}
        for idx in self.indices:
            dir_path = '/'.join(self.index.get_fullpath(idx).split('/')[:-1])
            label_dir_ = label_dir if isinstance(label_dir, str) else label_dir[idx]
            dir_ = glob(dir_path + label_dir_)
            if len(dir_) == 0:
                warn("No labels in {}".format(dir_path))
            paths_txt[idx] = dir_

        self.create_labels(paths=paths_txt, filter_zeros=filter_zeros, dst=dst_labels,
                           labels_class=labels_class, direction=direction, **kwargs)<|MERGE_RESOLUTION|>--- conflicted
+++ resolved
@@ -176,10 +176,6 @@
         self._cached_attributes.add(dst)
 
 
-<<<<<<< HEAD
-
-=======
->>>>>>> b7a7129a
     def dump_labels(self, path, name='points', separate=True):
         """ Dump label points to file. """
         for idx, labels_list in self.labels.items():
@@ -193,8 +189,6 @@
                 name = label.name if separate else name
                 save_to = os.path.join(dirname, name + '.npz')
                 label.dump_points(save_to)
-<<<<<<< HEAD
-=======
 
     def reset_caches(self, attributes=None):
         """ Reset lru cache for cached class attributes.
@@ -206,7 +200,6 @@
             If not supplied, reset in `geometries` and attributes added by `create_labels`.
         """
         cached_attributes = attributes or self._cached_attributes
->>>>>>> b7a7129a
 
         for attr in cached_attributes:
             for idx in self.indices:
@@ -477,111 +470,6 @@
 
         return background
 
-    def make_prediction(self, dst, pipeline, crop_shape, crop_stride, locations=None,
-                        idx=0, src='predictions', chunk_shape=None, chunk_stride=None, batch_size=8,
-<<<<<<< HEAD
-                        agg='max', projection='ixh', pbar=True, order=(0, 1, 2), fill_value=None):
-        """ Infer, assemble and dump predictions from pipeline.
-
-        Parameters
-        ----------
-        dst : str or None
-            Path to save predictions. If None, function returns `np.ndarray` with predictions.
-        pipeline : Pipeline
-            Pipeline for inference, `run_later` action must be provided.
-        crop_shape : tuple
-            Shape of crops. Must be the same as defined in pipeline. Is needed to create grid for each
-            chunk of prediction.
-        crop_stride : tuple or None
-            Stride for crops, by default None (crop_stride is equal to crop_shape).
-        locations : tuple of slices or None, optional
-            Region of cube to infer, by default None. None means that prediction will be infered for the whole cube.
-        idx : int, optional
-            Index of the cube in dataset to infer, by default 0.
-        src : str, optional
-            Variable of pipeline which stores predictions, by default 'predictions'.
-        chunk_shape : tuple or None, optional
-            Shape of chunk to split initial cube, by default None. Pipeline will be executed chunk-wise,
-            then prediction will be aggregated and stored to `'dst'`. None means that chunk has shape of
-            the whole cube.
-        chunk_stride : tuple or None, optional
-            Stride for crops, by default None (chunk_stride is equal to chunk_shape).
-        batch_size : int, optional
-            Batch size for `make_grid`, by default 8
-        agg : str, optional
-            Aggregation for chunks, by default 'max'
-        projection : str, optional
-            Projections to create in hdf5 file, by default 'ixh'
-        threshold : float, optional
-            Threshold to transform predictions to 'points' format, by default 0.5
-        pbar : bool, optional
-            Progress bar, by default True
-        order : tuple of int
-            Passed directly to :meth:`.assemble_crops`.
-        """
-=======
-                        agg='max', projection='ixh', threshold=0.5, pbar=True, order=(0, 1, 2)):
-        """ #TODO: no longer needed, remove. """
->>>>>>> b7a7129a
-        cube_shape = self.geometries[idx].cube_shape
-
-        if locations is None:
-            locations = [(0, s) for s in cube_shape]
-        else:
-            locations = [(item.start or 0, item.stop or stop) for item, stop in zip(locations, cube_shape)]
-        locations = np.array(locations)
-        output_shape = locations[:, 1] - locations[:, 0]
-
-        chunk_shape = fill_defaults(chunk_shape, output_shape)
-        chunk_shape = np.minimum(np.array(chunk_shape), np.array(output_shape))
-        chunk_stride = fill_defaults(chunk_stride, chunk_shape)
-
-        predictions_generator = self._predictions_generator(idx, pipeline, locations, output_shape,
-                                                            chunk_shape, chunk_stride, crop_shape, crop_stride,
-                                                            batch_size, src, pbar, order, fill_value)
-
-        return SeismicGeometry.create_file_from_iterable(predictions_generator, output_shape,
-                                                         chunk_shape, chunk_stride, dst, agg)
-
-    def _predictions_generator(self, idx, pipeline, locations, output_shape, chunk_shape, chunk_stride,
-<<<<<<< HEAD
-                               crop_shape, crop_stride, batch_size, src, pbar, order, fill_value):
-        """ Apply inference pipeline to each chunk. Returns position of predictions and corresponding array. """
-=======
-                               crop_shape, crop_stride, batch_size, src, pbar, order):
-        """ #TODO: no longer needed, remove. """
->>>>>>> b7a7129a
-        geometry = self.geometries[idx]
-        cube_shape = geometry.cube_shape
-
-        chunk_grid = self._make_regular_grid(idx, chunk_shape, ilines=locations[0], xlines=locations[1],
-                                             heights=locations[2], filtering_matrix=geometry.zero_traces,
-                                             strides=chunk_stride)[-1][:, 1:]
-
-        if pbar:
-            total = self._compute_total_batches_in_all_chunks(idx, chunk_grid, chunk_shape,
-                                                              crop_shape, crop_stride, batch_size)
-            progress_bar = tqdm(total=total)
-
-        for lower_bound in chunk_grid:
-            upper_bound = np.minimum(lower_bound + chunk_shape, cube_shape)
-            self.make_grid(
-                self.indices[idx], crop_shape,
-                *list(zip(lower_bound, upper_bound)),
-                strides=crop_stride, batch_size=batch_size
-            )
-            chunk_pipeline = pipeline << self
-            for _ in range(self.grid_iters):
-                batch = chunk_pipeline.next_batch(len(self), n_epochs=None, n_iters=None)
-                if pbar:
-                    progress_bar.update(1)
-            prediction = self.assemble_crops(chunk_pipeline.v(src), order=order, fill_value=fill_value)
-            prediction = prediction[:output_shape[0], :output_shape[1], :output_shape[2]]
-            position = lower_bound - np.array([locations[i][0] for i in range(3)])
-            yield position, prediction
-        if pbar:
-            progress_bar.close()
-
     def _compute_total_batches_in_all_chunks(self, idx, chunk_grid, chunk_shape, crop_shape, crop_stride, batch_size):
         """ #TODO: no longer needed, remove. """
         total = 0
@@ -598,13 +486,8 @@
 
     # Convenient loader
     def load(self, label_dir=None, filter_zeros=True, dst_labels='labels',
-<<<<<<< HEAD
              labels_class=None, direction=None, **kwargs):
         """ Load everything: geometries, point clouds, labels, samplers.
-=======
-             labels_class=Horizon, direction=None, **kwargs):
-        """ Load geometries and labels, stored on disk in a predefined format:
->>>>>>> b7a7129a
 
         Parameters
         ----------
@@ -616,10 +499,6 @@
             Class attribute to put loaded data into.
         labels_class : class
             Class to use for labels creation.
-<<<<<<< HEAD
-            See details in :meth:`.create_labels`.
-=======
->>>>>>> b7a7129a
         direction : int or None
             Faults direction, 0 or 1. If None, will be infered automatically.
         """
