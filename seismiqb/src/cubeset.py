""" Contains container for storing dataset of seismic crops. """
import dill

import numpy as np
import matplotlib.pyplot as plt

from ..batchflow import Dataset, Sampler
from ..batchflow import HistoSampler, NumpySampler, ConstantSampler
from .geometry import SeismicGeometry
from .crop_batch import SeismicCropBatch

<<<<<<< HEAD
from .utils import read_point_cloud, make_labels_dict, _get_horizons, labels_matrix

=======
from .utils import read_point_cloud, make_labels_dict, _get_horizons, round_to_array
>>>>>>> 88832fd7


class SeismicCubeset(Dataset):
    """ Stores indexing structure for dataset of seismic cubes along with additional structures.
    """
    def __init__(self, index, batch_class=SeismicCropBatch, preloaded=None, *args, **kwargs):
        """ Initialize additional attributes.
        """
        super().__init__(index, batch_class=batch_class, preloaded=preloaded, *args, **kwargs)
        self.geometries = {ix: SeismicGeometry(self.index.get_fullpath(ix)) for ix in self.indices}
        self.point_clouds = {ix: np.array([]) for ix in self.indices}
        self.labels = {ix: dict() for ix in self.indices}
        self.samplers = {ix: None for ix in self.indices}
        self.sampler = None

        self.grid_gen, self.grid_info, self.grid_iters = None, None, None


<<<<<<< HEAD
    def load_geometries(self, load_from=None, scalers=False, mode='full', logs=True):
=======
    def load_geometries(self, path=None, logs=True):
>>>>>>> 88832fd7
        """ Load geometries into dataset-attribute.

        Parameters
        ----------
        load_from : str
            Path to load geometries from.

        scalers : bool
            Whether to make callables to scale initial values in .sgy cube to
            [0, 1] range. It takes quite a lot of time.

        mode : one of 'full', 'random'
            Sampler creating mode. Determines amount of trace to check to find
            cube minimum/maximum values.

        logs : bool
            Whether to create logs. If True, .log file is created next to .sgy-cube location.

        Returns
        -------
        SeismicCubeset
            Same instance with loaded geometries.
        """
        if isinstance(load_from, str):
            with open(load_from, 'rb') as file:
                self.geometries = dill.load(file)
        else:
            for ix in self.indices:
                self.geometries[ix].load()
                if logs:
                    self.geometries[ix].log()
        return self


    def save_geometries(self, save_to):
        """ Save dill-serialized geometries for a dataset of seismic-cubes on disk.
        """
        if isinstance(save_to, str):
            with open(save_to, 'wb') as file:
                dill.dump(self.geometries, file)
        return self


    def convert_to_h5py(self):
        """ Converts every cube in dataset from `.sgy` to `.hdf5`. """
        for ix in self.indices:
            self.geometries[ix].make_h5py()
        return self


    def load_point_clouds(self, paths=None, load_from=None, **kwargs):
        """ Load point-cloud of labels for each cube in dataset.

        Parameters
        ----------
        paths : dict
            Mapping from indices to txt paths with labels.

        load_from : str
            Path to load point clouds from.

        Returns
        -------
        SeismicCubeset
            Same instance with loaded point clouds.
        """
        if isinstance(load_from, str):
            with open(load_from, 'rb') as file:
                self.point_clouds = dill.load(file)
        else:
            for ix in self.indices:
                self.point_clouds[ix] = read_point_cloud(paths[ix], **kwargs)
        return self


    def save_point_clouds(self, save_to):
        """ Save dill-serialized point clouds for a dataset of seismic-cubes on disk.
        """
        if isinstance(save_to, str):
            with open(save_to, 'wb') as file:
                dill.dump(self.point_clouds, file)
        return self


<<<<<<< HEAD
    def load_labels(self, load_from=None, transforms=None, src='point_clouds'):
=======
    def load_labels(self, path=None, transforms=None, src='point_clouds', dst='labels'):
>>>>>>> 88832fd7
        """ Make labels in inline-xline coordinates using cloud of points and supplied transforms.

        Parameters
        ----------
        load_from : str
            Path to load labels from.

        transforms : dict
            Mapping from indices to callables. Each callable should define
            way to map point from absolute coordinates (X, Y world-wise) to
            cube specific (ILINE, XLINE) and take array of shape (N, 4) as input.

        src : str
            Attribute with saved point clouds.

        Returns
        SeismicCubeset
            Same instance with loaded labels.
        """
        point_clouds = getattr(self, src) if isinstance(src, str) else src
        transforms = transforms or dict()
        if not hasattr(self, dst):
            setattr(self, dst, {})

        if isinstance(load_from, str):
            try:
<<<<<<< HEAD
                with open(load_from, 'rb') as file:
                    self.labels = dill.load(file)
=======
                with open(path, 'rb') as file:
                    setattr(self, dst, dill.load(file))
>>>>>>> 88832fd7
            except TypeError:
                raise NotImplementedError("Numba dicts are yet to support serializing")
        else:
            for ix in self.indices:
                point_cloud = point_clouds.get(ix)
                geom = getattr(self, 'geometries').get(ix)
                transform = transforms.get(ix) or geom.abs_to_lines
                getattr(self, dst)[ix] = make_labels_dict(transform(point_cloud))
        return self


    def save_labels(self, save_to, src='labels'):
        """ Save dill-serialized labels for a dataset of seismic-cubes on disk. """
        if isinstance(save_to, str):
            try:
                with open(save_to, 'wb') as file:
                    dill.dump(getattr(self, src), file)
            except TypeError:
                raise NotImplementedError("Numba dicts are yet to support serializing")
        return self


<<<<<<< HEAD
    def show_labels(self, ix):
        """ Draw image to show how many of iline/xline pairs are labeled.

        Parameters
        ----------
        ix : str
            Identificator of cube to draw in index.
        """
        geom = self.geometries[ix]
        labels = self.labels[ix]
        possible_coordinates = [[il, xl] for il in geom.ilines for xl in geom.xlines]

        background = np.zeros((geom.ilines_len, geom.xlines_len))
        img = labels_matrix(background, np.array(possible_coordinates), labels,
                            geom.ilines_offset, geom.xlines_offset)
        img[0, 0] = 0

        _, ax = plt.subplots(figsize=(12, 7))
        ax.imshow(img)
        ax.set_title('Known labels for cube (yellow is known)', fontdict={'fontsize': 20})
        plt.xlabel('XLINES', fontdict={'fontsize': 20})
        plt.ylabel('ILINES', fontdict={'fontsize': 20})
        plt.show()


    def load_samplers(self, load_from=None, mode='hist', p=None,
                      transforms=None, **kwargs):
=======
    def load_samplers(self, path=None, mode='hist', p=None,
                      transforms=None, dst='sampler', **kwargs):
>>>>>>> 88832fd7
        """ Create samplers for every cube and store it in `samplers`
        attribute of passed dataset. Also creates one combined sampler
        and stores it in `sampler` attribute of passed dataset.

        Parameters
        ----------
        load_from : str
            Path to load samplers from.

        mode : str or Sampler
            Type of sampler to be created.
            If 'hist', then sampler is estimated from given labels.
            If 'numpy', then sampler is created with `kwargs` parameters.
            If instance of Sampler is provided, it must generate points from unit cube.

        p : list
            Weights for each mixture in final sampler.

        transforms : dict
            Mapping from indices to callables. Each callable should define
            way to map point from absolute coordinates (X, Y world-wise) to
            cube local specific and take array of shape (N, 4) as input.

        Note
        ----
        Passed `dataset` must have `geometries` and `labels` attributes if
        you want to create HistoSampler.
        """
        #pylint: disable=cell-var-from-loop
        lowcut, highcut = [0, 0, 0], [1, 1, 1]
        transforms = transforms or dict()

        if isinstance(load_from, str):
            with open(load_from, 'rb') as file:
                samplers = dill.load(file)

        else:
            samplers = {}
            if not isinstance(mode, dict):
                mode = {ix: mode for ix in self.indices}

            for ix in self.indices:
                if isinstance(mode[ix], Sampler):
                    sampler = mode[ix]
                elif mode[ix] == 'numpy':
                    sampler = NumpySampler(**kwargs)
                elif mode[ix] == 'hist':
                    point_cloud = getattr(self, 'point_clouds')[ix]

                    geom = getattr(self, 'geometries')[ix]
                    offsets = np.array([geom.ilines_offset, geom.xlines_offset, 0])
                    cube_shape = np.array(geom.cube_shape)
                    to_cube = lambda points: (points[:, :3] - offsets)/cube_shape
                    default = lambda points: to_cube(geom.abs_to_lines(points))

                    transform = transforms.get(ix) or default
                    cube_array = transform(point_cloud)

                    bins = kwargs.get('bins') or 100
                    sampler = HistoSampler(np.histogramdd(cube_array, bins=bins))
                else:
                    sampler = NumpySampler('u', low=0, high=1, dim=3)

                sampler = sampler.truncate(low=lowcut, high=highcut)
                samplers.update({ix: sampler})
        self.samplers = samplers

        # One sampler to rule them all
        p = p or [1/len(self) for _ in self.indices]

        sampler = 0 & NumpySampler('n', dim=4)
        for i, ix in enumerate(self.indices):
            sampler_ = (ConstantSampler(ix)
                        & samplers[ix].apply(lambda d: d.astype(np.object)))
            sampler = sampler | (p[i] & sampler_)
        setattr(self, dst, sampler)
        return self


    def modify_sampler(self, dst, mode='iline', low=None, high=None,
                       each=None, each_start=None,
                       to_cube=False, post=None, finish=False, src='sampler'):
        """ Change given sampler to generate points from desired regions.

        Parameters
        ----------
        src : str
            Attribute with Sampler to change.

        dst : str
            Attribute to store created Sampler.

        mode : str
            Axis to modify: ilines/xlines/heights.

        low : float
            Lower bound for truncating.

        high : float
            Upper bound for truncating.

        each : int
            Keep only i-th value along axis.

        each_start : int
            Shift grid for previous parameter.

        to_cube : bool
            Transform sampled values to each cube coordinates.

        post : callable
            Additional function to apply to sampled points.

        finish : bool
            If False, instance of Sampler is put into `dst` and can be modified later.
            If True, `sample` method is put into `dst` and can be called via `D` named-expressions.

        Examples
        --------
        Split into train / test along ilines in 80/20 ratio:

        >>> cubeset.modify_sampler(dst='train_sampler', mode='i', high=0.8)
        >>> cubeset.modify_sampler(dst='test_sampler', mode='i', low=0.9)

        Sample only every 50-th point along xlines starting from 70-th xline:

        >>> cubeset.modify_sampler(dst='train_sampler', mode='x', each=50, each_start=70)

        Notes
        -----
        It is advised to have gap between `high` for train sampler and `low` for test sampler.
        That is done in order to take into account additional seen entries due to crop shape.
        """

        # Parsing arguments
        sampler = getattr(self, src)

        mapping = {'ilines': 0, 'xlines': 1, 'heights': 2,
                   'iline': 0, 'xline': 1, 'i': 0, 'x': 1, 'h': 2}
        axis = mapping[mode]

        low, high = low or 0, high or 1
        each_start = each_start or each

        # Keep only points from region
        if (low != 0) or (high != 1):
            sampler = sampler.truncate(low=low, high=high, prob=high-low,
                                       expr=lambda p: p[:, axis+1])

        # Keep only every `each`-th point
        if each is not None:
            def get_shape(name):
                return self.geometries[name].cube_shape[axis]

            def get_ticks(name):
                shape = self.geometries[name].cube_shape[axis]
                return np.arange(each_start, shape, each)

            def filter_out(array):
                shapes = np.array(list(map(get_shape, array[:, 0])))
                ticks = np.array(list(map(get_ticks, array[:, 0])))
                arr = (array[:, axis+1]*shapes).astype(int)
                array[:, axis+1] = round_to_array(arr, ticks) / shapes
                return array

            sampler = sampler.apply(filter_out)

        # Change representation of points from unit cube to cube coordinates
        if to_cube:
            def get_shapes(name):
                return self.geometries[name].cube_shape

            def coords_to_cube(array):
                shapes = np.array(list(map(get_shapes, array[:, 0])))
                array[:, 1:] = (array[:, 1:] * shapes).astype(int)
                return array

            sampler = sampler.apply(coords_to_cube)

        # Apply additional transformations to points
        if callable(post):
            sampler = sampler.apply(post)

        if finish:
            setattr(self, dst, sampler.sample)
        else:
            setattr(self, dst, sampler)


    def save_samplers(self, save_to):
        """ Save dill-serialized samplers for a dataset of seismic-cubes on disk.
        """
        if isinstance(save_to, str):
            with open(save_to, 'wb') as file:
                dill.dump(self.samplers, file)
        return self


    def save_attr(self, name, save_to):
        """ Save attribute of dataset to disk. """
        if isinstance(save_to, str):
            with open(save_to, 'wb') as file:
                dill.dump(getattr(self, name), file)
        return self


    def make_grid(self, cube_name, crop_shape,
                  ilines_range, xlines_range, h_range,
                  strides=None, batch_size=16):
        """ Create regular grid of points in cube.
        This method is usually used with `assemble_predict` action of SeismicCropBatch.

        Parameters
        ----------
        cube_name : str
            Reference to cube. Should be valid key for `geometries` attribute.

        crop_shape : array-like
            Shape of model inputs.

        ilines_range : array-like of two elements
            Location of desired prediction, iline-wise.

        xlines_range : array-like of two elements
            Location of desired prediction, xline-wise.

        h_range : array-like of two elements
            Location of desired prediction, depth-wise.

        strides : array-like
            Distance between grid points.

        batch_size : int
            Amount of returned points per generator call.

        Returns
        -------
        SeismicCubeset
            Same instance with grid generator and grid information in attributes.

        """
        geom = self.geometries[cube_name]
        strides = strides or crop_shape

        # Assert ranges are valid
        if ilines_range[0] < 0 or \
           xlines_range[0] < 0 or \
           h_range[0] < 0:
            raise ValueError('Ranges must contain in the cube.')

        if ilines_range[1] >= geom.ilines_len or \
           xlines_range[1] >= geom.xlines_len or \
           h_range[1] >= geom.depth:
            raise ValueError('Ranges must contain in the cube.')

        # Make separate grids for every axis
        def _make_axis_grid(axis_range, stride, length, crop_shape):
            grid = np.arange(*axis_range, stride)
            grid_ = [x for x in grid if x + crop_shape < length]
            if len(grid) != len(grid_):
                grid_ += [axis_range[1] - crop_shape]
            return sorted(grid_)

        ilines = _make_axis_grid(ilines_range, strides[0], geom.ilines_len, crop_shape[0])
        xlines = _make_axis_grid(xlines_range, strides[1], geom.xlines_len, crop_shape[1])
        hs = _make_axis_grid(h_range, strides[2], geom.depth, crop_shape[2])

        # Every point in grid contains reference to cube
        # in order to be valid input for `crop` action of SeismicCropBatch
        grid = []
        for il in ilines:
            for xl in xlines:
                for h in hs:
                    point = [cube_name, il, xl, h]
                    grid.append(point)
        grid = np.array(grid, dtype=object)

        # Creating and storing all the necessary things
        grid_gen = (grid[i:i+batch_size]
                    for i in range(0, len(grid), batch_size))

        offsets = np.array([min(grid[:, 1]),
                            min(grid[:, 2]),
                            min(grid[:, 3])])

        predict_shape = (ilines_range[1] - ilines_range[0],
                         xlines_range[1] - xlines_range[0],
                         h_range[1] - h_range[0])

        grid_array = grid[:, 1:].astype(int) - offsets

        self.grid_gen = lambda: next(grid_gen)
        self.grid_iters = - (-len(grid) // batch_size)
        self.grid_info = {'grid_array': grid_array,
                          'predict_shape': predict_shape,
                          'crop_shape': crop_shape,
                          'cube_name': cube_name,
                          'range': [ilines_range, xlines_range, h_range]}
        return self

    def get_point_cloud(self, src, dst, threshold=0.5, averaging='mean', coordinates='cubic', separate=True):
        """ Compute point cloud of horizons from a mask, save it into the 'cubeset'-attribute.

        Parameters
        ----------
        src : str or array
            Source-mask. Can be either a name of attribute or mask itself.

        dst : str
            Attribute of `cubeset` to write the horizons in.

        threshold : float
            Parameter of mask-thresholding.

        averaging : str
            Method of pandas.groupby used for finding the center of a horizon
            for each (iline, xline).

        coordinates : str
            Coordinates to use for keys of point-cloud. Can be either 'cubic'
            'lines' or None. In case of None, mask-coordinates are used. Mode 'cubic'
            requires 'grid_info'-attribute; can be run after `make_grid`-method. Mode 'lines'
            requires both 'grid_info' and 'geometries'-attributes to be loaded.

        separate : bool
            Whether to write horizonts in separate dictionaries or in one common.

        Returns
        -------
        dict or list of dict
            If separate is False, then one dictionary returned with keys being pairs of
            (iline, xline) and values being lists of heights.
            If separate is True, then list of dictionaries is returned, with every dictionary being
            mapping from pairs of (iline, xline) to height from each individual horizont.
        """
        # fetch mask-array
        mask = getattr(self, src) if isinstance(src, str) else src

        # prepare coordinate-transforms
        if coordinates is None:
            transforms = [lambda x: x for _ in range(3)]
        elif coordinates == 'cubic':
            shifts = [axis_range[0] for axis_range in self.grid_info['range']]
            transforms = [lambda x_, shift=shift: x_ + shift for shift in shifts]
        elif coordinates == 'lines':
            geom = self.geometries[self.grid_info['cube_name']]
            i_shift, x_shift, h_shift = [axis_range[0] for axis_range in self.grid_info['range']]
            transforms = [lambda i_: geom.ilines[i_ + i_shift], lambda x_: geom.xlines[x_ + x_shift],
                          lambda h_: h_ + h_shift]

        # get horizons
        setattr(self, dst, _get_horizons(mask, threshold, averaging, transforms, separate))

        if separate:
            horizons = getattr(self, dst)
            horizons.sort(key=len, reverse=True)
            for i, horizon in enumerate(horizons):
                setattr(self, dst+'_'+str(i), horizon)
        return self<|MERGE_RESOLUTION|>--- conflicted
+++ resolved
@@ -9,12 +9,7 @@
 from .geometry import SeismicGeometry
 from .crop_batch import SeismicCropBatch
 
-<<<<<<< HEAD
-from .utils import read_point_cloud, make_labels_dict, _get_horizons, labels_matrix
-
-=======
 from .utils import read_point_cloud, make_labels_dict, _get_horizons, round_to_array
->>>>>>> 88832fd7
 
 
 class SeismicCubeset(Dataset):
@@ -33,11 +28,7 @@
         self.grid_gen, self.grid_info, self.grid_iters = None, None, None
 
 
-<<<<<<< HEAD
-    def load_geometries(self, load_from=None, scalers=False, mode='full', logs=True):
-=======
     def load_geometries(self, path=None, logs=True):
->>>>>>> 88832fd7
         """ Load geometries into dataset-attribute.
 
         Parameters
@@ -122,11 +113,7 @@
         return self
 
 
-<<<<<<< HEAD
-    def load_labels(self, load_from=None, transforms=None, src='point_clouds'):
-=======
     def load_labels(self, path=None, transforms=None, src='point_clouds', dst='labels'):
->>>>>>> 88832fd7
         """ Make labels in inline-xline coordinates using cloud of points and supplied transforms.
 
         Parameters
@@ -153,13 +140,8 @@
 
         if isinstance(load_from, str):
             try:
-<<<<<<< HEAD
-                with open(load_from, 'rb') as file:
-                    self.labels = dill.load(file)
-=======
                 with open(path, 'rb') as file:
                     setattr(self, dst, dill.load(file))
->>>>>>> 88832fd7
             except TypeError:
                 raise NotImplementedError("Numba dicts are yet to support serializing")
         else:
@@ -182,38 +164,8 @@
         return self
 
 
-<<<<<<< HEAD
-    def show_labels(self, ix):
-        """ Draw image to show how many of iline/xline pairs are labeled.
-
-        Parameters
-        ----------
-        ix : str
-            Identificator of cube to draw in index.
-        """
-        geom = self.geometries[ix]
-        labels = self.labels[ix]
-        possible_coordinates = [[il, xl] for il in geom.ilines for xl in geom.xlines]
-
-        background = np.zeros((geom.ilines_len, geom.xlines_len))
-        img = labels_matrix(background, np.array(possible_coordinates), labels,
-                            geom.ilines_offset, geom.xlines_offset)
-        img[0, 0] = 0
-
-        _, ax = plt.subplots(figsize=(12, 7))
-        ax.imshow(img)
-        ax.set_title('Known labels for cube (yellow is known)', fontdict={'fontsize': 20})
-        plt.xlabel('XLINES', fontdict={'fontsize': 20})
-        plt.ylabel('ILINES', fontdict={'fontsize': 20})
-        plt.show()
-
-
-    def load_samplers(self, load_from=None, mode='hist', p=None,
-                      transforms=None, **kwargs):
-=======
     def load_samplers(self, path=None, mode='hist', p=None,
                       transforms=None, dst='sampler', **kwargs):
->>>>>>> 88832fd7
         """ Create samplers for every cube and store it in `samplers`
         attribute of passed dataset. Also creates one combined sampler
         and stores it in `sampler` attribute of passed dataset.
