""" Contains container for storing dataset of seismic crops. """
#pylint: disable=too-many-lines, too-many-arguments
import os
from glob import glob
from warnings import warn
from collections import defaultdict

import numpy as np
from tqdm.auto import tqdm
from scipy.special import expit

from ..batchflow import FilesIndex, DatasetIndex, Dataset, Sampler, Pipeline
from ..batchflow import NumpySampler

from .geometry import SeismicGeometry
from .crop_batch import SeismicCropBatch

from .horizon import Horizon, UnstructuredHorizon
from .metrics import HorizonMetrics
from .plotters import plot_image, show_3d
from .utils import round_to_array, gen_crop_coordinates, make_axis_grid, fill_defaults, parse_axis
from .utility_classes import IndexedDict


class SeismicCubeset(Dataset):
    """ Stores indexing structure for dataset of seismic cubes along with additional structures.

    Attributes
    ----------
    geometries : dict
        Mapping from cube names to instances of :class:`~.SeismicGeometry`, which holds information
        about that cube structure. :meth:`~.load_geometries` is used to infer that structure.
        Note that no more that one trace is loaded into the memory at a time.

    labels : dict
        Mapping from cube names to numba-dictionaries, which are mappings from (xline, iline) pairs
        into arrays of heights of horizons for a given cube.
        Note that this arrays preserve order: i-th horizon is always placed into the i-th element of the array.
    """
    #pylint: disable=too-many-public-methods
    def __init__(self, index, batch_class=SeismicCropBatch, preloaded=None, *args, **kwargs):
        """ Initialize additional attributes. """
        if not isinstance(index, FilesIndex):
            index = [index] if isinstance(index, str) else index
            index = FilesIndex(path=index, no_ext=True)
        super().__init__(index, batch_class=batch_class, preloaded=preloaded, *args, **kwargs)
        self.crop_index, self.crop_points = None, None

        self.geometries = IndexedDict({ix: SeismicGeometry(self.index.get_fullpath(ix), process=False)
                                       for ix in self.indices})
        self.labels = IndexedDict({ix: [] for ix in self.indices})
        self.samplers = IndexedDict({ix: None for ix in self.indices})
        self._sampler = None
        self._p, self._bins = None, None

        self.grid_gen, self.grid_info, self.grid_iters = None, None, None
        self.shapes_gen, self.orders_gen = None, None
        self._cached_attributes = {'geometries'}


    @classmethod
    def from_horizon(cls, horizon):
        """ Create dataset from an instance of Horizon. """
        cube_path = horizon.geometry.path
        dataset = SeismicCubeset(cube_path)
        dataset.geometries[0] = horizon.geometry
        dataset.labels[0] = [horizon]
        return dataset


    def __str__(self):
        msg = f'Seismic Cubeset with {len(self)} cube{"s" if len(self) > 1 else ""}:\n'
        for idx in self.indices:
            geometry = self.geometries[idx]
            labels = self.labels.get(idx, [])

            add = f'{repr(geometry)}' if hasattr(geometry, 'cube_shape') else f'{idx}'
            msg += f'    {add}{":" if labels else ""}\n'

            for horizon in labels:
                msg += f'        {horizon.name}\n'
        return msg[:-1]


    def __getitem__(self, key):
        """ Select attribute or its item for specific cube.

        Examples
        --------
        Get `labels` attribute for cube with 0 index:
        >>> cubeset[0, 'labels']
        Get 2nd `channels` attribute item for cube with name 'CUBE_01_XXX':
        >>> cubeset['CUBE_01_XXX', 'channels', 2]
        """
        idx, attr, *item_num = key
        item_num = item_num[0] if len(item_num) == 1 else slice(None)
        return getattr(self, attr)[idx][item_num]


    def __setitem__(self, key, value):
        """ Set attribute or its item for specific cube.

        Examples
        --------
        Set `labels` attribute for cube with 0 index to `[label_0, label_1]`:
        >>> cubeset[0, 'labels'] = [label_0, label_1]
        Set 2nd item of `channels` attribute for cube with name 'CUBE_01_XXX' to `channel_0`:
        >>> cubeset['CUBE_01_XXX', 'channels', 2] = channel_0
        """
        idx, attr, *item_num = key
        item_num = item_num[0] if len(item_num) == 1 else slice(None)
        getattr(self, attr)[idx][item_num] = value


    def gen_batch(self, batch_size, shuffle=False, n_iters=None, n_epochs=None, drop_last=False,
                  bar=False, bar_desc=None, iter_params=None, sampler=None):
        """ Allows to pass `sampler` directly to `next_batch` method to avoid re-creating of batch
        during pipeline run.
        """
        #pylint: disable=blacklisted-name
        if n_epochs is not None or shuffle or drop_last:
            raise ValueError('SeismicCubeset does not comply with `n_epochs`, `shuffle`\
                              and `drop_last`. Use `n_iters` instead! ')
        if sampler:
            sampler = sampler if callable(sampler) else sampler.sample
            points = sampler(batch_size * n_iters)

            self.crop_points = points
            self.crop_index = DatasetIndex(points[:, 0])
            return self.crop_index.gen_batch(batch_size, n_iters=n_iters, iter_params=iter_params,
                                             bar=bar, bar_desc=bar_desc)
        return super().gen_batch(batch_size, shuffle=shuffle, n_iters=n_iters, n_epochs=n_epochs,
                                 drop_last=drop_last, bar=bar, bar_desc=bar_desc, iter_params=iter_params)


    def load_geometries(self, logs=True, **kwargs):
        """ Load geometries into dataset-attribute.

        Parameters
        ----------
        logs : bool
            Whether to create logs. If True, .log file is created next to .sgy-cube location.

        Returns
        -------
        SeismicCubeset
            Same instance with loaded geometries.
        """
        for ix in self.indices:
            self.geometries[ix].process(**kwargs)
            if logs:
                self.geometries[ix].log()


    def convert_to_hdf5(self, postfix=''):
        """ Converts every cube in dataset from `.segy` to `.hdf5`. """
        for ix in self.indices:
            self.geometries[ix].make_hdf5(postfix=postfix)


    def create_labels(self, paths=None, filter_zeros=True, dst='labels', labels_class=None, bar=False, **kwargs):
        """ Create labels (horizons, facies, etc) from given paths.

        Parameters
        ----------
        paths : dict
            Mapping from indices to txt paths with labels.
        filter_zeros : bool
            Whether to remove labels on zero-traces.
        dst : str
            Name of attribute to put labels in.
        labels_class : class
            Class to use for labels creation. If None, infer from `geometries`.
            Defaults to None.
        bar : bool
            Progress bar for labels loading. Defaults to False.
        Returns
        -------
        SeismicCubeset
            Same instance with loaded labels.
        """
        if not hasattr(self, dst):
            setattr(self, dst, IndexedDict({ix: [] for ix in self.indices}))

        for idx in self.indices:
            if labels_class is None:
                if self.geometries[idx].structured:
                    labels_class = Horizon
                else:
                    labels_class = UnstructuredHorizon
            pbar = tqdm(paths[idx], disable=(not bar))
            label_list = []
            for path in pbar:
                pbar.set_description(os.path.basename(path))
                label_list += [labels_class(path, self.geometries[idx], **kwargs)]
            label_list.sort(key=lambda label: label.h_mean)
            if filter_zeros:
                _ = [getattr(item, 'filter')() for item in label_list]
            self[idx, dst] = [item for item in label_list if len(item.points) > 0]
            self._cached_attributes.add(dst)


    def show_labels(self, indices=None, main_labels='labels', overlay_labels=None, attributes=None, correspondence=None,
                    scale=1, colorbar=True, main_cmap='tab20b', overlay_cmap='autumn', overlay_alpha=0.7,
                    suptitle_size=20, title_size=15, transpose=True):
        """ Show specific attributes for labels of selected cubes with optional overlay by other attributes.

        Parameters
        ----------
        indices : list of int, list of str or None
            Cubes indices to show labels for. If None, show labels for all cubes. Defaults to None.
        main_labels : str
            Name of cubeset attribute to get labels from for the main image.
        overlay_labels : str
            Name of cubeset attribute to get labels from for the overlay image.
        attributes : str or list of str
            Names of label attribute to show in a row (incompatible with `correspondence` arg).
        correspondence : list of dicts
            Alternative plotting specifications allowing nuanced vizualizations (incompatible with `attributes` arg).
            Each item of a list must be a dict defining label-attribute correspondence for specific subplot in a row.
            This dict should consist of `str` keys with the names of cubeset attributes to get labels for plotting from
            and `dict` values, specifying at least an attribute to plot for selected label. This allows plotting both
            non-overlayed and overlayed by mask images of specific label attribute, e.g.:
            >>> [
            >>>     {
            >>>         'labels' : dict(attribute='amplitudes', cmap='tab20c')
            >>>     },
            >>>     {
            >>>         'labels' : dict(attribute='amplitudes', cmap='tab20c'),
            >>>         'channels': dict(attribute='masks', cmap='Blues, alpha=0.5)
            >>>     }
            >>> ]
        scale : int
            How much to scale the figure.
        colorbar : bool
            Whether plot colorbar for every subplot.
            May be overriden for specific subplot by `colorbar` from `correspondence` arg if specified there.
        main_cmap : str
            Default name of colormap for main image.
            May be overriden for specific subplot by `cmap` from `correspondence` arg if specified there.
        overlay_cmap : str
            Default name of colormap for overlay image.
            May be overriden for specific subplot by `cmap` from `correspondence` arg if specified there.
        overlay_alpha : float from [0, 1]
            Default opacity for overlay image.
            May be overriden for specific subplot by `alpha` from `correspondence` arg if specified there.
        suptitle_size : int
            Fontsize of suptitle for a row of images.
        title_size : int
            Size of titles for every subplot in a row.
        transpose : bool
            Whether plot data in `plot_image` way or not.
        """
        #pylint: disable=import-outside-toplevel
        from matplotlib import pyplot as plt
        from mpl_toolkits import axes_grid1

        def add_colorbar(im, aspect=20, pad_fraction=0.5, **kwargs):
            """Add a vertical color bar to an image plot. """
            divider = axes_grid1.make_axes_locatable(im.axes)
            width = axes_grid1.axes_size.AxesY(im.axes, aspect=1./aspect)
            pad = axes_grid1.axes_size.Fraction(pad_fraction, width)
            cax = divider.append_axes("right", size=width, pad=pad)
            return im.axes.figure.colorbar(im, cax=cax, **kwargs)

        indices = indices or self.indices
        if correspondence is None:
            attributes = 'heights' if attributes is None else attributes
            attributes = [attributes] if isinstance(attributes, str) else attributes
            correspondence = [{main_labels: dict(attribute=attribute)} for attribute in attributes]
        elif attributes is not None:
            raise ValueError("Can't use both `correspondence` and `attributes`.")

        for idx in indices:
            for label_num, label in enumerate(self[idx, main_labels]):
                x, y = label.cube_shape[:-1] if transpose else label.cube_shape[1::-1]
                ratio = np.divide(x, y)
                figaspect = np.array([ratio * len(correspondence), 1]) * scale * 10
                fig, axes = plt.subplots(ncols=len(correspondence), figsize=figaspect)
                axes = axes if isinstance(axes, np.ndarray) else [axes]
                suptitle_size = int(ratio * suptitle_size)
                title_size = int(title_size * ratio)
                fig.suptitle(f"`{label.name}` on `{idx}`", size=suptitle_size)
                main_label_bounds = tuple(slice(*lims) for lims in label.bbox[:2])
                for ax, src_params in zip(axes, correspondence):
                    if overlay_labels is not None and overlay_labels not in src_params:
                        src_params[overlay_labels] = dict(attribute='masks')
                    attributes = []
                    for layer_num, (src, params) in enumerate(src_params.items()):
                        attribute = params['attribute']
                        attributes.append(attribute)
                        data = self[idx, src, label_num].load_attribute(attribute, fill_value=np.nan)

                        if layer_num == 0:
                            alpha = 1
                            cmap = params.get('cmap', main_cmap)
                        else:
                            alpha = params.get('alpha', overlay_alpha)
                            cmap = params.get('cmap', overlay_cmap)

                        if len(data.shape) > 2 and data.shape[2] != 1:
                            data = data[..., data.shape[2] // 2 + 1]
                        data = data.squeeze()
                        data = data[main_label_bounds]
                        data = data.T if transpose else data

                        im = ax.imshow(data, cmap=cmap, alpha=alpha)
                        local_colorbar = params.get('colorbar', colorbar)
                        if local_colorbar and layer_num == 0:
                            add_colorbar(im)
                    ax.set_title(', '.join(np.unique(attributes)), size=title_size)


    def reset_caches(self, attrs=None):
        """ Reset lru cache for cached class attributes.

        Parameters
        ----------
        attrs : list or tuple of str
            Class attributes to reset cache in.
            If None, reset in `geometries` and attrs added by `create_labels`.
            Defaults to None.
        """
        cached_attributes = attrs or self._cached_attributes
        for idx in self.indices:
            for attr in cached_attributes:
                cached_attr = self[idx, attr]
                cached_attr = cached_attr if isinstance(cached_attr, list) else [cached_attr]
                _ = [item.reset_cache() for item in cached_attr]


    def dump_labels(self, path, fmt='npy', separate=False, projections='ixh'):
        """ Dump points to file. """
        for i in range(len(self.indices)):
            for label in self.labels[i]:
                dirname = os.path.dirname(self.index.get_fullpath(self.indices[i]))
                if path[0] == '/':
                    path = path[1:]
                dirname = os.path.join(dirname, path)
                if not os.path.exists(dirname):
                    os.makedirs(dirname)
                name = label.name if separate else 'faults'
                save_to = os.path.join(dirname, name + '.' + fmt)
                label.dump_points(save_to, fmt, projections)


    @property
    def sampler(self):
        """ Lazily create sampler at the time of first access. """
        if self._sampler is None:
            self.create_sampler(p=self._p, bins=self._bins)
        return self._sampler

    @sampler.setter
    def sampler(self, sampler):
        self._sampler = sampler


    def create_sampler(self, mode='hist', p=None, transforms=None, dst='sampler', src_labels='labels', **kwargs):
        """ Create samplers for every cube and store it in `samplers`
        attribute of passed dataset. Also creates one combined sampler
        and stores it in `sampler` attribute of passed dataset.

        Parameters
        ----------
        mode : str or Sampler
            Type of sampler to be created.
            If 'hist' or 'horizon', then sampler is estimated from given labels.
            If 'numpy', then sampler is created with `kwargs` parameters.
            If instance of Sampler is provided, it must generate points from unit cube.
        p : list
            Weights for each mixture in final sampler.
        transforms : dict
            Mapping from indices to callables. Each callable should define
            way to map point from absolute coordinates (X, Y world-wise) to
            cube local specific and take array of shape (N, 4) as input.

        Notes
        -----
        Passed `dataset` must have `geometries` and `labels` attributes if you want to create HistoSampler.
        """
        #pylint: disable=cell-var-from-loop
        lowcut, highcut = [0, 0, 0], [1, 1, 1]
        transforms = transforms or dict()

        samplers = {}
        if not isinstance(mode, dict):
            mode = {ix: mode for ix in self.indices}

        for ix in self.indices:
            if isinstance(mode[ix], Sampler):
                sampler = mode[ix]

            elif mode[ix] == 'numpy':
                sampler = NumpySampler(**kwargs)

            elif mode[ix] == 'hist' or mode[ix] == 'horizon':
                sampler = 0 & NumpySampler('n', dim=3)
                labels = getattr(self, src_labels)[ix]
                for i, label in enumerate(labels):
                    label.create_sampler(**kwargs)
                    sampler = sampler | label.sampler
            else:
                sampler = NumpySampler('u', low=0, high=1, dim=3)

            sampler = sampler.truncate(low=lowcut, high=highcut)
            samplers.update({ix: sampler})
        self.samplers = samplers

        # One sampler to rule them all
        p = p or [1/len(self) for _ in self.indices]

        sampler = 0 & NumpySampler('n', dim=4)
        for i, ix in enumerate(self.indices):
            sampler_ = samplers[ix].apply(Modificator(cube_name=ix))
            sampler = sampler | (p[i] & sampler_)
        setattr(self, dst, sampler)

    def modify_sampler(self, dst, mode='iline', low=None, high=None,
                       each=None, each_start=None,
                       to_cube=False, post=None, finish=False, src='sampler'):
        """ Change given sampler to generate points from desired regions.

        Parameters
        ----------
        src : str
            Attribute with Sampler to change.
        dst : str
            Attribute to store created Sampler.
        mode : str
            Axis to modify: ilines/xlines/heights.
        low : float
            Lower bound for truncating.
        high : float
            Upper bound for truncating.
        each : int
            Keep only i-th value along axis.
        each_start : int
            Shift grid for previous parameter.
        to_cube : bool
            Transform sampled values to each cube coordinates.
        post : callable
            Additional function to apply to sampled points.
        finish : bool
            If False, instance of Sampler is put into `dst` and can be modified later.
            If True, `sample` method is put into `dst` and can be called via `D` named-expressions.

        Examples
        --------
        Split into train / test along ilines in 80/20 ratio:

        >>> cubeset.modify_sampler(dst='train_sampler', mode='i', high=0.8)
        >>> cubeset.modify_sampler(dst='test_sampler', mode='i', low=0.9)

        Sample only every 50-th point along xlines starting from 70-th xline:

        >>> cubeset.modify_sampler(dst='train_sampler', mode='x', each=50, each_start=70)

        Notes
        -----
        It is advised to have gap between `high` for train sampler and `low` for test sampler.
        That is done in order to take into account additional seen entries due to crop shape.
        """

        # Parsing arguments
        sampler = getattr(self, src)

        mapping = {'ilines': 0, 'xlines': 1, 'heights': 2,
                   'iline': 0, 'xline': 1, 'i': 0, 'x': 1, 'h': 2}
        axis = mapping[mode]

        low, high = low or 0, high or 1
        each_start = each_start or each

        # Keep only points from region
        if (low != 0) or (high != 1):
            sampler = sampler.truncate(low=low, high=high, prob=high-low,
                                       expr=lambda p: p[:, axis+1])

        # Keep only every `each`-th point
        if each is not None:
            def filter_out(array):
                for cube_name in np.unique(array[:, 0]):
                    shape = self.geometries[cube_name].cube_shape[axis]
                    ticks = np.arange(each_start, shape, each)
                    name_idx = np.asarray(array[:, 0] == cube_name).nonzero()

                    arr = np.rint(array[array[:, 0] == cube_name][:, axis+1].astype(float)*shape).astype(int)
                    array[name_idx, np.full_like(name_idx, axis+1)] = round_to_array(arr, ticks).astype(float) / shape
                return array

            sampler = sampler.apply(filter_out)

        # Change representation of points from unit cube to cube coordinates
        if to_cube:
            def get_shapes(name):
                return self.geometries[name].cube_shape

            def coords_to_cube(array):
                shapes = np.array(list(map(get_shapes, array[:, 0])))
                array[:, 1:] = np.rint(array[:, 1:].astype(float) * shapes).astype(int)
                return array

            sampler = sampler.apply(coords_to_cube)

        # Apply additional transformations to points
        if callable(post):
            sampler = sampler.apply(post)

        if finish:
            setattr(self, dst, sampler.sample)
        else:
            setattr(self, dst, sampler)

    def show_slices(self, idx=0, src_sampler='sampler', n=10000, normalize=False, shape=None,
                    adaptive_slices=False, grid_src='quality_grid', side_view=False, **kwargs):
        """ Show actually sampled slices of desired shape. """
        sampler = getattr(self, src_sampler)
        if callable(sampler):
            #pylint: disable=not-callable
            points = sampler(n)
        else:
            points = sampler.sample(n)
        batch = (self.p.make_locations(points=points, shape=shape, side_view=side_view,
                                       adaptive_slices=adaptive_slices, grid_src=grid_src)
                 .next_batch(self.size))

        unsalted = np.array([batch.unsalt(item) for item in batch.indices])
        background = np.zeros_like(self.geometries[idx].zero_traces)

        for slice_ in np.array(batch.locations)[unsalted == self.indices[idx]]:
            idx_i, idx_x, _ = slice_
            background[idx_i, idx_x] += 1

        if normalize:
            background = (background > 0).astype(int)

        kwargs = {
            'title': f'Sampled slices on {self.indices[idx]}',
            'xlabel': 'ilines', 'ylabel': 'xlines',
            'cmap': 'Reds', 'interpolation': 'bilinear',
            **kwargs
        }
        plot_image(background, **kwargs)
        return batch

    def show_3d(self, idx=0, src='labels', aspect_ratio=None, zoom_slice=None,
                 n_points=100, threshold=100, n_sticks=100, n_nodes=10,
                 slides=None, margin=(0, 0, 20), colors_mapping=None, **kwargs):
        """ Interactive 3D plot for some elements of cube. Roughly, does the following:
            - take some faults and/or horizons
            - select `n` points to represent the horizon surface and `n_sticks` and `n_nodes` for each fault
            - triangulate those points
            - remove some of the triangles on conditions
            - use Plotly to draw the tri-surface
            - draw few slides of the cube if needed
        Parameters
        ----------
        idx : int, str
            Cube index.
        src : str, Horizon-instance or list
            Items to draw, by default, 'labels'. If item of list (or `src` itself) is str, then all items of
            that dataset attribute will be drawn.
        aspect_ratio : None, tuple of floats or Nones
            Aspect ratio for each axis. Each None in the resulting tuple will be replaced by item from
            `(geometry.cube_shape[0] / geometry.cube_shape[1], 1, 1)`.
        zoom_slice : tuple of slices or None
            Crop from cube to show. By default, the whole cube volume will be shown.
        n_points : int
            Number of points for horizon surface creation.
            The more, the better the image is and the slower it is displayed.
        threshold : number
            Threshold to remove triangles with bigger height differences in vertices.
        n_sticks : int
            Number of sticks for each fault.
        n_nodes : int
            Number of nodes for each stick.
        slides : list of tuples
            Each tuple is pair of location and axis to load slide from seismic cube.
        margin : tuple of ints
            Added margin for each axis, by default, (0, 0, 20).
        colors_mapping : dict
            Mapping of label class name to color defined as str, by default, all labels will be shown in green.
        show_axes : bool
            Whether to show axes and their labels.
        width, height : number
            Size of the image.
        savepath : str
            Path to save interactive html to.
        kwargs : dict
            Other arguments of plot creation.
        """
        src = src if isinstance(src, (tuple, list)) else [src]
        geometry = self.geometries[idx]
        colors_mapping = colors_mapping or {'all': 'green'}
        coords = []
        simplices = []
        colors = []

        if zoom_slice is None:
            zoom_slice = [slice(0, geometry.cube_shape[i]) for i in range(3)]
        else:
            zoom_slice = [
                slice(item.start or 0, item.stop or stop) for item, stop in zip(zoom_slice, geometry.cube_shape)
            ]
        zoom_slice = tuple(zoom_slice)
        triangulation_kwargs = {
            'n_points': n_points,
            'threshold': threshold,
            'n_sticks': n_sticks,
            'n_nodes': n_nodes,
            'slices': zoom_slice
        }

        labels = [getattr(self, src_)[idx] if isinstance(src_, str) else [src_] for src_ in src]
        labels = sum(labels, [])
        for label in labels:
            x, y, z, simplices_ = label.make_triangulation(**triangulation_kwargs)
            if x is not None:
                simplices += [simplices_ + sum([len(item) for item in coords])]
                color = colors_mapping.get(type(label).__name__, colors_mapping.get('all', 'green'))
                colors += [[color] * len(simplices_)]
                coords += [np.stack([x, y, z], axis=1)]

        simplices = np.concatenate(simplices, axis=0)
        coords = np.concatenate(coords, axis=0)
        colors = np.concatenate(colors)
        title = geometry.name

        default_aspect_ratio = (geometry.cube_shape[0] / geometry.cube_shape[1], 1, 1)
        aspect_ratio = [None] * 3 if aspect_ratio is None else aspect_ratio
        aspect_ratio = [item or default for item, default in zip(aspect_ratio, default_aspect_ratio)]

        axis_labels = (geometry.index_headers[0], geometry.index_headers[1], 'DEPTH')

        images = []
        if slides is not None:
            for loc, axis in slides:
                image = geometry.load_slide(loc, axis=axis)
                if axis == 0:
                    image = image[zoom_slice[1:]]
                elif axis == 1:
                    image = image[zoom_slice[0], zoom_slice[-1]]
                else:
                    image = image[zoom_slice[:-1]]
                images += [(image, loc, axis)]

        show_3d(coords[:, 0], coords[:, 1], coords[:, 2], simplices, title, zoom_slice, colors, margin=margin,
                aspect_ratio=aspect_ratio, axis_labels=axis_labels, images=images, **kwargs)

    def show_points(self, idx=0, src_labels='labels', **kwargs):
        """ Plot 2D map of points. """
        map_ = np.zeros(self.geometries[idx].cube_shape[:-1])
        denum = np.zeros(self.geometries[idx].cube_shape[:-1])
        for label in self[idx, src_labels]:
            map_[label.points[:, 0], label.points[:, 1]] += label.points[:, 2]
            denum[label.points[:, 0], label.points[:, 1]] += 1
        denum[denum == 0] = 1
        map_ = map_ / denum
        map_[map_ == 0] = np.nan

        labels_class = type(getattr(self, src_labels)[idx][0]).__name__
        kwargs = {
            'title': f'{labels_class} on {self.indices[idx]}',
            'xlabel': self.geometries[idx].index_headers[0],
            'ylabel': self.geometries[idx].index_headers[1],
            'cmap': 'Reds',
            **kwargs
        }
        plot_image(map_, **kwargs)


    def apply_to_attributes(self, function, indices, attributes, **kwargs):
        """ Call specific function for all attributes of specific cubes.

        function : str or callable
            If str, name of the function or method to call from the attribute.
            If callable, applied directly to each item of cubeset attribute from `attributes`.
        indices : sequence of str
            For the attributes of which cubes to call `function`.
        attributes : sequence of str
            For what cube attributes to call `function`.
        kwargs :
            Passed directly to `function`.

        Examples
        --------
        >>> cubeset.apply_to_attributes('smooth_out', ['CUBE_01_XXX', 'CUBE_02_YYY'], ['horizons', 'fans'}, iters=3])
        """
        for idx in indices:
            if idx not in self.indices:
                warn(f"Can't call `{function} for {attributes} of cube {idx}, since it is not in index.")
            else:
                for attribute in attributes:
                    for item in self[idx, attribute]:
                        res = function(item, **kwargs) if callable(function) else getattr(item, function)(**kwargs)
                        if res is not None:
                            warn(f"Call for {item} returned not None, which is not expected.")


    def make_grid(self, cube_name, crop_shape, ilines=None, xlines=None, heights=None, mode='3d',
                  strides=None, overlap=None, overlap_factor=None,
                  batch_size=16, filtering_matrix=None, filter_threshold=0):
        """ Create regular grid of points in cube.
        This method is usually used with :meth:`.assemble_predict`.

        Parameters
        ----------
        cube_name : str
            Reference to cube. Should be valid key for `geometries` attribute.
        crop_shape : sequence
            Shape of model inputs.
        ilines : sequence of two int
            Location of desired prediction, iline-wise.
            If None, whole cube ranges will be used.
        xlines : sequence of two int
            Location of desired prediction, xline-wise.
            If None, whole cube ranges will be used.
        heights : sequence of two int or a single number
            If sequence, location of desired prediction, depth-wise.
            If single number, a height to make grid along when `mode` is '2d'.
            In this case height will be corrected by half of crop height.
            If None, whole cube ranges will be used.
        mode : '3d' or '2d'
            Mode to generate grid coordinates.
            If '3d', in volume defined by `ilines`, `xlines`, `heights`.
            If '2d', on area defined by `ilines`, `xlines`.
            Defaults to '3d'.
        strides : float or sequence
            Distance between grid points.
        overlap : float or sequence
            Distance between grid points.
        overlap_factor : float or sequence
            Overlapping ratio of successive crops.
            Can be seen as `how many crops would cross every through point`.
            If both overlap and overlap_factor are provided,
            only overlap_factor will be used.
        batch_size : int
            Amount of returned points per generator call.
        filtering_matrix : ndarray
            Binary matrix of (ilines_len, xlines_len) shape with ones
            corresponding to areas that can be skipped in the grid.
            E.g., a matrix with zeros at places where a horizon is present
            and ones everywhere else.
            If None, geometry.zero_traces matrix will be used.
        filter_threshold : int or float in [0, 1]
            Exclusive lower bound for non-gap number of points (with 0's in the
            filtering_matrix) in a crop in the grid. Default value is 0.
            If float, proportion from the total number of traces in a crop will
            be computed.
        """
        if mode == '2d':
            if isinstance(heights, (int, float)):
                height = int(heights) - crop_shape[2] // 2 # start for heights slices made by `crop` action
                heights = (height, height + 1)
            else:
                raise ValueError("`heights` should be a single `int` value when `mode` is '2d'")
        elif mode != '3d':
            raise ValueError("`mode` can either be '3d' or '2d'.")
        geometry = self.geometries[cube_name]

        if isinstance(overlap_factor, (int, float)):
            overlap_factor = [overlap_factor] * 3
        if strides is None:
            if overlap:
                strides = [c - o for c, o in zip(crop_shape, overlap)]
            elif overlap_factor:
                strides = [max(1, int(item // factor)) for item, factor in zip(crop_shape, overlap_factor)]
            else:
                strides = crop_shape

        if 0 < filter_threshold < 1:
            filter_threshold = int(filter_threshold * np.prod(crop_shape[:2]))

        filtering_matrix = geometry.zero_traces if filtering_matrix is None else filtering_matrix
        if (filtering_matrix.shape != geometry.cube_shape[:2]).all():
            raise ValueError('Filtering_matrix shape must be equal to (ilines_len, xlines_len)')

        ilines = (0, geometry.ilines_len) if ilines is None else ilines
        xlines = (0, geometry.xlines_len) if xlines is None else xlines
        heights = (0, geometry.depth) if heights is None else heights
        #pylint: disable=too-many-branches
        ilines_grid, xlines_grid, heights_grid, grid = self._crop_positions(cube_name, crop_shape, ilines, xlines,
                                                                            heights, strides, overlap, overlap_factor,
                                                                            filtering_matrix, filter_threshold)
        # Creating and storing all the necessary things
        # Check if grid is not empty
        shifts = np.array([ilines[0], xlines[0], heights[0]])
        if len(grid) > 0:
            grid_gen = (grid[i:i+batch_size]
                        for i in range(0, len(grid), batch_size))
            grid_array = grid[:, 1:].astype(int) - shifts
        else:
            grid_gen = iter(())
            grid_array = []

        predict_shape = (ilines[1] - ilines[0],
                         xlines[1] - xlines[0],
                         heights[1] - heights[0])

        self.grid_gen = lambda: next(grid_gen)
        self.grid_iters = - (-len(grid) // batch_size)
        self.grid_info = {
            'grid_array': grid_array,
            'predict_shape': predict_shape,
            'crop_shape': crop_shape,
            'strides': strides,
            'cube_name': cube_name,
            'geometry': geometry,
            'range': [ilines, xlines, heights],
            'shifts': shifts,
            'length': len(grid_array),
            'unfiltered_length': len(ilines_grid) * len(xlines_grid) * len(heights_grid)
        }

    def _crop_positions(self, cube_name, crop_shape, ilines=None, xlines=None, heights=None,
                       strides=None, overlap=None, overlap_factor=None,
                       filtering_matrix=None, filter_threshold=0):
        """ Create grid for each axis and array of crop positions. """
        geometry = self.geometries[cube_name]

        # Assert ranges are valid
        if ilines[0] < 0 or xlines[0] < 0 or heights[0] < 0:
            raise ValueError('Ranges must contain within the cube.')

        if ilines[1] > geometry.ilines_len or \
           xlines[1] > geometry.xlines_len or \
           heights[1] > geometry.depth:
            raise ValueError('Ranges must contain within the cube.')

        ilines_grid = make_axis_grid(ilines, strides[0], geometry.ilines_len, crop_shape[0])
        xlines_grid = make_axis_grid(xlines, strides[1], geometry.xlines_len, crop_shape[1])
        heights_grid = make_axis_grid(heights, strides[2], geometry.depth, crop_shape[2])

        # Every point in grid contains reference to cube
        # in order to be valid input for `crop` action of SeismicCropBatch
        grid = []
        for il in ilines_grid:
            for xl in xlines_grid:
                if np.prod(crop_shape[:2]) - np.sum(filtering_matrix[il: il + crop_shape[0],
                                                                     xl: xl + crop_shape[1]]) > filter_threshold:
                    for h in heights_grid:
                        point = [cube_name, il, xl, h]
                        grid.append(point)
        return ilines_grid, xlines_grid, heights_grid, np.array(grid, dtype=object)

    def show_grid(self, src_labels='labels', labels_indices=None, attribute='cube_values', plot_dict=None):
        """ Plot grid over selected surface to visualize how it overlaps data.

        Parameters
        ----------
        src_labels : str
            Labels to show below the grid.
            Defaults to `labels`.
        labels_indices : str
            Indices of items from `src_labels` to show below the grid.
        attribute : str
            Alias from :attr:`~Horizon.FUNC_BY_ATTR` to show below the grid.
        plot_dict : dict, optional
            Dict of plot parameters, such as:
                figsize : tuple
                    Size of resulted figure.
                title_fontsize : int
                    Font size of title over the figure.
                attr_* : any parameter for `plt.imshow`
                    Passed to attribute plotter
                grid_* : any parameter for `plt.hlines` and `plt.vlines`
                    Passed to grid plotter
                crop_* : any parameter for `plt.hlines` and `plt.vlines`
                    Passed to corners crops plotter
        """
        #pylint: disable=import-outside-toplevel
        from matplotlib import pyplot as plt

        labels_indices = labels_indices if isinstance(labels_indices, (tuple, list)) else [labels_indices]
        labels_indices = slice(None) if labels_indices[0] is None else labels_indices
        labels = self[self.grid_info['cube_name'], src_labels, labels_indices]

        # Calculate grid lines coordinates
        (x_min, x_max), (y_min, y_max) = self.grid_info['range'][:2]
        x_stride, y_stride = self.grid_info['strides'][:2]
        x_crop, y_crop = self.grid_info['crop_shape'][:2]
        x_lines = list(np.arange(0, x_max, x_stride)) + [x_max - x_crop]
        y_lines = list(np.arange(0, y_max, y_stride)) + [y_max - y_crop]

        default_plot_dict = {
            'figsize': (20 * x_max // y_max, 10),
            'title_fontsize': 18,
            'attr_cmap' : 'tab20b',
            'grid_color': 'darkslategray',
            'grid_linestyle': 'dashed',
            'crop_color': 'crimson',
            'crop_linewidth': 3
        }
        plot_dict = default_plot_dict if plot_dict is None else {**default_plot_dict, **plot_dict}
        attr_plot_dict = {k.split('attr_')[-1]: v for k, v in plot_dict.items() if k.startswith('attr_')}
        attr_plot_dict['zorder'] = 0
        grid_plot_dict = {k.split('grid_')[-1]: v for k, v in plot_dict.items() if k.startswith('grid_')}
        grid_plot_dict['zorder'] = 1
        crop_plot_dict = {k.split('crop_')[-1]: v for k, v in plot_dict.items() if k.startswith('crop_')}
        crop_plot_dict['zorder'] = 2

        _fig, axes = plt.subplots(ncols=len(labels), figsize=plot_dict['figsize'])
        axes = axes if isinstance(axes, np.ndarray) else [axes]

        for ax, label in zip(axes, labels):
            # Plot underlaying attribute
            underlay = label.load_attribute(attribute, transform={'fill_value': np.nan})
            if len(underlay.shape) == 3:
                underlay = underlay[:, :, underlay.shape[2] // 2].squeeze()
            underlay = underlay.T
            ax.imshow(underlay, **attr_plot_dict)
            ax.set_title("Grid over `{}` on `{}`".format(attribute, label.name), fontsize=plot_dict['title_fontsize'])

            # Set limits
            ax.set_xlim([x_min, x_max])
            ax.set_ylim([y_max, y_min])

            # Plot grid
            ax.vlines(x_lines, y_min, y_max, **grid_plot_dict)
            ax.hlines(y_lines, x_min, x_max, **grid_plot_dict)

            # Plot first crop
            ax.vlines(x=x_lines[0] + x_crop, ymin=y_min, ymax=y_crop, **crop_plot_dict)
            ax.hlines(y=y_lines[0] + y_crop, xmin=x_min, xmax=x_crop, **crop_plot_dict)

            # Plot last crop
            ax.vlines(x=x_lines[-1], ymin=y_max - x_crop, ymax=y_max, **crop_plot_dict)
            ax.hlines(y=y_lines[-1], xmin=x_max - y_crop, xmax=x_max, **crop_plot_dict)


    def mask_to_horizons(self, src, cube_name, threshold=0.5, averaging='mean', minsize=0,
                         dst='predicted_horizons', prefix='predict', src_grid_info='grid_info'):
        """ Convert mask to a list of horizons.

        Parameters
        ----------
        src : str or array
            Source-mask. Can be either a name of attribute or mask itself.
        dst : str
            Attribute to write the horizons in.
        threshold : float
            Parameter of mask-thresholding.
        averaging : str
            Method of pandas.groupby used for finding the center of a horizon
            for each (iline, xline).
        minsize : int
            Minimum length of a horizon to be saved.
        prefix : str
            Name of horizon to use.
        """
        #TODO: add `chunks` mode
        mask = getattr(self, src) if isinstance(src, str) else src

        grid_info = getattr(self, src_grid_info)

        horizons = Horizon.from_mask(mask, grid_info,
                                     threshold=threshold, averaging=averaging, minsize=minsize, prefix=prefix)
        if not hasattr(self, dst):
            setattr(self, dst, IndexedDict({ix: [] for ix in self.indices}))

        self[cube_name, dst] = horizons


    def merge_horizons(self, src, mean_threshold=2.0, adjacency=3, minsize=50):
        """ Iteratively try to merge every horizon in a list to every other, until there are no possible merges. """
        horizons = getattr(self, src)
        horizons = Horizon.merge_list(horizons, mean_threshold=mean_threshold, adjacency=adjacency, minsize=minsize)
        if isinstance(src, str):
            setattr(self, src, horizons)


    def compare_to_labels(self, horizon, src_labels='labels', offset=0, absolute=True,
                          printer=print, hist=True, plot=True):
        """ Compare given horizon to labels in dataset.

        Parameters
        ----------
        horizon : :class:`.Horizon`
            Horizon to evaluate.
        offset : number
            Value to shift horizon down. Can be used to take into account different counting bases.
        """
        for idx in self.indices:
            if horizon.geometry.name == self.geometries[idx].name:
                horizons_to_compare = self[idx, src_labels]
                break
        HorizonMetrics([horizon, horizons_to_compare]).evaluate('compare', agg=None,
                                                                absolute=absolute, offset=offset,
                                                                printer=printer, hist=hist, plot=plot)


    def show_slide(self, loc, idx=0, axis='iline', zoom_slice=None, mode='overlap',
                   n_ticks=5, delta_ticks=100, src_labels='labels', **kwargs):
        """ Show full slide of the given cube on the given line.

        Parameters
        ----------
        loc : int
            Number of slide to load.
        axis : int
            Number of axis to load slide along.
        zoom_slice : tuple
            Tuple of slices to apply directly to 2d images.
        idx : str, int
            Number of cube in the index to use.
        mode : str
            Way of showing results. Can be either `overlap` or `separate`.
        backend : str
            Backend to use for render. Can be either 'plotly' or 'matplotlib'. Whenever
            using 'plotly', also use slices to make the rendering take less time.
        """
        components = ('images', 'masks') if list(self.labels.values())[0] else ('images',)
        cube_name = self.indices[idx]
        geometry = self.geometries[cube_name]
        crop_shape = np.array(geometry.cube_shape)

        axis = parse_axis(axis, geometry.index_headers)
        point = np.array([[cube_name, 0, 0, 0]], dtype=object)
        point[0, axis + 1] = loc
        crop_shape[axis] = 1

        pipeline = (Pipeline()
                    .make_locations(points=point, shape=crop_shape)
                    .load_cubes(dst='images', src_labels=src_labels)
                    .normalize(mode='q', src='images'))

        if 'masks' in components:
            use_labels = kwargs.pop('use_labels', 'all')
            width = kwargs.pop('width', 5)
            labels_pipeline = (Pipeline()
                               .create_masks(dst='masks', width=width, use_labels=use_labels))

            pipeline = pipeline + labels_pipeline

        batch = (pipeline << self).next_batch(len(self), n_epochs=None)
        imgs = [np.squeeze(getattr(batch, comp)) for comp in components]
        xticks = list(range(imgs[0].shape[0]))
        yticks = list(range(imgs[0].shape[1]))

        if zoom_slice:
            imgs = [img[zoom_slice] for img in imgs]
            xticks = xticks[zoom_slice[0]]
            yticks = yticks[zoom_slice[1]]

        # Plotting defaults
        header = geometry.axis_names[axis]
        total = geometry.cube_shape[axis]

        if axis in [0, 1]:
            xlabel = geometry.index_headers[1 - axis]
            ylabel = 'DEPTH'
        if axis == 2:
            xlabel = geometry.index_headers[0]
            ylabel = geometry.index_headers[1]

        xticks = xticks[::max(1, round(len(xticks) // (n_ticks - 1) / delta_ticks)) * delta_ticks] + [xticks[-1]]
        xticks = sorted(list(set(xticks)))
        yticks = yticks[::max(1, round(len(xticks) // (n_ticks - 1) / delta_ticks)) * delta_ticks] + [yticks[-1]]
        yticks = sorted(list(set(yticks)), reverse=True)

        if len(xticks) > 2 and (xticks[-1] - xticks[-2]) < delta_ticks:
            xticks.pop(-2)
        if len(yticks) > 2 and (yticks[0] - yticks[1]) < delta_ticks:
            yticks.pop(1)

        kwargs = {
            'mode': mode,
            'title': f'Data slice on `{geometry.name}\n {header} {loc} out of {total}',
            'xlabel': xlabel,
            'ylabel': ylabel,
            'xticks': xticks,
            'yticks': yticks,
            'y': 1.02,
            **kwargs
        }

        plot_image(imgs, **kwargs)
        return batch


    def make_extension_grid(self, cube_name, crop_shape, labels_src='predicted_labels',
                            stride=10, batch_size=16, coverage=True, **kwargs):
        """ Create a non-regular grid of points in a cube for extension procedure.
        Each point defines an upper rightmost corner of a crop which contains a holey
        horizon.

        Parameters
        ----------
        cube_name : str
            Reference to the cube. Should be a valid key for the `labels_src` attribute.
        crop_shape : sequence
            The desired shape of the crops.
            Note that final shapes are made in both xline and iline directions. So if
            crop_shape is (1, 64, 64), crops of both (1, 64, 64) and (64, 1, 64) shape
            will be defined.
        labels_src : str or instance of :class:`.Horizon`
            Horizon to be extended.
        stride : int
            Distance between a horizon border and a corner of a crop.
        batch_size : int
            Batch size fed to the model.
        coverage : bool or array, optional
            A boolean array of size (ilines_len, xlines_len) indicating points that will
            not be used as new crop coordinates, e.g. already covered points.
            If True then coverage array will be initialized with zeros and updated with
            covered points.
            If False then all points from the horizon border will be used.
        """
        horizon = self[cube_name, labels_src, 0] if isinstance(labels_src, str) else labels_src

        zero_traces = horizon.geometry.zero_traces
        hor_matrix = horizon.full_matrix.astype(np.int32)
        coverage_matrix = np.zeros_like(zero_traces) if isinstance(coverage, bool) else coverage

        # get horizon boundary points in horizon.matrix coordinates
        border_points = np.array(list(zip(*np.where(horizon.boundaries_matrix))))

        # shift border_points to global coordinates
        border_points[:, 0] += horizon.i_min
        border_points[:, 1] += horizon.x_min

        crops, orders, shapes = [], [], []

        for i, point in enumerate(border_points):
            if coverage_matrix[point[0], point[1]] == 1:
                continue

            result = gen_crop_coordinates(point,
                                          hor_matrix, zero_traces,
                                          stride, crop_shape, horizon.geometry.depth,
                                          horizon.FILL_VALUE, **kwargs)
            if not result:
                continue
            new_point, shape, order = result
            crops.extend(new_point)
            shapes.extend(shape)
            orders.extend(order)

            if coverage is not False:
                for _point, _shape in zip(new_point, shape):
                    coverage_matrix[_point[0]: _point[0] + _shape[0],
                                    _point[1]: _point[1] + _shape[1]] = 1

        crops = np.array(crops, dtype=np.object).reshape(-1, 3)
        cube_names = np.array([cube_name] * len(crops), dtype=np.object).reshape(-1, 1)
        shapes = np.array(shapes)
        crops = np.concatenate([cube_names, crops], axis=1)

        crops_gen = (crops[i:i+batch_size]
                     for i in range(0, len(crops), batch_size))
        shapes_gen = (shapes[i:i+batch_size]
                      for i in range(0, len(shapes), batch_size))
        orders_gen = (orders[i:i+batch_size]
                      for i in range(0, len(orders), batch_size))

        self.grid_gen = lambda: next(crops_gen)
        self.shapes_gen = lambda: next(shapes_gen)
        self.orders_gen = lambda: next(orders_gen)
        self.grid_iters = - (-len(crops) // batch_size)
        self.grid_info = {'cube_name': cube_name,
                          'geometry': horizon.geometry}


<<<<<<< HEAD
    def assemble_crops(self, crops, grid_info='grid_info', order=None, fill_value=None):
=======
    def assemble_crops(self, crops, grid_info='grid_info', order=(0, 1, 2), fill_value=None):
>>>>>>> 0191860a
        """ Glue crops together in accordance to the grid.

        Note
        ----
        In order to use this action you must first call `make_grid` method of SeismicCubeset.

        Parameters
        ----------
        crops : sequence
            Sequence of crops.
        grid_info : dict or str
            Dictionary with information about grid. Should be created by `make_grid` method.
        order : tuple of int
            Axes-param for `transpose`-operation, applied to a mask before fetching point clouds.
            Default value of (2, 0, 1) is applicable to standart pipeline with one `rotate_axes`
            applied to images-tensor.
        fill_value : float
            Fill_value for background array if `len(crops) == 0`.

        Returns
        -------
        np.ndarray
            Assembled array of shape `grid_info['predict_shape']`.
        """
        if isinstance(grid_info, str):
            if not hasattr(self, grid_info):
                raise ValueError('Pass grid_info dictionary or call `make_grid` method to create grid_info.')
            grid_info = getattr(self, grid_info)

        # Do nothing if number of crops differ from number of points in the grid.
        if len(crops) != len(grid_info['grid_array']):
            raise ValueError('Length of crops must be equal to number of crops in a grid')
<<<<<<< HEAD
        order = order or (2, 0, 1)
        crops = np.array(crops)
        # if len(crops) != 0:
        fill_value = fill_value or np.nanmin(crops)
=======

        if fill_value is None and len(crops) != 0:
            fill_value = np.min(crops)
>>>>>>> 0191860a

        grid_array = grid_info['grid_array']
        crop_shape = grid_info['crop_shape']
        background = np.full(grid_info['predict_shape'], fill_value, dtype=crops[0].dtype)

        for j, (i, x, h) in enumerate(grid_array):
            crop_slice, background_slice = [], []

            for k, start in enumerate((i, x, h)):
                if start >= 0:
                    end = min(background.shape[k], start + crop_shape[k])
                    crop_slice.append(slice(0, end - start))
                    background_slice.append(slice(start, end))
                else:
                    crop_slice.append(slice(-start, None))
                    background_slice.append(slice(None))

            crop = crops[j]
            if crop.ndim == 4:
                crop = crop[0]
            crop = np.transpose(crop, order)
            crop = crop[tuple(crop_slice)]
            previous = background[tuple(background_slice)]
            background[tuple(background_slice)] = np.nanmax([crop, previous], axis=0)

        return background

    def make_prediction(self, dst, pipeline, crop_shape, crop_stride, locations=None,
                        idx=0, src='predictions', chunk_shape=None, chunk_stride=None, batch_size=8,
                        agg='max', projection='ixh', threshold=0.5, pbar=True, order=(0, 1, 2)):
        """ Infer, assemble and dump predictions from pipeline.

        Parameters
        ----------
        dst : str or None
            Path to save predictions. If None, function returns `np.ndarray` with predictions.
        pipeline : Pipeline
            Pipeline for inference, `run_later` action must be provided.
        crop_shape : tuple
            Shape of crops. Must be the same as defined in pipeline. Is needed to create grid for each
            chunk of prediction.
        crop_stride : tuple or None
            Stride for crops, by default None (crop_stride is equal to crop_shape).
        locations : tuple of slices or None, optional
            Region of cube to infer, by default None. None means that prediction will be infered for the whole cube.
        idx : int, optional
            Index of the cube in dataset to infer, by default 0.
        src : str, optional
            Variable of pipeline which stores predictions, by default 'predictions'.
        chunk_shape : tuple or None, optional
            Shape of chunk to split initial cube, by default None. Pipeline will be executed chunk-wise,
            then prediction will be aggregated and stored to `'dst'`. None means that chunk has shape of
            the whole cube.
        chunk_stride : tuple or None, optional
            Stride for crops, by default None (chunk_stride is equal to chunk_shape).
        batch_size : int, optional
            Batch size for `make_grid`, by default 8
        agg : str, optional
            Aggregation for chunks, by default 'max'
        projection : str, optional
            Projections to create in hdf5 file, by default 'ixh'
        threshold : float, optional
            Threshold to transform predictions to 'points' format, by default 0.5
        pbar : bool, optional
            Progress bar, by default True
        order : tuple of int
            Passed directly to :meth:`.assemble_crops`.
        """
        cube_shape = self.geometries[idx].cube_shape

        if locations is None:
            locations = [(0, s) for s in cube_shape]
        else:
            locations = [(item.start or 0, item.stop or stop) for item, stop in zip(locations, cube_shape)]
        locations = np.array(locations)
        output_shape = locations[:, 1] - locations[:, 0]

        chunk_shape = fill_defaults(chunk_shape, output_shape)
        chunk_shape = np.minimum(np.array(chunk_shape), np.array(output_shape))
        chunk_stride = fill_defaults(chunk_stride, chunk_shape)

        predictions_generator = self._predictions_generator(idx, pipeline, locations, output_shape,
                                                            chunk_shape, chunk_stride, crop_shape, crop_stride,
                                                            batch_size, src, pbar, order)

        return SeismicGeometry.create_file_from_iterable(predictions_generator, output_shape,
                                                         chunk_shape, chunk_stride, dst, agg, projection, threshold)

    def _predictions_generator(self, idx, pipeline, locations, output_shape, chunk_shape, chunk_stride,
                               crop_shape, crop_stride, batch_size, src, pbar, order):
        """ Apply inference pipeline to each chunk. Returns position of predictions and corresponding array. """
        geometry = self.geometries[idx]
        cube_shape = geometry.cube_shape

        chunk_grid = self._crop_positions(idx, chunk_shape, ilines=locations[0], xlines=locations[1],
                                          heights=locations[2], filtering_matrix=geometry.zero_traces,
                                          strides=chunk_stride)[-1][:, 1:]

        if pbar:
            total = self._compute_total_batches_in_all_chunks(idx, chunk_grid, chunk_shape,
                                                              crop_shape, crop_stride, batch_size)
            progress_bar = tqdm(total=total)

        for lower_bound in chunk_grid:
            upper_bound = np.minimum(lower_bound + chunk_shape, cube_shape)
            self.make_grid(
                self.indices[idx], crop_shape,
                *list(zip(lower_bound, upper_bound)),
                strides=crop_stride, batch_size=batch_size
            )
            chunk_pipeline = pipeline << self
            for _ in range(self.grid_iters):
                _ = chunk_pipeline.next_batch(len(self))
                if pbar:
                    progress_bar.update(1)
            prediction = self.assemble_crops(chunk_pipeline.v(src), order=order)
            prediction = prediction[:output_shape[0], :output_shape[1], :output_shape[2]]
            position = lower_bound - np.array([locations[i][0] for i in range(3)])
            yield position, prediction
        if pbar:
            progress_bar.close()

    def add_geometries_targets(self, paths, dst='geom_targets'):
        """ Create targets from given cubes.

        Parameters
        ----------
        paths : dict
            Mapping from indices to txt paths with target cubes.
        dst : str, optional
            Name of attribute to put targets in, by default 'geom_targets'
        """
        if not hasattr(self, dst):
            setattr(self, dst, IndexedDict({ix: None for ix in self.indices}))

        for ix in self.indices:
            getattr(self, dst)[ix] = SeismicGeometry(paths[ix])

    def _compute_total_batches_in_all_chunks(self, idx, chunk_grid, chunk_shape, crop_shape, crop_stride, batch_size):
        """ Is needed to use progress bar in `make_prediction`. """
        total = 0
        for lower_bound in chunk_grid:
            upper_bound = np.minimum(lower_bound + chunk_shape, self.geometries[idx].cube_shape)
            self.make_grid(
                self.indices[idx], crop_shape,
                *list(zip(lower_bound, upper_bound)),
                strides=crop_stride, batch_size=batch_size
            )
            total += self.grid_iters
        return total


    def make_labels_prediction(self, pipeline, crop_shape, overlap_factor,
                               src_labels='horizons', dst_labels='predictions', bar='n',
                               pipeline_var='predictions', order=(1, 2, 0), binarize=True):
        """
        Make predictions and put them into dataset attribute.

        Parameters
        ----------
        pipeline : Pipeline
            Inference pipeline.
        crop_shape : sequence
            Passed directly to :meth:`.make_grid`.
        overlap_factor : float or sequence
            Passed directly to :meth:`.make_grid`.
        src_labels : str
            Name of dataset component with items to make grid for.
        dst_labels : str
            Name of dataset component to put predictions into.
        pipeline_var : str
            Name of pipeline variable to get predictions for assemble from.
        order : tuple of int
            Passed directly to :meth:`.assemble_crops`.
        binarize : bool
            Whether convert probability to class label or not.
        """
        # pylint: disable=blacklisted-name
        setattr(self, dst_labels, IndexedDict({ix: [] for ix in self.indices}))
        for idx, labels in getattr(self, src_labels).items():
            for label in labels:
                self.make_grid(cube_name=idx, crop_shape=crop_shape, overlap_factor=overlap_factor,
                               heights=int(label.h_mean), mode='2d')
                pipeline = pipeline << self
                pipeline.run(batch_size=self.size, n_iters=self.grid_iters, bar=bar)
                prediction = self.assemble_crops(pipeline.v(pipeline_var), order=(1, 2, 0)).squeeze()
                prediction = expit(prediction)
                prediction = prediction.round() if binarize else prediction
                prediction_name = "{}_predicted".format(label.name)
                self[idx, dst_labels] += [Horizon(prediction, label.geometry, prediction_name)]


    # Task-specific loaders

    def load(self, label_dir=None, filter_zeros=True, dst_labels='labels',
             labels_class=None, p=None, bins=None, **kwargs):
        """ Load everything: geometries, point clouds, labels, samplers.

        Parameters
        ----------
        label_dir : str
            Relative path from each cube to directory with labels.
        filter_zeros : bool
            Whether to remove labels on zero-traces.
        dst_labels : str
            Class attribute to put loaded data into.
        labels_class : class
            Class to use for labels creation.
            See details in :meth:`.create_labels`.
        p : sequence of numbers
            Proportions of different cubes in sampler.
        bins : TODO
        """
        _ = kwargs
        label_dir = label_dir or '/INPUTS/HORIZONS/RAW/*'

        paths_txt = {}
        for idx in self.indices:
            dir_path = '/'.join(self.index.get_fullpath(idx).split('/')[:-1])
            label_dir_ = label_dir if isinstance(label_dir, str) else label_dir[idx]
            dir_ = glob(dir_path + label_dir_)
            if len(dir_) == 0:
                warn("No labels in {}".format(dir_path))
            paths_txt[idx] = dir_
        self.load_geometries(**kwargs)
        self.create_labels(paths=paths_txt, filter_zeros=filter_zeros, dst=dst_labels,
                           labels_class=labels_class, **kwargs)
        self._p, self._bins = p, bins # stored for later sampler creation


    def load_corresponding_labels(self, info, dst_labels=None, main_labels=None, **kwargs):
        """ Load corresponding labels into corresponding dataset attributes.

        Parameters
        ----------
        correspondence : dict
            Correspondence between cube name and a list of patterns for its labels.
        labels_dirs : sequence
            Paths to folders to look corresponding labels with patterns from `correspondence` values for.
            Paths must be relative to cube location.
        dst_labels : sequence
            Names of dataset components to load corresponding labels into.
        main_labels : str
            Which dataset attribute assign to `self.labels`.
        kwargs :
            Passed directly to :meth:`.create_labels`.

        Examples
        --------
        The following argument values may be used to load for labels for 'CUBE_01_XXX':
        - from 'INPUTS/FACIES/FANS_HORIZONS/horizon_01_corrected.char' into `horizons` component;
        - from 'INPUTS/FACIES/FANS/fans_on_horizon_01_corrected_v8.char' into `fans` component,
        and assign `self.horizons` to `self.labels`.

        >>> correspondence = {'CUBE_01_XXX' : ['horizon_01']}
        >>> labels_dirs = ['INPUTS/FACIES/FANS_HORIZONS', 'INPUTS/FACIES/FANS']
        >>> dst_labels = ['horizons', 'fans']
        >>> main_labels = 'horizons'
        """
        self.load_geometries()

        label_dir = info['PATHS']["LABELS"]
        labels_subdirs = info['PATHS']["SUBDIRS"]
        dst_labels = dst_labels or [labels_subdir.lower() for labels_subdir in labels_subdirs]
        for labels_subdir, dst_label in zip(labels_subdirs, dst_labels):
            paths = defaultdict(list)
            for cube_name, labels in info['CUBES'].items():
                full_cube_name = f"amplitudes_{cube_name}"
                cube_path = self.index.get_fullpath(full_cube_name)
                cube_dir = cube_path[:cube_path.rfind('/')]
                for label in labels:
                    label_mask = '/'.join([cube_dir, label_dir, labels_subdir, f"*{label}"])
                    label_path = glob(label_mask)
                    if len(label_path) > 1:
                        raise ValueError('Multiple files match pattern')
                    paths[full_cube_name].append(label_path[0])
            self.create_labels(paths=paths, dst=dst_label, labels_class=Horizon, **kwargs)
        if main_labels is None:
            main_labels = dst_labels[0]
            warn("""Cubeset `labels` point now to `{}`.
                    To suppress this warning, explicitly pass value for `main_labels`.""".format(main_labels))
        self.labels = getattr(self, main_labels)


class Modificator:
    """ Converts array to `object` dtype and prepends the `cube_name` column.
    Picklable, unlike inline lambda function.
    """
    def __init__(self, cube_name):
        self.cube_name = cube_name

    def __call__(self, points):
        points = points.astype(np.object)
        return np.concatenate([np.full((len(points), 1), self.cube_name), points], axis=1)<|MERGE_RESOLUTION|>--- conflicted
+++ resolved
@@ -1162,11 +1162,7 @@
                           'geometry': horizon.geometry}
 
 
-<<<<<<< HEAD
-    def assemble_crops(self, crops, grid_info='grid_info', order=None, fill_value=None):
-=======
     def assemble_crops(self, crops, grid_info='grid_info', order=(0, 1, 2), fill_value=None):
->>>>>>> 0191860a
         """ Glue crops together in accordance to the grid.
 
         Note
@@ -1199,16 +1195,9 @@
         # Do nothing if number of crops differ from number of points in the grid.
         if len(crops) != len(grid_info['grid_array']):
             raise ValueError('Length of crops must be equal to number of crops in a grid')
-<<<<<<< HEAD
-        order = order or (2, 0, 1)
-        crops = np.array(crops)
-        # if len(crops) != 0:
-        fill_value = fill_value or np.nanmin(crops)
-=======
 
         if fill_value is None and len(crops) != 0:
-            fill_value = np.min(crops)
->>>>>>> 0191860a
+            fill_value = np.nanmin(crops)
 
         grid_array = grid_info['grid_array']
         crop_shape = grid_info['crop_shape']
