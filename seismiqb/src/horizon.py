""" Horizon class and metrics. """
#pylint: disable=too-many-lines, import-error
import os
from copy import copy
from textwrap import dedent
from itertools import product

import h5py
import numpy as np
import pandas as pd
from numba import njit, prange

from cv2 import dilate
from scipy.ndimage.morphology import binary_fill_holes, binary_erosion, binary_dilation
from scipy.ndimage import find_objects
from scipy.spatial import Delaunay
from scipy.signal import hilbert
from skimage.measure import label

from .utility_classes import HorizonSampler, lru_cache
from .utils import round_to_array, groupby_mean, groupby_min, groupby_max, filter_simplices
from .utils import retrieve_function_arguments, make_bezier_figure
from .functional import smooth_out
from .plotters import plot_image, show_3d

class UnstructuredHorizon:
    """  Contains unstructured horizon.

    Initialized from `storage` and `geometry`, where `storage` is a csv-like file.

    The main inner storage is `dataframe`, that is a mapping from indexing headers to horizon depth.
    Since the index of that dataframe is the same, as the index of dataframe of a geometry, these can be combined.

    UnstructuredHorizon provides following features:
        - Method `add_to_mask` puts 1's on the location of a horizon inside provided `background`.

        - `get_cube_values` allows to cut seismic data along the horizon: that data can be used to evaluate
          horizon quality.

        - Few of visualization methods: view from above, slices along iline/xline axis, etc.

    There is a lazy method creation in place: the first person who needs them would need to code them.
    """
    CHARISMA_SPEC = ['INLINE', '_', 'INLINE_3D', 'XLINE', '__', 'CROSSLINE_3D', 'CDP_X', 'CDP_Y', 'height']
    REDUCED_CHARISMA_SPEC = ['INLINE_3D', 'CROSSLINE_3D', 'height']

    FBP_SPEC = ['FieldRecord', 'TraceNumber', 'file_id', 'FIRST_BREAK_TIME']

    def __init__(self, storage, geometry, name=None, **kwargs):
        # Meta information
        self.path = None
        self.name = name
        self.format = None

        # Storage
        self.dataframe = None
        self.attached = False

        # Heights information
        self.h_min, self.h_max = None, None
        self.h_mean, self.h_std = None, None

        # Attributes from geometry
        self.geometry = geometry
        self.cube_name = geometry.name

        # Check format of storage, then use it to populate attributes
        if isinstance(storage, str):
            # path to csv-like file
            self.format = 'file'

        elif isinstance(storage, pd.DataFrame):
            # points-like dataframe
            self.format = 'dataframe'

        elif isinstance(storage, np.ndarray) and storage.ndim == 2 and storage.shape[1] == 3:
            # array with row in (iline, xline, height) format
            self.format = 'points'

        getattr(self, 'from_{}'.format(self.format))(storage, **kwargs)


    def from_points(self, points, **kwargs):
        """ Not needed. """


    def from_dataframe(self, dataframe, attach=True, height_prefix='height', transform=False):
        """ Load horizon data from dataframe.

        Parameters
        ----------
        attack : bool
            Whether to store horizon data in common dataframe inside `geometry` attributes.
        transform : bool
            Whether to transform line coordinates to the cubic ones.
        height_prefix : str
            Column name with height.
        """
        if transform:
            dataframe[height_prefix] = (dataframe[height_prefix] - self.geometry.delay) / self.geometry.sample_rate
        dataframe.rename(columns={height_prefix: self.name}, inplace=True)
        dataframe.set_index(self.geometry.index_headers, inplace=True)
        self.dataframe = dataframe

        self.h_min, self.h_max = self.dataframe.min().values[0], self.dataframe.max().values[0]
        self.h_mean, self.h_std = self.dataframe.mean().values[0], self.dataframe.std().values[0]

        if attach:
            self.attach()


    def from_file(self, path, names=None, columns=None, height_prefix='height', reader_params=None, **kwargs):
        """ Init from path to csv-like file.

        Parameters
        ----------
        names : sequence of str
            Names of columns in file.
        columns : sequence of str
            Names of columns to actually load.
        height_prefix : str
            Column name with height.
        reader_params : None or dict
            Additional parameters for file reader.
        """
        #pylint: disable=anomalous-backslash-in-string
        _ = kwargs
        if names is None:
            with open(path) as file:
                line_len = len(file.readline().split(' '))
            if line_len == 3:
                names = UnstructuredHorizon.REDUCED_CHARISMA_SPEC
            elif line_len == 9:
                names = UnstructuredHorizon.CHARISMA_SPEC
        columns = columns or self.geometry.index_headers + [height_prefix]

        self.path = path
        self.name = os.path.basename(path) if self.name is None else self.name

        defaults = {'sep': '\s+'}
        reader_params = reader_params or {}
        reader_params = {**defaults, **reader_params}
        df = pd.read_csv(path, names=names, usecols=columns, **reader_params)

        # Convert coordinates of horizons to the one that present in cube geometry
        # df[columns] = np.rint(df[columns]).astype(np.int64)
        df[columns] = df[columns].astype(np.int64)
        for i, idx in enumerate(self.geometry.index_headers):
            df[idx] = round_to_array(df[idx].values, self.geometry.uniques[i])

        self.from_dataframe(df, transform=True, height_prefix=columns[-1])

    def attach(self):
        """ Store horizon data in common dataframe inside `geometry` attributes. """
        if not hasattr(self.geometry, 'horizons'):
            self.geometry.horizons = pd.DataFrame(index=self.geometry.dataframe.index)

        self.geometry.horizons = pd.merge(self.geometry.horizons, self.dataframe,
                                          left_index=True, right_index=True,
                                          how='left')
        self.attached = True


    def add_to_mask(self, mask, locations=None, width=3, alpha=1, iterator=None, **kwargs):
        """ Add horizon to a background.
        Note that background is changed in-place.

        Parameters
        ----------
        mask : ndarray
            Background to add horizon to.
        locations : sequence of arrays
            List of desired locations to load: along the first index, the second, and depth.
        width : int
            Width of an added horizon.
        iterator : None or sequence
            If provided, indices to use to load height from dataframe.
        """
        _ = kwargs
        low = width // 2
        high = max(width - low, 0)

        shift_1, shift_2, h_min = [slc.start for slc in locations]
        h_max = locations[-1].stop

        if iterator is None:
            # Usual case
            iterator = list(product(*[[self.geometry.uniques[idx][i]
                                       for i in range(locations[idx].start, locations[idx].stop)]
                                      for idx in range(2)]))
            idx_iterator = np.array(list(product(*[list(range(slc.start, slc.stop)) for slc in locations[:2]])))
            idx_1 = idx_iterator[:, 0] - shift_1
            idx_2 = idx_iterator[:, 1] - shift_2

        else:
            #TODO: remove this and make separate method inside `SeismicGeometry` for loading data with same iterator
            #TODO: think about moving horizons to `geometry` attributes altogether..
            # Currently, used in `show_slide` only:
            axis = np.argmin(np.array([len(np.unique(np.array(iterator)[:, idx])) for idx in range(2)]))
            loc = iterator[axis][0]
            other_axis = 1 - axis

            others = self.geometry.dataframe[self.geometry.dataframe.index.get_level_values(axis) == loc]
            others = others.index.get_level_values(other_axis).values
            others_iterator = np.array([np.where(others == item[other_axis])[0][0] for item in iterator])

            idx_1 = np.zeros_like(others_iterator) if axis == 0 else others_iterator
            idx_2 = np.zeros_like(others_iterator) if axis == 1 else others_iterator


        heights = self.dataframe[self.name].reindex(iterator, fill_value=np.nan).values.astype(np.int32)

        # Filter labels based on height
        heights_mask = np.asarray((np.isnan(heights) == False) & # pylint: disable=singleton-comparison
                                  (heights >= h_min + low) &
                                  (heights <= h_max - high)).nonzero()[0]

        idx_1 = idx_1[heights_mask]
        idx_2 = idx_2[heights_mask]
        heights = heights[heights_mask]
        heights -= (h_min + low)

        # Place values on current heights and shift them one unit below.
        for _ in range(width):
            mask[idx_1, idx_2, heights] = alpha
            heights += 1
        return mask

    # Methods to implement in the future
    def filter_points(self, **kwargs):
        """ Remove points that correspond to bad traces, e.g. zero traces. """

    def merge(self, **kwargs):
        """ Merge two instances into one. """

    def get_cube_values(self, **kwargs):
        """ Get cube values along the horizon.
        Can be easily done via subsequent `segyfile.depth_slice` and `reshape`.
        """

    def dump(self, **kwargs):
        """ Save the horizon to the disk. """

    def __str__(self):
        msg = f"""
        Horizon {self.name} for {self.cube_name}
        Depths range:           {self.h_min} to {self.h_max}
        Depths mean:            {self.h_mean:.6}
        Depths std:             {self.h_std:.6}
        Length:                 {len(self.dataframe)}
        """
        return dedent(msg)


    # Visualization
    def show_slide(self, loc, width=3, axis=0, stable=True, order_axes=None, **kwargs):
        """ Show slide with horizon on it.

        Parameters
        ----------
        loc : int
            Number of slide to load.
        axis : int
            Number of axis to load slide along.
        stable : bool
            Whether or not to use the same sorting order as in the segyfile.
        """
        # Make `locations` for slide loading
        axis = self.geometry.parse_axis(axis)
        locations = self.geometry.make_slide_locations(loc, axis=axis)
        shape = np.array([(slc.stop - slc.start) for slc in locations])

        # Create the same indices, as for seismic slide loading
        #TODO: make slide indices shareable
        seismic_slide = self.geometry.load_slide(loc=loc, axis=axis, stable=stable)
        _, iterator = self.geometry.make_slide_indices(loc=loc, axis=axis, stable=stable, return_iterator=True)
        shape[1 - axis] = -1

        # Create mask with horizon
        mask = np.zeros_like(seismic_slide.reshape(shape))
        mask = self.add_to_mask(mask, locations, width=width, iterator=iterator if stable else None)
        seismic_slide, mask = np.squeeze(seismic_slide), np.squeeze(mask)

        # set defaults if needed and plot the slide
        kwargs = {
            'mode': 'overlap',
            'title': (f'U-horizon `{self.name}` on `{self.geometry.name}`' + '\n ' +
                      f'{self.geometry.index_headers[axis]} {loc} out of {self.geometry.lens[axis]}'),
            'xlabel': self.geometry.index_headers[1 - axis],
            'ylabel': 'Depth', 'y': 1.015,
            **kwargs
        }
        plot_image([seismic_slide, mask], order_axes=order_axes, **kwargs)



class Horizon:
    """ Contains spatially-structured horizon: each point describes a height on a particular (iline, xline).

    Initialized from `storage` and `geometry`.

    Storage can be one of:
        - csv-like file in CHARISMA or REDUCED_CHARISMA format.
        - ndarray of (N, 3) shape.
        - ndarray of (ilines_len, xlines_len) shape.
        - dictionary: a mapping from (iline, xline) -> height.
        - mask: ndarray of (ilines_len, xlines_len, depth) with 1's at places of horizon location.

    Main storages are `matrix` and `points` attributes: they are loaded lazily at the time of first access.
        - `matrix` is a depth map, ndarray of (ilines_len, xlines_len) shape with each point
          corresponding to horizon height at this point. Note that shape of the matrix is generally smaller
          than cube spatial range: that allows to save space.
          Attributes `i_min` and `x_min` describe position of the matrix in relation to the cube spatial range.
          Each point with absent horizon is filled with `FILL_VALUE`.
          Note that since the dtype of `matrix` is `np.int32`, we can't use `np.nan` as the fill value.
          In order to initialize from this storage, one must supply `matrix`, `i_min`, `x_min`.

        - `points` is a (N, 3) ndarray with every row being (iline, xline, height). Note that (iline, xline) are
          stored in cube coordinates that range from 0 to `ilines_len` and 0 to `xlines_len` respectively.
          Stored height is corrected on `time_delay` and `sample_rate` of the cube.
          In order to initialize from this storage, one must supply (N, 3) ndarray.

    Independently of type of initial storage, Horizon provides following:
        - Attributes `i_min`, `x_min`, `i_max`, `x_max`, `h_min`, `h_max`, `h_mean`, `h_std`, `bbox`,
          to completely describe location of the horizon in the 3D volume of the seismic cube.

        - Convenient methods of changing the horizon: `apply_to_matrix` and `apply_to_points`:
          these methods must be used instead of manually permuting `matrix` and `points` attributes.
          For example, filtration or smoothing of a horizon can be done with their help.

        - `sampler` instance to generate points that are close to the horizon.
          Note that these points are scaled into [0, 1] range along each of the coordinate.

        - Method `add_to_mask` puts 1's on the location of a horizon inside provided `background`.

        - `get_cube_values` allows to cut seismic data along the horizon: that data can be used to evaluate
          horizon quality.

        - `evaluate` allows to quickly assess the quality of a seismic reflection;
         for more metrics, check :class:`~.HorizonMetrics`.

        - A number of properties that describe geometrical, geological and mathematical characteristics of a horizon.
          For example, `borders_matrix` and `boundaries_matrix`: the latter containes outer and inner borders;
          `coverage` is the ratio between labeled traces and non-zero traces in the seismic cube;
          `solidity` is the ratio between labeled traces and traces inside the hull of the horizon;
          `perimeter` and `number_of_holes` speak for themselves.

        - Multiple instances of Horizon can be compared against one another and, if needed,
          merged into one (either in-place or not) via `check_proximity`, `overlap_merge`, `adjacent_merge` methods.

        - A wealth of visualization methods: view from above, slices along iline/xline axis, etc.
    """
    #pylint: disable=too-many-public-methods, import-outside-toplevel

    # CHARISMA: default seismic format of storing surfaces inside the 3D volume
    CHARISMA_SPEC = ['INLINE', '_', 'iline', 'XLINE', '__', 'xline', 'cdp_x', 'cdp_y', 'height']

    # REDUCED_CHARISMA: CHARISMA without redundant columns
    REDUCED_CHARISMA_SPEC = ['iline', 'xline', 'height']

    # Columns that are used from the file
    COLUMNS = ['iline', 'xline', 'height']

    # Value to place into blank spaces
    FILL_VALUE = -999999

    # Correspondence between attribute alias and the class function that calculates it
    METHOD_TO_ATTRIBUTE = {
        'get_cube_values': ['cube_values', 'amplitudes'],
        'get_full_matrix': ['full_matrix', 'heights'],
        'evaluate_metric': ['metrics'],
        'get_instantaneous_phases': ['instant_phases'],
        'get_instantaneous_amplitudes': ['instant_amplitudes'],
        'get_full_binary_matrix': ['full_binary_matrix', 'masks']
    }
    ATTRIBUTE_TO_METHOD = {attr: func for func, attrs in METHOD_TO_ATTRIBUTE.items() for attr in attrs}


    def __init__(self, storage, geometry, name=None, dtype=np.int32, **kwargs):
        # Meta information
        self.path = None
        self.name = name
        self.dtype = dtype
        self.format = None

        # Location of the horizon inside cube spatial range
        self.i_min, self.i_max = None, None
        self.x_min, self.x_max = None, None
        self.i_length, self.x_length = None, None
        self.bbox = None
        self._len = None

        # Underlying data storages
        self._matrix = None
        self._points = None
        self._depths = None

        # Heights information
        self._h_min, self._h_max = None, None
        self._h_mean, self._h_std = None, None
        self._horizon_metrics = None
        self.support_corrs_matrix = None

        # Attributes from geometry
        self.geometry = geometry
        self.cube_name = geometry.name
        self.cube_shape = geometry.cube_shape

        self.sampler = None

        # Check format of storage, then use it to populate attributes
        if isinstance(storage, str):
            # path to csv-like file
            self.format = 'file'

        elif isinstance(storage, dict):
            # mapping from (iline, xline) to (height)
            self.format = 'dict'

        elif isinstance(storage, np.ndarray):
            if storage.ndim == 2 and storage.shape[1] == 3:
                # array with row in (iline, xline, height) format
                self.format = 'points'

            elif storage.ndim == 2 and (storage.shape == self.cube_shape[:-1]).all():
                # matrix of (iline, xline) shape with every value being height
                self.format = 'full_matrix'

            elif storage.ndim == 2:
                # matrix of (iline, xline) shape with every value being height
                self.format = 'matrix'

        getattr(self, 'from_{}'.format(self.format))(storage, **kwargs)


    @property
    def points(self):
        """ Storage of horizon data as (N, 3) array of (iline, xline, height) in cubic coordinates.
        If the horizon is created not from (N, 3) array, evaluated at the time of the first access.
        """
        if self._points is None and self.matrix is not None:
            points = self.matrix_to_points(self.matrix)
            points += np.array([self.i_min, self.x_min, 0])
            self._points = points
        return self._points

    @points.setter
    def points(self, value):
        self._points = value

    @staticmethod
    def matrix_to_points(matrix):
        """ Convert depth-map matrix to points array. """
        idx = np.nonzero(matrix != Horizon.FILL_VALUE)
        points = np.hstack([idx[0].reshape(-1, 1),
                            idx[1].reshape(-1, 1),
                            matrix[idx[0], idx[1]].reshape(-1, 1)])
        return points


    @property
    def matrix(self):
        """ Storage of horizon data as depth map: matrix of (ilines_length, xlines_length) with each point
        corresponding to height. Matrix is shifted to a (i_min, x_min) point so it takes less space.
        If the horizon is created not from matrix, evaluated at the time of the first access.
        """
        if self._matrix is None and self.points is not None:
            self._matrix = self.points_to_matrix(self.points, self.i_min, self.x_min,
                                                 self.i_length, self.x_length, self.dtype)
        return self._matrix

    @matrix.setter
    def matrix(self, value):
        self._matrix = value

    @staticmethod
    def points_to_matrix(points, i_min, x_min, i_length, x_length, dtype=np.int32):
        """ Convert array of (N, 3) shape to a depth map (matrix). """
        matrix = np.full((i_length, x_length), Horizon.FILL_VALUE, dtype)
        matrix[points[:, 0].astype(np.int32) - i_min,
               points[:, 1].astype(np.int32) - x_min] = points[:, 2]
        return matrix

    @property
    def depths(self):
        """ Array of depth only. Useful for faster stats computation when initialized from a matrix. """
        if self._depths is None:
            if self._points is not None:
                self._depths = self.points[:, -1]
            else:
                self._depths = self.matrix[self.matrix != self.FILL_VALUE]
        return self._depths

    @property
    def shape(self):
        """ Tuple of horizon dimensions."""
        return (self.i_length, self.x_length)

    @property
    def size(self):
        """ Number of elements in the full horizon matrix."""
        return self.i_length*self.x_length

    @property
    def h_min(self):
        """ Minimum depth value. """
        if self._h_min is None:
            self._h_min = np.min(self.depths)
        return self._h_min

    @property
    def h_max(self):
        """ Maximum depth value. """
        if self._h_max is None:
            self._h_max = np.max(self.depths)
        return self._h_max

    @property
    def h_mean(self):
        """ Average depth value. """
        if self._h_mean is None:
            self._h_mean = np.mean(self.depths)
        return self._h_mean

    @property
    def h_std(self):
        """ Std of depths. """
        if self._h_std is None:
            self._h_std = np.std(self.depths)
        return self._h_std

    def __len__(self):
        """ Number of labeled traces. """
        if self._len is None:
            if self._points is not None:
                self._len = len(self.points)
            else:
                self._len = len(self.depths)
        return self._len

    def reset_storage(self, storage=None):
        """ Reset storage along with depth-wise stats. """
        self._depths = None
        self._h_min, self._h_max = None, None
        self._h_mean, self._h_std = None, None
        self._len = None
        self._horizon_metrics = None
        self.support_corrs_matrix = None

        if storage == 'matrix':
            self._matrix = None
        elif storage == 'points':
            self._points = None

    # Coordinate transforms
    def lines_to_cubic(self, array):
        """ Convert ilines-xlines to cubic coordinates system. """
        array[:, 0] -= self.geometry.ilines_offset
        array[:, 1] -= self.geometry.xlines_offset
        array[:, 2] -= self.geometry.delay
        array[:, 2] /= self.geometry.sample_rate
        return array

    def cubic_to_lines(self, array):
        """ Convert cubic coordinates to ilines-xlines system. """
        array = array.astype(float)
        array[:, 0] += self.geometry.ilines_offset
        array[:, 1] += self.geometry.xlines_offset
        array[:, 2] *= self.geometry.sample_rate
        array[:, 2] += self.geometry.delay
        return array


    # Initialization from different containers
    def from_points(self, points, transform=False, verify=True, **kwargs):
        """ Base initialization: from point cloud array of (N, 3) shape.

        Parameters
        ----------
        points : ndarray
            Array of points. Each row describes one point inside the cube: two spatial coordinates and depth.
        transform : bool
            Whether transform from line coordinates (ilines, xlines) to cubic system.
        verify : bool
            Whether to remove points outside of the cube range.
        """
        _ = kwargs

        # Transform to cubic coordinates, if needed
        if transform:
            points = self.lines_to_cubic(points)
        if verify:
            idx = np.where((points[:, 0] >= 0) &
                           (points[:, 1] >= 0) &
                           (points[:, 2] >= 0) &
                           (points[:, 0] < self.cube_shape[0]) &
                           (points[:, 1] < self.cube_shape[1]) &
                           (points[:, 2] < self.cube_shape[2]))[0]
            points = points[idx]

        if self.dtype == np.int32:
            points = np.rint(points)
        self.points = points.astype(self.dtype)

        # Collect stats on separate axes. Note that depth stats are properties
        self.reset_storage('matrix')
        if len(self.points) > 0:
            self.i_min, self.x_min, _ = np.min(self.points, axis=0).astype(np.int32)
            self.i_max, self.x_max, _ = np.max(self.points, axis=0).astype(np.int32)
            self._h_min = self.points[:, 2].min().astype(self.dtype)
            self._h_max = self.points[:, 2].max().astype(self.dtype)

            self.i_length = (self.i_max - self.i_min) + 1
            self.x_length = (self.x_max - self.x_min) + 1
            self.bbox = np.array([[self.i_min, self.i_max],
                                  [self.x_min, self.x_max],
                                  [self.h_min, self.h_max]],
                                 dtype=np.int32)


    def from_file(self, path, transform=True, **kwargs):
        """ Init from path to either CHARISMA or REDUCED_CHARISMA csv-like file. """
        _ = kwargs

        self.path = path
        self.name = os.path.basename(path) if self.name is None else self.name
        points = self.file_to_points(path)
        self.from_points(points, transform, **kwargs)

    def file_to_points(self, path):
        """ Get point cloud array from file values. """
        #pylint: disable=anomalous-backslash-in-string
        with open(path) as file:
            line_len = len(file.readline().split(' '))
        if line_len == 3:
            names = Horizon.REDUCED_CHARISMA_SPEC
        elif line_len >= 9:
            names = Horizon.CHARISMA_SPEC
        else:
            raise ValueError('Horizon labels must be in CHARISMA or REDUCED_CHARISMA format.')

        df = pd.read_csv(path, sep='\s+', names=names, usecols=Horizon.COLUMNS)
        df.sort_values(Horizon.COLUMNS, inplace=True)
        return df.values


    def from_matrix(self, matrix, i_min, x_min, length=None, **kwargs):
        """ Init from matrix and location of minimum i, x points. """
        _ = kwargs

        self.matrix = matrix
        self.i_min, self.x_min = i_min, x_min
        self.i_max, self.x_max = i_min + matrix.shape[0] - 1, x_min + matrix.shape[1] - 1

        self.i_length = (self.i_max - self.i_min) + 1
        self.x_length = (self.x_max - self.x_min) + 1
        self.bbox = np.array([[self.i_min, self.i_max],
                              [self.x_min, self.x_max],
                              [self.h_min, self.h_max]],
                             dtype=np.int32)

        self.reset_storage('points')
        self._len = length


    def from_full_matrix(self, matrix, **kwargs):
        """ Init from matrix that covers the whole cube. """
        kwargs = {
            'i_min': 0,
            'x_min': 0,
            **kwargs
        }
        self.from_matrix(matrix, **kwargs)


    def from_dict(self, dictionary, transform=True, **kwargs):
        """ Init from mapping from (iline, xline) to depths. """
        _ = kwargs

        points = self.dict_to_points(dictionary)
        self.from_points(points, transform=transform)

    @staticmethod
    def dict_to_points(dictionary):
        """ Convert mapping to points array. """
        points = np.hstack([np.array(list(dictionary.keys())),
                            np.array(list(dictionary.values())).reshape(-1, 1)])
        return points


    @staticmethod
    def from_mask(mask, grid_info=None, geometry=None, shifts=None,
                  mode='mean', threshold=0.5, minsize=0, prefix='predict', **kwargs):
        """ Convert mask to a list of horizons.
        Returned list is sorted on length of horizons.

        Parameters
        ----------
        grid_info : dict
            Information about mask creation parameters. Required keys are `geom` and `range`
            to infer geometry and leftmost upper point, or they can be passed directly.
            If not provided, same entities must be passed as arguments `geometry` and `shifts`.
        threshold : float
            Parameter of mask-thresholding.
        mode : str
            Method used for finding the point of a horizon for each iline, xline.
        minsize : int
            Minimum length of a horizon to be saved.
        prefix : str
            Name of horizon to use.
        """
        _ = kwargs
        if grid_info is not None:
            geometry = grid_info['geometry']
            shifts = np.array([item[0] for item in grid_info['range']])

        if geometry is None or shifts is None:
            raise TypeError('Pass `grid_info` or `geometry` and `shifts` to `from_mask` method of Horizon creation.')

        if mode in ['mean', 'avg']:
            group_function = groupby_mean
        elif mode in ['min']:
            group_function = groupby_min
        elif mode in ['max']:
            group_function = groupby_max

        # Labeled connected regions with an integer
        labeled = label(mask >= threshold)
        objects = find_objects(labeled)

        # Create an instance of Horizon for each separate region
        horizons = []
        for i, sl in enumerate(objects):
            max_possible_length = 1
            for j in range(3):
                max_possible_length *= sl[j].stop - sl[j].start

            if max_possible_length >= minsize:
                indices = np.nonzero(labeled[sl] == i + 1)

                if len(indices[0]) >= minsize:
                    coords = np.vstack([indices[i] + sl[i].start for i in range(3)]).T

                    points = group_function(coords) + shifts
                    horizons.append(Horizon(points, geometry, name=f'{prefix}_{i}'))

        horizons.sort(key=len)
        return horizons


    # Functions to use to change the horizon
    def apply_to_matrix(self, function, **kwargs):
        """ Apply passed function to matrix storage.
        Automatically synchronizes the instance after.

        Parameters
        ----------
        function : callable
            Applied to matrix storage directly.
            Can return either new_matrix, new_i_min, new_x_min or new_matrix only.
        kwargs : dict
            Additional arguments to pass to the function.
        """
        result = function(self.matrix, **kwargs)
        if isinstance(result, tuple) and len(result) == 3:
            matrix, i_min, x_min = result
        else:
            matrix, i_min, x_min = result, self.i_min, self.x_min
        self.matrix, self.i_min, self.x_min = matrix, i_min, x_min

        self.reset_storage('points') # applied to matrix, so we need to re-create points

    def apply_to_points(self, function, **kwargs):
        """ Apply passed function to points storage.
        Automatically synchronizes the instance after.

        Parameters
        ----------
        function : callable
            Applied to points storage directly.
        kwargs : dict
            Additional arguments to pass to the function.
        """
        self.points = function(self.points, **kwargs)
        self.reset_storage('matrix') # applied to points, so we need to re-create matrix


    def filter_points(self, filtering_matrix=None, **kwargs):
        """ Remove points that correspond to 1's in `filtering_matrix` from points storage. """
        if filtering_matrix is None:
            filtering_matrix = self.geometry.zero_traces

        def filtering_function(points, **kwds):
            _ = kwds
            return _filtering_function(points, filtering_matrix)

        self.apply_to_points(filtering_function, **kwargs)

    def filter_matrix(self, filtering_matrix=None, **kwargs):
        """ Remove points that correspond to 1's in `filtering_matrix` from matrix storage. """
        if filtering_matrix is None:
            filtering_matrix = self.geometry.zero_traces

        idx_i, idx_x = np.asarray(filtering_matrix[self.i_min:self.i_max + 1,
                                                   self.x_min:self.x_max + 1] == 1).nonzero()

        def filtering_function(matrix, **kwds):
            _ = kwds
            matrix[idx_i, idx_x] = self.FILL_VALUE
            return matrix

        self.apply_to_matrix(filtering_function, **kwargs)

    filter = filter_points


    def thin_out(self, factor=1, threshold=256):
        """ Thin out the horizon by keeping only each `factor`-th line.

        Parameters
        ----------
        factor : integer or sequence of two integers
            Frequency of lines to keep along ilines and xlines direction.
        threshold : integer
            Minimal amount of points in a line to keep.
        """
        if isinstance(factor, int):
            factor = (factor, factor)

        uniques, counts = np.unique(self.points[:, 0], return_counts=True)
        mask_i = np.isin(self.points[:, 0], uniques[counts > threshold][::factor[0]])

        uniques, counts = np.unique(self.points[:, 1], return_counts=True)
        mask_x = np.isin(self.points[:, 1], uniques[counts > threshold][::factor[1]])

        self.points = self.points[mask_i + mask_x]
        self.reset_storage('matrix')

    def smooth_out(self, kernel=None, kernel_size=3, sigma=0.8, iters=1, preserve_borders=True, margin=5, **kwargs):
        """ Convolve the horizon with gaussian kernel with special treatment to absent points:
        if the point was present in the original horizon, then it is changed to a weighted sum of all
        present points nearby;
        if the point was absent in the original horizon and there is at least one non-fill point nearby,
        then it is changed to a weighted sum of all present points nearby.

        Parameters
        ----------
        kernel : ndarray or None
            If passed, then ready-to-use kernel. Otherwise, gaussian kernel will be created.
        kernel_size : int
            Size of gaussian filter.
        sigma : number
            Standard deviation (spread or “width”) for gaussian kernel.
            The lower, the more weight is put into the point itself.
        iters : int
            Number of times to apply smoothing filter.
        preserve_borders : bool
            Whether or not to allow method label additional points.
        """
        def smoothing_function(matrix):
            smoothed = smooth_out(matrix, kernel=kernel,
                                  kernel_size=kernel_size, sigma=sigma, margin=margin,
                                  fill_value=self.FILL_VALUE, preserve=preserve_borders, iters=iters)
            smoothed = np.rint(smoothed).astype(np.int32)
            smoothed[self.geometry.zero_traces[self.i_min:self.i_max + 1,
                                               self.x_min:self.x_max + 1] == 1] = self.FILL_VALUE
            return smoothed

        self.apply_to_matrix(smoothing_function, **kwargs)


    def make_random_holes_matrix(self, n=10, scale=1.0, max_scale=.25,
                                 max_angles_amount=4, max_sharpness=5.0, locations=None,
                                 points_proportion=1e-5, points_shape=1,
                                 noise_level=0, seed=None):
        """ Create matrix of random holes for horizon.

        Holes can be bezier-like figures or points-like.
        We can control bezier-like and points-like holes amount by `n` and `points_proportion` parameters respectively.
        We also do some noise amplifying with `noise_level` parameter.

        Parameters
        ----------
        n : int
            Amount of bezier-like holes on horizon.
        points_proportion : float
            Proportion of point-like holes on the horizon. A number between 0 and 1.
        points_shape : int or sequence of int
            Shape of point-like holes.
        noise_level : int
            Radius of noise scattering near the borders of holes.
        scale : float or sequence of float
            If float, each bezier-like hole will have a random scale from exponential distribution with parameter scale.
            If sequence, each bezier-like hole will have a provided scale.
        max_scale : float
            Maximum bezier-like hole scale.
        max_angles_amount : int
            Maximum amount of angles in each bezier-like hole.
        max_sharpness : float
            Maximum value of bezier-like holes sharpness.
        locations : ndarray
            If provided, an array of desired locations of bezier-like holes.
        seed : int, optional
            Seed the random numbers generator.
        """
        rng = np.random.default_rng(seed)
        filtering_matrix = np.zeros_like(self.matrix)

        # Generate bezier-like holes
        if isinstance(scale, float):
            scales = []
            sampling_scale = int(
                np.ceil(1.0 / (1 - np.exp(-scale * max_scale)))
            ) # inverse probability of scales < max_scales
            while len(scales) < n:
                new_scales = rng.exponential(scale, size=sampling_scale*(n - len(scales)))
                new_scales = new_scales[new_scales <= max_scale]
                scales.extend(new_scales)
            scales = scales[:n]
        else:
            scales = scale

        if locations is None:
            idxs = rng.choice(len(self), size=n)
            locations = self.points[idxs, :2]

        coordinates = [] # container for all types of holes, represented by their coordinates
        for location, figure_scale in zip(locations, scales):
            n_key_points = rng.integers(2, max_angles_amount + 1)
            radius = rng.random()
            sharpness = rng.random() * rng.integers(1, max_sharpness)

            figure_coordinates = make_bezier_figure(n=n_key_points, radius=radius, sharpness=sharpness,
                                                    scale=figure_scale, shape=self.shape, seed=seed)
            figure_coordinates += location

            negative_coords_shift = np.min(np.vstack([figure_coordinates, [0, 0]]), axis=0)
            huge_coords_shift = np.max(np.vstack([figure_coordinates - self.shape, [0, 0]]), axis=0)
            figure_coordinates -= (huge_coords_shift + negative_coords_shift + 1)

            coordinates.append(figure_coordinates)

        # Generate points-like holes
        if points_proportion:
            points_n = int(points_proportion * len(self))
            idxs = rng.choice(len(self), size=points_n)
            locations = self.points[idxs, :2]

            filtering_matrix[locations[:, 0], locations[:, 1]] = 1
            if isinstance(points_shape, int):
                points_shape = (points_shape, points_shape)
            filtering_matrix = binary_dilation(filtering_matrix, np.ones(points_shape))
            coordinates.append(np.argwhere(filtering_matrix > 0))
        coordinates = np.concatenate(coordinates)

        # Add noise and filtering matrix transformations
        if noise_level:
            noise = rng.normal(loc=coordinates,
                               scale=noise_level,
                               size=coordinates.shape)
            coordinates = np.unique(np.vstack([coordinates, noise.astype(int)]), axis=0)

        idx = np.where((coordinates[:, 0] >= 0) &
                       (coordinates[:, 1] >= 0) &
                       (coordinates[:, 0] < self.i_length) &
                       (coordinates[:, 1] < self.x_length))[0]
        coordinates = coordinates[idx]

        filtering_matrix[coordinates[:, 0], coordinates[:, 1]] = 1
        filtering_matrix = binary_fill_holes(filtering_matrix)
        filtering_matrix = binary_dilation(filtering_matrix, iterations=4)
        filtering_matrix = self.put_on_full(filtering_matrix, False)
        return filtering_matrix

    # Horizon usage: point/mask generation
    def create_sampler(self, bins=None, quality_grid=None, weights=False, threshold=0, **kwargs):
        """ Create sampler based on horizon location.

        Parameters
        ----------
        bins : sequence
            Size of ticks alongs each respective axis.
        quality_grid : ndarray or None
            If not None, then must be a matrix with zeroes in locations to keep, ones in locations to remove.
            Applied to `points` before sampler creation.
        weights : ndarray or boolean
            Weights matrix with shape (ilines_len, xlines_len) for weighted sampler.
            If True support correlation metric will be used.
        """
        _ = kwargs
        default_bins = self.cube_shape // np.array([5, 20, 20])
        bins = bins if bins is not None else default_bins
        quality_grid = self.geometry.quality_grid if quality_grid is True else quality_grid

        if isinstance(quality_grid, np.ndarray):
            points = _filtering_function(np.copy(self.points), 1 - quality_grid)
        else:
            points = self.points
<<<<<<< HEAD
        if weights:
            if not isinstance(weights, np.ndarray):
                weights = self.support_corrs[points[:, 0], points[:, 1]]
            points = points[~np.isnan(weights)]
            weights = weights[~np.isnan(weights)]
            points = points[weights > threshold]
            weights = weights[weights > threshold]
        self.sampler = HorizonSampler(np.histogramdd(points/self.cube_shape, bins=bins, weights=weights))

=======

        self.sampler = HorizonSampler(np.histogramdd(points/self.cube_shape, bins=bins), **kwargs)
>>>>>>> e3cd94e4

    def add_to_mask(self, mask, locations=None, width=3, alpha=1, **kwargs):
        """ Add horizon to a background.
        Note that background is changed in-place.

        Parameters
        ----------
        mask : ndarray
            Background to add horizon to.
        locations : ndarray
            Where the mask is located.
        width : int
            Width of an added horizon.
        alpha : number
            Value to fill background with at horizon location.
        """
        _ = kwargs
        low = width // 2
        high = max(width - low, 0)

        mask_bbox = np.array([[slc.start, slc.stop] for slc in locations], dtype=np.int32)

        # Getting coordinates of overlap in cubic system
        (mask_i_min, mask_i_max), (mask_x_min, mask_x_max), (mask_h_min, mask_h_max) = mask_bbox

        #TODO: add clear explanation about usage of advanced index in Horizon
        i_min, i_max = max(self.i_min, mask_i_min), min(self.i_max + 1, mask_i_max)
        x_min, x_max = max(self.x_min, mask_x_min), min(self.x_max + 1, mask_x_max)

        if i_max > i_min and x_max > x_min:
            overlap = self.matrix[i_min - self.i_min : i_max - self.i_min,
                                  x_min - self.x_min : x_max - self.x_min]

            # Coordinates of points to use in overlap local system
            idx_i, idx_x = np.asarray((overlap != self.FILL_VALUE) &
                                      (overlap >= mask_h_min + low) &
                                      (overlap <= mask_h_max - high)).nonzero()
            heights = overlap[idx_i, idx_x]

            # Convert coordinates to mask local system
            idx_i += i_min - mask_i_min
            idx_x += x_min - mask_x_min
            heights -= (mask_h_min + low)

            for shift in range(width):
                mask[idx_i, idx_x, heights + shift] = alpha
        return mask


    def transform_where_present(self, array, normalize=None, fill_value=None, shift=None, rescale=None):
        """ Normalize array where horizon is present, fill with constant where the horizon is absent.

        Parameters
        ----------
        array : np.array
            Matrix of (cube_ilines, cube_xlines, ...) shape.
        normalize : 'min-max', 'mean-std', 'shift-rescale' or None
            Normalization mode for data where `presence_matrix` is True.
            If None, no normalization applied. Defaults to None.
        fill_value : number
            Value to fill `array` in where :attr:`.presence_matrix` is False. Must be compatible with `array.dtype`.
            If None, no filling applied. Defaults to None.
        shift, rescale : number, optional
            For 'shift-rescale` normalization mode.
        """

        if not normalize and fill_value is None:
            return array

        values = array[self.presence_matrix]

        if normalize is None:
            pass
        elif normalize == 'min-max':
            min_, max_ = values.min(), values.max()
            array = (array - min_) / (max_ - min_)
        elif normalize == 'mean-std':
            mean, std = values.mean(), values.std()
            array = (array - mean) / std
        elif normalize == 'shift-rescale':
            array = (array + shift) * rescale
        else:
            raise ValueError('Unknown normalize mode {}'.format(normalize))

        if fill_value is not None:
            array[~self.presence_matrix] = fill_value
        return array


    @lru_cache(maxsize=1, apply_by_default=False)
    def get_cube_values(self, window=23, offset=0, chunk_size=256, **kwargs):
        """ Get values from the cube along the horizon.

        Parameters
        ----------
        window : int
            Width of data to cut.
        offset : int
            Value to add to each entry in matrix.
        scale : bool, callable
            If True, then values are scaled to [0, 1] range.
            If callable, then it is applied to data cropped along horizon.
        chunk_size : int
            Size of data along height axis processed at a time.
        nan_zero_traces : bool
            Whether fill zero traces with nans or not.
            Defaults to True.
        kwargs :
            Passed directly to :meth:`.transform_where_present`.
        """
        transform_kwargs = retrieve_function_arguments(self.transform_where_present, kwargs)
        low = window // 2
        high = max(window - low, 0)
        chunk_size = min(chunk_size, self.h_max - self.h_min + window)

        background = np.zeros((self.geometry.ilines_len, self.geometry.xlines_len, window), dtype=np.float32)

        for h_start in range(max(low, self.h_min), self.h_max + 1, chunk_size):
            h_end = min(h_start + chunk_size, self.h_max + 1)

            # Get chunk from the cube (depth-wise)
            data_chunk = self.geometry[:, :, (h_start - low) : min(h_end + high, self.geometry.depth)]

            # Check which points of the horizon are in the current chunk (and present)
            idx_i, idx_x = np.asarray((self.matrix != self.FILL_VALUE) &
                                      (self.matrix >= h_start) &
                                      (self.matrix < h_end)).nonzero()
            heights = self.matrix[idx_i, idx_x]

            # Convert spatial coordinates to cubic, convert height to current chunk local system
            idx_i += self.i_min
            idx_x += self.x_min
            heights -= (h_start - offset)

            # Subsequently add values from the cube to background, then shift horizon 1 unit lower
            for j in range(window):
                background[idx_i, idx_x, np.full_like(heights, j)] = data_chunk[idx_i, idx_x, heights]
                heights += 1
                mask = heights < data_chunk.shape[2]
                idx_i = idx_i[mask]
                idx_x = idx_x[mask]
                heights = heights[mask]

        background[self.geometry.zero_traces == 1] = np.nan
        return self.transform_where_present(background, **transform_kwargs)


    @lru_cache(maxsize=1, apply_by_default=False)
    def get_instantaneous_amplitudes(self, window=23, depths=None, **kwargs):
        """ Calculate instantaneous amplitude along the horizon.

        Parameters
        ----------
        window : int
            Width of cube values cutout along horizon to use for attribute calculation.
        depths : slice, sequence of int or None
            Which depth channels of resulted array to return.
            If slice or sequence of int, used for slicing calculated attribute along last axis.
            If None, infer middle channel index from 'window' and slice at it calculated attribute along last axis.
        kwargs :
            Passed directly to :meth:`.get_cube_values` and :meth:`.transform_where_present``.

        Notes
        -----
        Keep in mind, that Hilbert transform produces artifacts at signal start and end. Therefore if you want to get
        an attribute with `N` channels along depth axis, you should provide `window` broader then `N`. E.g. in call
        `label.get_instantaneous_amplitudes(channels=range(10, 21), window=41)` the attribute will be first calculated
        by array of `(xlines, ilines, 41)` shape and then the slice `[..., ..., 10:21]` of them will be returned.
        """
        transform_kwargs = retrieve_function_arguments(self.transform_where_present, kwargs)
        depths = [window // 2] if depths is None else depths
        amplitudes = self.get_cube_values(window, use_cache=False, **kwargs) #pylint: disable=unexpected-keyword-arg
        result = np.abs(hilbert(amplitudes))[:, :, depths]
        # result[self.full_matrix == self.FILL_VALUE] = np.nan
        return self.transform_where_present(result, **transform_kwargs)


    @lru_cache(maxsize=1, apply_by_default=False)
    def get_instantaneous_phases(self, window=23, depths=None, **kwargs):
        """ Calculate instantaneous phase along the horizon.

        Parameters
        ----------
        window : int
            Width of cube values cutout along horizon to use for attribute calculation.
        depths : slice, sequence of int or None
            Which depth channels of resulted array to return.
            If slice or sequence of int, used for slicing calculated attribute along last axis.
            If None, infer middle channel index from 'window' and slice at it calculated attribute along last axis.
        kwargs :
            Passed directly to :meth:`.get_cube_values` and :meth:`.transform_where_present`.

        Notes
        -----
        Keep in mind, that Hilbert transform produces artifacts at signal start and end. Therefore if you want to get
        an attribute with `N` channels along depth axis, you should provide `window` broader then `N`. E.g. in call
        `label.get_instantaneous_phases(channels=range(10, 21), window=41)` the attribute will be first calculated
        by array of `(xlines, ilines, 41)` shape and then the slice `[..., ..., 10:21]` of them will be returned.
        """
        transform_kwargs = retrieve_function_arguments(self.transform_where_present, kwargs)
        depths = [window // 2] if depths is None else depths
        amplitudes = self.get_cube_values(window, use_cache=False, **kwargs) #pylint: disable=unexpected-keyword-arg
        result = np.angle(hilbert(amplitudes))[:, :, depths]
        # result[self.full_matrix == self.FILL_VALUE] = np.nan
        return self.transform_where_present(result, **transform_kwargs)


    @lru_cache(maxsize=1, apply_by_default=False)
    def get_full_matrix(self, **kwargs):
        """ Transform `matrix` attribute to match cubic coordinates.

        Parameters
        ----------
        kwargs :
            Passed directly to :meth:`.put_on_full` and :meth:`.transform_where_present`.
        """
        transform_kwargs = retrieve_function_arguments(self.transform_where_present, kwargs)
        matrix = self.put_on_full(self.matrix, **kwargs)
        return self.transform_where_present(matrix, **transform_kwargs)


    @lru_cache(maxsize=1, apply_by_default=False)
    def get_full_binary_matrix(self, **kwargs):
        """ Transform `binary_matrix` attribute to match cubic coordinates.

        Parameters
        ----------
        kwargs :
            Passed directly to :meth:`.put_on_full` and :meth:`.transform_where_present`.
        """
        transform_kwargs = retrieve_function_arguments(self.transform_where_present, kwargs)
        full_binary_matrix = self.put_on_full(self.binary_matrix, **kwargs)
        return self.transform_where_present(full_binary_matrix, **transform_kwargs)

    def load_attribute(self, src_attribute, location=None, **kwargs):
        """ Make crops from `src_attribute` of horizon at `location`.

        Parameters
        ----------
        src_attribute : str
            A keyword defining horizon attribute to make crops from:
            - 'cube_values' or 'amplitudes': cube values cut along the horizon;
            - 'heights' or 'full_matrix': horizon depth map in cubic coordinates;
            - 'metrics': random support metrics matrix.
            - 'instant_phases': instantaneous phase along the horizon;
            - 'instant_amplitudes': instantaneous amplitude along the horizon;
            - 'masks' or 'full_binary_matrix': mask of horizon;
        location : sequence of 3 slices or None
            First two slices are used as `iline` and `xline` ranges to cut crop from.
            Last 'depth' slice is used to infer `window` parameter when `src_attribute` is 'cube_values'.
            If None, `src_attribute` is returned uncropped.
        kwargs :
            Passed directly to either:
            - one of attribute-evaluating methods from :attr:`.ATTRIBUTE_TO_METHOD` depending on `src_attribute`;
            - or attribute-transforming method :meth:`.transform_where_present`.
        Examples
        --------

        >>> horizon.load_attribute('cube_values', (x_slice, i_slice, h_slice), window=10)

        >>> horizon.load_attribute('heights')

        >>> horizon.load_attribute('metrics', metrics='hilbert', normalize='min-max')

        Notes
        -----

        Although the function can be used in a straightforward way as described above, its main purpose is to act
        as an interface for accessing :class:`.Horizon` attributes from :class:`~SeismicCropBatch` to allow calls like:

        >>> Pipeline().load_attribute('cube_values', dst='amplitudes')
        """
        x_slice, i_slice, h_slice = location if location is not None else (slice(None), slice(None), slice(None))

        default_kwargs = {'use_cache': True}
        # Update `kwargs` with additional default values depending on `src_attribute`
        if src_attribute in ['cube_values', 'amplitudes']:
            default_kwargs = {
                'nan_zero_traces': False,
                # `window` arg for `get_cube_values` can be infered from `h_slice`
                **({'window': h_slice.stop - h_slice.start} if h_slice != slice(None) else {}),
                **default_kwargs
            }
        elif src_attribute in ['masks', 'full_binary_matrix']:
            default_kwargs = {
                'fill_value': 0,
                **default_kwargs
            }
        kwargs = {**default_kwargs, **kwargs}
        func_name = self.ATTRIBUTE_TO_METHOD.get(src_attribute)
        if func_name is None:
            raise ValueError("Unknown `src_attribute` {}. Expected {}.".format(src_attribute,
                                                                               self.ATTRIBUTE_TO_METHOD.keys()))
        data = getattr(self, func_name)(**kwargs)
        return data[x_slice, i_slice]


    def get_array_values(self, array, shifts=None, grid_info=None, width=5, axes=(2, 1, 0)):
        """ Get values from an external array along the horizon.

        Parameters
        ----------
        array : np.ndarray
            A data-array to make a cut from.
        shifts : tuple or None
            an offset defining the location of given array with respect to the horizon.
            If None, `grid_info` with key `range` must be supplied.
        grid_info : dict
            Whenever passed, must contain key `range`.
            Used for infering shifts of the array with respect to horizon.
        width : int
            required width of the resulting cut.
        axes : tuple
            if not None, axes-transposition with the required axes-order is used.
        """
        if shifts is None and grid_info is None:
            raise ValueError('Either shifts or dataset with filled grid_info must be supplied!')

        if shifts is None:
            shifts = [grid_info['range'][i][0] for i in range(3)]

        shifts = np.array(shifts)
        horizon_shift = np.array((self.bbox[0, 0], self.bbox[1, 0]))

        if axes is not None:
            array = np.transpose(array, axes=axes)

        # compute start and end-points of the ilines-xlines overlap between
        # array and matrix in horizon and array-coordinates
        horizon_shift, shifts = np.array(horizon_shift), np.array(shifts)
        horizon_max = horizon_shift[:2] + np.array(self.matrix.shape)
        array_max = np.array(array.shape[:2]) + shifts[:2]
        overlap_shape = np.minimum(horizon_max[:2], array_max[:2]) - np.maximum(horizon_shift[:2], shifts[:2])
        overlap_start = np.maximum(0, horizon_shift[:2] - shifts[:2])
        heights_start = np.maximum(shifts[:2] - horizon_shift[:2], 0)

        # recompute horizon-matrix in array-coordinates
        slc_array = [slice(l, h) for l, h in zip(overlap_start, overlap_start + overlap_shape)]
        slc_horizon = [slice(l, h) for l, h in zip(heights_start, heights_start + overlap_shape)]
        overlap_matrix = np.full(array.shape[:2], fill_value=self.FILL_VALUE, dtype=np.float32)
        overlap_matrix[slc_array] = self.matrix[slc_horizon]
        overlap_matrix -= shifts[-1]

        # make the cut-array and fill it with array-data located on needed heights
        result = np.full(array.shape[:2] + (width, ), np.nan, dtype=np.float32)
        iterator = [overlap_matrix + shift for shift in range(-width // 2 + 1, width // 2 + 1)]

        for i, surface_level in enumerate(np.array(iterator)):
            mask = (surface_level >= 0) & (surface_level < array.shape[-1]) & (surface_level !=
                                                                               self.FILL_VALUE - shifts[-1])
            mask_where = np.where(mask)
            result[mask_where[0], mask_where[1], i] = array[mask_where[0], mask_where[1],
                                                            surface_level[mask_where].astype(np.int)]

        return result


    def get_cube_values_line(self, orientation='ilines', line=1, window=23, offset=0, normalize=False):
        """ Get values from the cube along the horizon on a particular line.

        Parameters
        ----------
        orientation : str
            Whether to cut along ilines ('i') or xlines ('x').
        line : int
            Number of line to cut along.
        window : int
            Width of data to cut.
        offset : int
            Value to add to each entry in matrix.
        normalize : bool, callable
            If True, then values are scaled to [0, 1] range.
            If callable, then it is applied to iline-oriented slices of data from the cube.
        chunk_size : int
            Size of data along height axis processed at a time.
        """
        low = window // 2

        # Make callable scaler
        if callable(normalize):
            pass
        elif normalize is True:
            normalize = self.geometry.scaler
        elif normalize is False:
            normalize = lambda array: array

        # Parameters for different orientation
        if orientation.startswith('i'):
            cube_hdf5 = self.geometry.file_hdf5['cube']
            slide_transform = lambda array: array

            hor_line = np.squeeze(self.matrix[line, :])
            background = np.zeros((self.geometry.xlines_len, window))
            idx_offset = self.x_min
            bad_traces = np.squeeze(self.geometry.zero_traces[line, :])

        elif orientation.startswith('x'):
            cube_hdf5 = self.geometry.file_hdf5['cube_x']
            slide_transform = lambda array: array.T

            hor_line = np.squeeze(self.matrix[:, line])
            background = np.zeros((self.geometry.ilines_len, window))
            idx_offset = self.i_min
            bad_traces = np.squeeze(self.geometry.zero_traces[:, line])

        # Check where horizon is
        idx = np.asarray((hor_line != self.FILL_VALUE)).nonzero()[0]
        heights = hor_line[idx]

        # Convert coordinates to cubic system
        idx += idx_offset
        heights -= (low - offset)

        slide = cube_hdf5[line, :, :]
        slide = slide_transform(slide)
        slide = normalize(slide)

        # Subsequently add values from the cube to background and shift horizon 1 unit lower
        for j in range(window):
            test = slide[idx, heights]
            background[idx, np.full_like(idx, j)] = test
            heights += 1

        idx = np.asarray((hor_line == self.FILL_VALUE)).nonzero()[0]
        idx += idx_offset
        bad_traces[idx] = 1

        bad_traces = bad_traces.reshape((1, -1) if orientation.startswith('i') else (-1, 1))
        background = background.reshape((1, -1, window) if orientation.startswith('i') else (-1, 1, window))
        return background, bad_traces


    # Horizon properties
    @property
    def cube_values(self):
        """ Values from the cube along the horizon. """
        cube_values = self.get_cube_values(window=1)
        cube_values[self.full_matrix == self.FILL_VALUE] = np.nan
        return cube_values

    @property
    def amplitudes(self):
        """ Alias for cube values. Depending on what loaded to cube geometries
        might actually not be amplitudes, so use it with caution.
        """
        return self.cube_values

    @property
    def binary_matrix(self):
        """ Matrix with ones at places where horizon is present and zeros everywhere else. """
        return (self.matrix > 0).astype(bool)

    @property
    def borders_matrix(self):
        """ Borders of horizons (borders of holes inside are not included). """
        filled_matrix = self.filled_matrix
        structure = np.ones((3, 3))
        eroded = binary_erosion(filled_matrix, structure, border_value=0)
        return filled_matrix ^ eroded # binary difference operation

    @property
    def boundaries_matrix(self):
        """ Borders of horizons (borders of holes inside included). """
        binary_matrix = self.binary_matrix
        structure = np.ones((3, 3))
        eroded = binary_erosion(binary_matrix, structure, border_value=0)
        return binary_matrix ^ eroded # binary difference operation

    @property
    def coverage(self):
        """ Ratio between number of present values and number of good traces in cube. """
        return len(self) / (np.prod(self.cube_shape[:2]) - np.sum(self.geometry.zero_traces))

    @property
    def filled_matrix(self):
        """ Binary matrix with filled holes. """
        structure = np.ones((3, 3))
        filled_matrix = binary_fill_holes(self.binary_matrix, structure)
        return filled_matrix

    @property
    def full_matrix(self):
        """ Matrix in cubic coordinate system. """
        return self.get_full_matrix()

    @property
    def presence_matrix(self):
        """ Binary matrix in cubic coordinate system. """
        return self.put_on_full(self.binary_matrix, fill_value=False, dtype=bool)

    @property
    def grad_i(self):
        """ Change of heights along iline direction. """
        return self.grad_along_axis(0)

    @property
    def grad_x(self):
        """ Change of heights along xline direction. """
        return self.grad_along_axis(1)

    @property
    def hash(self):
        """ Hash on current data of the horizon. """
        return hash(self.matrix.data.tobytes())

    @property
    def horizon_metrics(self):
        """ Calculate :class:`~HorizonMetrics` on demand. """
        from .metrics import HorizonMetrics
        return HorizonMetrics(self)

    @property
    def instantaneous_phase(self):
        """ Phase along the horizon. """
        return self.horizon_metrics.evaluate('instantaneous_phase')

    @property
    def is_carcass(self):
        """ Check if the horizon is a sparse carcass. """
        return len(self) / self.filled_matrix.sum() < 0.5

    @property
    def carcass_ilines(self):
        """ Labeled inlines in a carcass. """
        uniques, counts = np.unique(self.points[:, 0], return_counts=True)
        return uniques[counts > 256]

    @property
    def carcass_xlines(self):
        """ Labeled xlines in a carcass. """
        uniques, counts = np.unique(self.points[:, 1], return_counts=True)
        return uniques[counts > 256]

    @property
    def number_of_holes(self):
        """ Number of holes inside horizon borders. """
        holes_array = self.filled_matrix != self.binary_matrix
        _, num = label(holes_array, connectivity=2, return_num=True, background=0)
        return num

    @property
    def perimeter(self):
        """ Number of points in the borders. """
        return np.sum((self.borders_matrix == 1).astype(np.int32))

    @property
    def solidity(self):
        """ Ratio of area covered by horizon to total area inside borders. """
        return len(self) / np.sum(self.filled_matrix)


    def grad_along_axis(self, axis=0):
        """ Change of heights along specified direction. """
        grad = np.diff(self.matrix, axis=axis, prepend=0)
        grad[np.abs(grad) > 10000] = self.FILL_VALUE
        grad[self.matrix == self.FILL_VALUE] = self.FILL_VALUE
        return grad

<<<<<<< HEAD
    @property
    def support_corrs(self):
        if self.support_corrs_matrix is None:
            self.support_corrs_matrix = self._support_corrs()
        return self.support_corrs_matrix


    def _support_corrs(self, supports=50, **kwargs):
        return self.horizon_metrics.evaluate('support_corrs', supports=supports, **kwargs)

=======
    def make_float_matrix(self, kernel=None, kernel_size=7, sigma=2., margin=5, iters=1):
        """ Smooth the depth matrix to produce floating point numbers. """
        float_matrix = smooth_out(self.full_matrix, kernel=kernel,
                                  kernel_size=kernel_size, sigma=sigma, margin=margin,
                                  fill_value=self.FILL_VALUE, preserve=True, iters=iters)
        return float_matrix

    def enlarge_carcass_image(self, image, width=10):
        """ Increase visibility of a sparse carcass metric. """
        # Convert all the nans to a number, so that `dilate` can work with it
        image = image.copy()
        image[np.isnan(image)] = self.FILL_VALUE

        # Apply dilations along both axis
        structure = np.ones((1, 3), dtype=np.uint8)
        dilated1 = dilate(image, structure, iterations=width)
        dilated2 = dilate(image, structure.T, iterations=width)

        # Mix matrices
        image = np.full_like(image, np.nan)
        image[dilated1 != self.FILL_VALUE] = dilated1[dilated1 != self.FILL_VALUE]
        image[dilated2 != self.FILL_VALUE] = dilated2[dilated2 != self.FILL_VALUE]

        mask = (dilated1 != self.FILL_VALUE) & (dilated2 != self.FILL_VALUE)
        image[mask] = (dilated1[mask] + dilated2[mask]) / 2

        # Fix zero traces
        image[np.isnan(self.geometry.std_matrix)] = np.nan
        return image
>>>>>>> e3cd94e4

    # Evaluate horizon on its own / against other(s)
    def evaluate(self, compute_metric=True, supports=50, plot=True, savepath=None, printer=print, **kwargs):
        """ Compute crucial metrics of a horizon.

        Parameters
        ----------
        compute_metrics : bool
            Whether to compute correlation map of a horizon.
        supports, savepath, plot, kwargs
            Passed directly to :meth:`HorizonMetrics.evaluate`.
        printer : callable
            Function to display message with metrics.
        """
        msg = f"""
        Number of labeled points:                         {len(self)}
        Number of points inside borders:                  {np.sum(self.filled_matrix)}
        Perimeter (length of borders):                    {self.perimeter}
        Percentage of labeled non-bad traces:             {self.coverage}
        Percentage of labeled traces inside borders:      {self.solidity}
        Number of holes inside borders:                   {self.number_of_holes}
        """
        printer(dedent(msg))
        if compute_metric:
            self.support_corrs_matrix = self.horizon_metrics.evaluate('support_corrs', supports=supports, agg='nanmean',
                                                                      plot=plot, savepath=savepath, **kwargs)
            return self.support_corrs_matrix
        return None


    @lru_cache(maxsize=1, apply_by_default=False)
    def evaluate_metric(self, metric='support_corrs', supports=50, agg='nanmean', **kwargs):
        """ Cached metrics calcucaltion with disabled plotting option.

        Parameters
        ----------
        metric, supports, agg :
            Passed directly to :meth:`.HorizonMetrics.evaluate`.
        kwargs :
            Passed directly to :meth:`.HorizonMetrics.evaluate` and :meth:`.transform_where_present`.
        """
        transform_kwargs = retrieve_function_arguments(self.transform_where_present, kwargs)
        metrics = self.horizon_metrics.evaluate(metric=metric, supports=supports, agg=agg,
                                                plot=False, savepath=None, **kwargs)
        metrics = np.nan_to_num(metrics)
        return self.transform_where_present(metrics, **transform_kwargs)


    def check_proximity(self, other, offset=0):
        """ Compute a number of stats on location of `self` relative to the `other` Horizons.
        This method can be used as either bound or static method.

        Parameters
        ----------
        self, other : Horizon
            Horizons to compare.
        offset : number
            Value to shift the first horizon down.

        Returns
        -------
        dictionary with following keys:
            - `mean` for average distance
            - `abs_mean` for average of absolute values of point-wise distances
            - `max`, `abs_max`, `std`, `abs_std`
            - `window_rate` for percentage of traces that are in 5ms from one horizon to the other
            - `offset_diffs` with point-wise differences
        """
        _, overlap_info = self.verify_merge(other)
        diffs = overlap_info.get('diffs', 999) + offset

        overlap_info = {
            **overlap_info,
            'mean': np.mean(diffs),
            'abs_mean': np.mean(np.abs(diffs)),
            'max': np.max(diffs),
            'abs_max': np.max(np.abs(diffs)),
            'std': np.std(diffs),
            'abs_std': np.std(np.abs(diffs)),
            'window_rate': np.mean(np.abs(diffs) < (5 / self.geometry.sample_rate)),
            'offset_diffs': diffs,
        }
        return overlap_info


    # Merge functions
    def verify_merge(self, other, mean_threshold=3.0, adjacency=0):
        """ Collect stats of overlapping of two horizons.

        Returns a number that encodes position of two horizons, as well as dictionary with collected statistics.
        If code is 0, then horizons are too far away from each other (heights-wise), and therefore are not mergeable.
        If code is 1, then horizons are too far away from each other (spatially) even with adjacency, and therefore
        are not mergeable.
        If code is 2, then horizons are close enough spatially (with adjacency), but are not overlapping, and therefore
        an additional check (`adjacent_merge`) is needed.
        If code is 3, then horizons are definitely overlapping and are close enough to meet all the thresholds, and
        therefore are mergeable without any additional checks.

        Parameters
        ----------
        self, other : :class:`.Horizon` instances
            Horizons to compare.
        mean_threshold : number
            Height threshold for mean distances.
        adjacency : int
            Margin to consider horizons to be close (spatially).
        """
        overlap_info = {}

        # Overlap bbox
        overlap_i_min, overlap_i_max = max(self.i_min, other.i_min), min(self.i_max, other.i_max) + 1
        overlap_x_min, overlap_x_max = max(self.x_min, other.x_min), min(self.x_max, other.x_max) + 1

        i_range = overlap_i_min - overlap_i_max
        x_range = overlap_x_min - overlap_x_max

        # Simplest possible check: horizon bboxes are too far from each other
        if i_range >= adjacency or x_range >= adjacency:
            merge_code = 1
            spatial_position = 'distant'
        else:
            merge_code = 2
            spatial_position = 'adjacent'

        # Compare matrices on overlap without adjacency:
        if merge_code != 1 and i_range < 0 and x_range < 0:
            self_overlap = self.matrix[overlap_i_min - self.i_min:overlap_i_max - self.i_min,
                                       overlap_x_min - self.x_min:overlap_x_max - self.x_min]

            other_overlap = other.matrix[overlap_i_min - other.i_min:overlap_i_max - other.i_min,
                                         overlap_x_min - other.x_min:overlap_x_max - other.x_min]

            self_mask = self_overlap != self.FILL_VALUE
            other_mask = other_overlap != self.FILL_VALUE
            mask = self_mask & other_mask
            diffs_on_overlap = self_overlap[mask] - other_overlap[mask]

            if len(diffs_on_overlap) == 0:
                # bboxes are overlapping, but horizons are not
                merge_code = 2
                spatial_position = 'adjacent'
            else:
                abs_diffs = np.abs(diffs_on_overlap)
                mean_on_overlap = np.mean(abs_diffs)
                if mean_on_overlap < mean_threshold:
                    merge_code = 3
                    spatial_position = 'overlap'
                else:
                    merge_code = 0
                    spatial_position = 'separated'

                overlap_info.update({'mean': mean_on_overlap,
                                     'diffs': diffs_on_overlap})

        overlap_info['spatial_position'] = spatial_position
        return merge_code, overlap_info


    def overlap_merge(self, other, inplace=False):
        """ Merge two horizons into one.
        Note that this function can either merge horizons in-place of the first one (`self`), or create a new instance.
        """
        # Create shared background for both horizons
        shared_i_min, shared_i_max = min(self.i_min, other.i_min), max(self.i_max, other.i_max)
        shared_x_min, shared_x_max = min(self.x_min, other.x_min), max(self.x_max, other.x_max)

        background = np.zeros((shared_i_max - shared_i_min + 1, shared_x_max - shared_x_min + 1),
                              dtype=np.int32)

        # Coordinates inside shared for `self` and `other`
        shared_self_i_min, shared_self_x_min = self.i_min - shared_i_min, self.x_min - shared_x_min
        shared_other_i_min, shared_other_x_min = other.i_min - shared_i_min, other.x_min - shared_x_min

        # Add both horizons to the background
        background[shared_self_i_min:shared_self_i_min+self.i_length,
                   shared_self_x_min:shared_self_x_min+self.x_length] += self.matrix

        background[shared_other_i_min:shared_other_i_min+other.i_length,
                   shared_other_x_min:shared_other_x_min+other.x_length] += other.matrix

        # Correct overlapping points
        overlap_i_min, overlap_i_max = max(self.i_min, other.i_min), min(self.i_max, other.i_max) + 1
        overlap_x_min, overlap_x_max = max(self.x_min, other.x_min), min(self.x_max, other.x_max) + 1

        overlap_i_min -= shared_i_min
        overlap_i_max -= shared_i_min
        overlap_x_min -= shared_x_min
        overlap_x_max -= shared_x_min

        overlap = background[overlap_i_min:overlap_i_max, overlap_x_min:overlap_x_max]
        mask = overlap >= 0
        overlap[mask] //= 2
        overlap[~mask] -= self.FILL_VALUE
        background[overlap_i_min:overlap_i_max, overlap_x_min:overlap_x_max] = overlap

        background[background == 0] = self.FILL_VALUE
        length = len(self) + len(other) - mask.sum()
        # Create new instance or change `self`
        if inplace:
            # Change `self` inplace
            self.from_matrix(background, i_min=shared_i_min, x_min=shared_x_min, length=length)
            merged = True
        else:
            # Return a new instance of horizon
            merged = Horizon(background, self.geometry, self.name,
                             i_min=shared_i_min, x_min=shared_x_min, length=length)
        return merged


    def adjacent_merge(self, other, mean_threshold=3.0, adjacency=3, inplace=False):
        """ Check if adjacent merge (that is merge with some margin) is possible, and, if needed, merge horizons.
        Note that this function can either merge horizons in-place of the first one (`self`), or create a new instance.

        Parameters
        ----------
        self, other : :class:`.Horizon` instances
            Horizons to merge.
        mean_threshold : number
            Height threshold for mean distances.
        adjacency : int
            Margin to consider horizons close (spatially).
        inplace : bool
            Whether to create new instance or update `self`.
        """
        # Simplest possible check: horizons are too far away from one another (depth-wise)
        overlap_h_min, overlap_h_max = max(self.h_min, other.h_min), min(self.h_max, other.h_max)
        if overlap_h_max - overlap_h_min < 0:
            return False

        # Create shared background for both horizons
        shared_i_min, shared_i_max = min(self.i_min, other.i_min), max(self.i_max, other.i_max)
        shared_x_min, shared_x_max = min(self.x_min, other.x_min), max(self.x_max, other.x_max)

        background = np.zeros((shared_i_max - shared_i_min + 1, shared_x_max - shared_x_min + 1),
                              dtype=np.int32)

        # Coordinates inside shared for `self` and `other`
        shared_self_i_min, shared_self_x_min = self.i_min - shared_i_min, self.x_min - shared_x_min
        shared_other_i_min, shared_other_x_min = other.i_min - shared_i_min, other.x_min - shared_x_min

        # Put the second of the horizons on background
        background[shared_other_i_min:shared_other_i_min+other.i_length,
                   shared_other_x_min:shared_other_x_min+other.x_length] += other.matrix

        # Enlarge the image to account for adjacency
        kernel = np.ones((3, 3), np.float32)
        dilated_background = dilate(background.astype(np.float32), kernel,
                                    iterations=adjacency).astype(np.int32)

        # Make counts: number of horizons in each point; create indices of overlap
        counts = (dilated_background != 0).astype(np.int32)
        counts[shared_self_i_min:shared_self_i_min+self.i_length,
               shared_self_x_min:shared_self_x_min+self.x_length] += 1
        counts_idx = counts == 2

        # Determine whether horizon can be merged (adjacent and height-close) or not
        mergeable = False
        if counts_idx.any():
            # Put the first horizon on dilated background, compute mean
            background[shared_self_i_min:shared_self_i_min+self.i_length,
                       shared_self_x_min:shared_self_x_min+self.x_length] += self.matrix

            # Compute diffs on overlap
            diffs = background[counts_idx] - dilated_background[counts_idx]
            diffs = np.abs(diffs)
            diffs = diffs[diffs < (-self.FILL_VALUE // 2)]

            if len(diffs) != 0 and np.mean(diffs) < mean_threshold:
                mergeable = True

        if mergeable:
            background[(background < 0) & (background != self.FILL_VALUE)] -= self.FILL_VALUE
            background[background == 0] = self.FILL_VALUE

            length = len(self) + len(other) # since there is no direct overlap

            # Create new instance or change `self`
            if inplace:
                # Change `self` inplace
                self.from_matrix(background, i_min=shared_i_min, x_min=shared_x_min, length=length)
                merged = True
            else:
                # Return a new instance of horizon
                merged = Horizon(background, self.geometry, self.name,
                                 i_min=shared_i_min, x_min=shared_x_min, length=length)
            return merged
        return False


    @staticmethod
    def merge_list(horizons, mean_threshold=2.0, adjacency=3, minsize=50):
        """ Iteratively try to merge every horizon in a list to every other, until there are no possible merges.
        Parameters are passed directly to :meth:`~.verify_merge`, :meth:`~.overlap_merge` and :meth:`~.adjacent_merge`.
        """
        horizons = [horizon for horizon in horizons if len(horizon) >= minsize]

        # Iterate over the list of horizons to merge everything that can be merged
        i = 0
        flag = True
        while flag:
            # Continue while at least one pair of horizons was merged at previous iteration
            flag = False
            while True:
                if i >= len(horizons):
                    break

                j = i + 1
                while True:
                    # Attempt to merge j-th horizon to i-th horizon
                    if j >= len(horizons):
                        break

                    merge_code, _ = Horizon.verify_merge(horizons[i], horizons[j],
                                                         mean_threshold=mean_threshold,
                                                         adjacency=adjacency)
                    if merge_code == 3:
                        merged = Horizon.overlap_merge(horizons[i], horizons[j], inplace=True)
                    elif merge_code == 2:
                        merged = Horizon.adjacent_merge(horizons[i], horizons[j], inplace=True,
                                                        mean_threshold=mean_threshold,
                                                        adjacency=adjacency)
                    else:
                        merged = False

                    if merged:
                        _ = horizons.pop(j)
                        flag = True
                    else:
                        j += 1
                i += 1
        return horizons


    @staticmethod
    def average_horizons(horizons):
        """ Average list of horizons into one surface. """
        geometry = horizons[0].geometry
        horizon_matrix = np.zeros(geometry.lens, dtype=np.float32)
        std_matrix = np.zeros(geometry.lens, dtype=np.float32)
        counts_matrix = np.zeros(geometry.lens, dtype=np.int32)

        for horizon in horizons:
            fm = horizon.full_matrix
            horizon_matrix[fm != Horizon.FILL_VALUE] += fm[fm != Horizon.FILL_VALUE]
            std_matrix[fm != Horizon.FILL_VALUE] += fm[fm != Horizon.FILL_VALUE] ** 2
            counts_matrix[fm != Horizon.FILL_VALUE] += 1

        horizon_matrix[counts_matrix != 0] /= counts_matrix[counts_matrix != 0]
        horizon_matrix[counts_matrix == 0] = Horizon.FILL_VALUE

        std_matrix[counts_matrix != 0] /= counts_matrix[counts_matrix != 0]
        std_matrix -= horizon_matrix ** 2
        std_matrix = np.sqrt(std_matrix)
        std_matrix[counts_matrix == 0] = np.nan

        averaged_horizon = Horizon(horizon_matrix.astype(np.int32), geometry=geometry)
        return averaged_horizon, {
            'matrix': horizon_matrix,
            'std_matrix': std_matrix,
        }


    # Save horizon to disk
    @staticmethod
    def dump_charisma(points, path, transform=None, add_height=False):
        """ Save (N, 3) array of points to disk in CHARISMA-compatible format.

        Parameters
        ----------
        points : ndarray
            Array of (N, 3) shape.
        path : str
            Path to a file to save horizon to.
        transform : None or callable
            If callable, then applied to points after converting to ilines/xlines coordinate system.
        add_height : bool
            Whether to concatenate average horizon height to a file name.
        """
        points = points if transform is None else transform(points)
        path = path if not add_height else f'{path}_#{round(np.mean(points[:, 2]), 1)}'

        df = pd.DataFrame(points, columns=Horizon.COLUMNS)
        df.sort_values(['iline', 'xline'], inplace=True)
        df = df.astype({'iline': np.int32, 'xline': np.int32, 'height': np.float32})
        df.to_csv(path, sep=' ', columns=Horizon.COLUMNS, index=False, header=False)

    def dump_matrix(self, matrix, path, transform=None, add_height=False):
        """ Save (N_ILINES, N_CROSSLINES) matrix in CHARISMA-compatible format.

        Parameters
        ----------
        matrix : ndarray
            Array of (N_ILINES, N_CROSSLINES) shape with depth values.
        path : str
            Path to a file to save horizon to.
        transform : None or callable
            If callable, then applied to points after converting to ilines/xlines coordinate system.
        add_height : bool
            Whether to concatenate average horizon height to a file name.
        """
        points = Horizon.matrix_to_points(matrix)
        points = self.cubic_to_lines(points)
        Horizon.dump_charisma(points, path, transform, add_height)

    def dump(self, path, transform=None, add_height=False):
        """ Save horizon points on disk.

        Parameters
        ----------
        path : str
            Path to a file to save horizon to.
        transform : None or callable
            If callable, then applied to points after converting to ilines/xlines coordinate system.
        add_height : bool
            Whether to concatenate average horizon height to a file name.
        """
        points = self.cubic_to_lines(copy(self.points))
        self.dump_charisma(points, path, transform, add_height)

    def dump_float(self, path, transform=None, kernel_size=7, sigma=2., margin=5, add_height=False):
        """ Smooth out the horizon values, producing floating-point numbers, and dump to the disk.

        Parameters
        ----------
        path : str
            Path to a file to save horizon to.
        transform : None or callable
            If callable, then applied to points after converting to ilines/xlines coordinate system.
        kernel_size : int
            Size of the filtering kernel.
        sigma : number
            Standard deviation of the Gaussian kernel.
        margin : number
            During the filtering, not include in the computation all the points that are
            further away from the current, than the margin.
        add_height : bool
            Whether to concatenate average horizon height to a file name.
        """
        matrix = self.make_float_matrix(kernel_size=kernel_size, sigma=sigma, margin=margin)
        points = self.matrix_to_points(matrix)
        points = self.cubic_to_lines(points)
        self.dump_charisma(points, path, transform, add_height)

    def dump_points(self, path, fmt='npy'):
        """ Dump points. """
        if fmt == 'npy':
            if os.path.exists(path):
                points = np.load(path, allow_pickle=False)
                points = np.concatenate([points, self.points], axis=0)
            else:
                points = self.points
            np.save(path, points, allow_pickle=False)
        elif fmt == 'hdf5':
            file_hdf5 = h5py.File(path, "a")
            if 'cube' not in file_hdf5:
                cube_hdf5 = file_hdf5.create_dataset('cube', self.geometry.cube_shape)
                cube_hdf5_x = file_hdf5.create_dataset('cube_x', self.geometry.cube_shape[[1, 2, 0]])
                cube_hdf5_h = file_hdf5.create_dataset('cube_h', self.geometry.cube_shape[[2, 0, 1]])
            else:
                cube_hdf5 = file_hdf5['cube']
                cube_hdf5_x = file_hdf5['cube_x']
                cube_hdf5_h = file_hdf5['cube_h']

            shape = (self.i_length, self.x_length, self.h_max - self.h_min + 1)
            fault_array = np.zeros(shape)

            points = self.points - np.array([self.i_min, self.x_min, self._h_min])
            fault_array[points[:, 0], points[:, 1], points[:, 2]] = 1

            cube_hdf5[self.i_min:self.i_max+1, self.x_min:self.x_max+1, self.h_min:self.h_max+1] += fault_array

            cube_hdf5_x[
                self.x_min:self.x_max+1,
                self.h_min:self.h_max+1,
                self.i_min:self.i_max+1
            ] += np.transpose(fault_array, (1, 2, 0))

            cube_hdf5_h[
                self.h_min:self.h_max+1,
                self.i_min:self.i_max+1,
                self.x_min:self.x_max+1
            ] += np.transpose(fault_array, (2, 0, 1))

            file_hdf5.close()
        else:
            raise ValueError('Unknown format:', fmt)

    # Methods of (visual) representation of a horizon
    def __repr__(self):
        return f"""<horizon {self.name} for {self.cube_name} at {hex(id(self))}>"""

    def __str__(self):
        msg = f"""
        Horizon {self.name} for {self.cube_name} loaded from {self.format}
        Ilines range:      {self.i_min} to {self.i_max}
        Xlines range:      {self.x_min} to {self.x_max}
        Depth range:       {self.h_min} to {self.h_max}
        Depth mean:        {self.h_mean:.6}
        Depth std:         {self.h_std:.6}

        Length:            {len(self)}
        Perimeter:         {self.perimeter}
        Coverage:          {self.coverage:3.5}
        Solidity:          {self.solidity:3.5}
        Num of holes:      {self.number_of_holes}
        """

        if self.is_carcass:
            msg += f"""
        Unique ilines:     {self.carcass_ilines}
        Unique xlines:     {self.carcass_xlines}
        """
        return dedent(msg)


    def put_on_full(self, matrix=None, fill_value=None, dtype=np.float32):
        """ Create a matrix in cubic coordinate system. """
        matrix = matrix if matrix is not None else self.matrix
        fill_value = fill_value if fill_value is not None else self.FILL_VALUE

        background = np.full(self.cube_shape[:-1], fill_value, dtype=dtype)
        background[self.i_min:self.i_max+1, self.x_min:self.x_max+1] = matrix
        return background


    def show(self, src='matrix', fill_value=None, on_full=True, enlarge=True, width=3, **kwargs):
        """ Nice visualization of a horizon-related matrix. """
        matrix = getattr(self, src) if isinstance(src, str) else src
        fill_value = fill_value if fill_value is not None else self.FILL_VALUE

        if on_full:
            matrix = self.put_on_full(matrix=matrix, fill_value=fill_value)
        else:
            matrix = copy(matrix).astype(np.float32)

        if self.is_carcass and enlarge:
            matrix = self.enlarge_carcass_image(matrix, width)

        # defaults for plotting if not supplied in kwargs
        kwargs = {
            'cmap': 'viridis_r',
            'title': '{} {} of `{}` on `{}`'.format(src if isinstance(src, str) else '',
                                                    'on full'*on_full, self.name, self.cube_name),
            'xlabel': self.geometry.index_headers[0],
            'ylabel': self.geometry.index_headers[1],
            **kwargs
            }
        matrix[matrix == fill_value] = np.nan
        plot_image(matrix, mode='single', **kwargs)


    def show_amplitudes_rgb(self, width=3, channel_weights=(1, 0.5, 0.25), to_uint8=True,
                            channels=None, **kwargs):
        """ Show trace values on the horizon and surfaces directly under it.

        Parameters
        ----------
        width : int
            Space between surfaces to cut.
        channel_weights : tuple
            Weights applied to rgb-channels.
        to_uint8 : bool
            Determines whether the image should be cast to uint8.
        channels : tuple
            Tuple of 3 ints. Determines channels to take from amplitudes to form rgb-image.
        backend : str
            Can be either 'matplotlib' ('plt') or 'plotly' ('go')
        """
        channels = (0, width, -1) if channels is None else channels

        # get values along the horizon and cast them to [0, 1]
        amplitudes = self.get_cube_values(window=1 + width*2, offset=width)
        amplitudes = amplitudes[:, :, channels]
        amplitudes -= np.nanmin(amplitudes, axis=(0, 1)).reshape(1, 1, -1)
        amplitudes *= 1 / np.nanmax(amplitudes, axis=(0, 1)).reshape(1, 1, -1)
        amplitudes[self.full_matrix == self.FILL_VALUE, :] = np.nan
        amplitudes = amplitudes[:, :, ::-1]
        amplitudes *= np.asarray(channel_weights).reshape(1, 1, -1)

        # cast values to uint8 if needed
        if to_uint8:
            amplitudes = (amplitudes * 255).astype(np.uint8)

        # defaults for plotting if not supplied in kwargs
        kwargs = {
            'title': 'RGB amplitudes of {} on cube {}'.format(self.name, self.cube_name),
            'xlabel': self.geometry.index_headers[0],
            'ylabel': self.geometry.index_headers[1],
            **kwargs
            }

        plot_image(amplitudes, mode='rgb', **kwargs)


    def show_3d(self, n_points=100, threshold=100., z_ratio=1., zoom_slice=None, show_axes=True,
                width=1200, height=1200, margin=(0, 0, 100), savepath=None, **kwargs):
        """ Interactive 3D plot. Roughly, does the following:
            - select `n` points to represent the horizon surface
            - triangulate those points
            - remove some of the triangles on conditions
            - use Plotly to draw the tri-surface

        Parameters
        ----------
        n_points : int
            Number of points for horizon surface creation.
            The more, the better the image is and the slower it is displayed.
        threshold : int
            Threshold to remove triangles with bigger height differences in vertices.
        z_ratio : int
            Aspect ratio between height axis and spatial ones.
        zoom_slice : tuple of slices
            Crop from cube to show.
        show_axes : bool
            Whether to show axes and their labels.
        width, height : int
            Size of the image.
        margin : int
            Added margin from below and above along height axis.
        savepath : str
            Path to save interactive html to.
        kwargs : dict
            Other arguments of plot creation.
        """
        title = f'Horizon `{self.name}` on `{self.cube_name}`'
        aspect_ratio = (self.i_length / self.x_length, 1, z_ratio)
        axis_labels = (self.geometry.index_headers[0], self.geometry.index_headers[1], 'DEPTH')
        if zoom_slice is None:
            zoom_slice = [slice(0, i) for i in self.geometry.cube_shape]
        zoom_slice[-1] = slice(self.h_min, self.h_max)

        x, y, z, simplices = self.make_triangulation(n_points, threshold, zoom_slice)

        show_3d(x, y, z, simplices, title, zoom_slice, None, show_axes, aspect_ratio,
                axis_labels, width, height, margin, savepath, **kwargs)


    def make_triangulation(self, n_points, threshold, slices, **kwargs):
        """ Create triangultaion of horizon.

        Parameters
        ----------
        n_points: int
            Number of points for horizon surface creation.
            The more, the better the image is and the slower it is displayed.
        slices : tuple
            Region to process.

        Returns
        -------
        x, y, z, simplices
            `x`, `y` and `z` are np.ndarrays of triangle vertices, `simplices` is (N, 3) array where each row
            represent triangle. Elements of row are indices of points that are vertices of triangle.
        """
        _ = kwargs
        weights_matrix = self.full_matrix

        grad_i = np.diff(weights_matrix, axis=0, prepend=0)
        grad_x = np.diff(weights_matrix, axis=1, prepend=0)
        weights_matrix = (grad_i + grad_x) / 2
        weights_matrix[np.abs(weights_matrix) > 100] = np.nan

        idx = np.stack(np.nonzero(self.full_matrix > 0), axis=0)
        mask_1 = (idx <= np.array([slices[0].stop, slices[1].stop]).reshape(2, 1)).all(axis=0)
        mask_2 = (idx >= np.array([slices[0].start, slices[1].start]).reshape(2, 1)).all(axis=0)
        mask = np.logical_and(mask_1, mask_2)
        idx = idx[:, mask]

        probs = np.abs(weights_matrix[idx[0], idx[1]].flatten())
        probs[np.isnan(probs)] = np.nanmax(probs)
        indices = np.random.choice(len(probs), size=n_points, p=probs / probs.sum())

        # Convert to meshgrid
        ilines = self.points[mask, 0][indices]
        xlines = self.points[mask, 1][indices]
        ilines, xlines = np.meshgrid(ilines, xlines)
        ilines = ilines.flatten()
        xlines = xlines.flatten()

        # Remove from grid points with no horizon in it
        heights = self.full_matrix[ilines, xlines]
        mask = (heights != self.FILL_VALUE)
        x = ilines[mask]
        y = xlines[mask]
        z = heights[mask]

        # Triangulate points and remove some of the triangles
        tri = Delaunay(np.vstack([x, y]).T)
        simplices = filter_simplices(simplices=tri.simplices, points=tri.points,
                                     matrix=self.full_matrix, threshold=threshold)
        return x, y, z, simplices

    def show_slide(self, loc, width=3, axis='i', order_axes=None, zoom_slice=None,
                   n_ticks=5, delta_ticks=100, **kwargs):
        """ Show slide with horizon on it.

        Parameters
        ----------
        loc : int
            Number of slide to load.
        width : int
            Horizon thickness.
        axis : int
            Number of axis to load slide along.
        zoom_slice : tuple
            Tuple of slices to apply directly to 2d images.
        """
        # Make `locations` for slide loading
        axis = self.geometry.parse_axis(axis)
        locations = self.geometry.make_slide_locations(loc, axis=axis)
        shape = np.array([(slc.stop - slc.start) for slc in locations])

        # Load seismic and mask
        seismic_slide = self.geometry.load_slide(loc=loc, axis=axis)
        mask = np.zeros(shape)
        mask = self.add_to_mask(mask, locations=locations, width=width)
        seismic_slide, mask = np.squeeze(seismic_slide), np.squeeze(mask)
        xticks = list(range(seismic_slide.shape[0]))
        yticks = list(range(seismic_slide.shape[1]))

        if zoom_slice:
            seismic_slide = seismic_slide[zoom_slice]
            mask = mask[zoom_slice]
            xticks = xticks[zoom_slice[0]]
            yticks = yticks[zoom_slice[1]]

        # defaults for plotting if not supplied in kwargs
        header = self.geometry.axis_names[axis]
        total = self.geometry.cube_shape[axis]

        if axis in [0, 1]:
            xlabel = self.geometry.index_headers[1 - axis]
            ylabel = 'DEPTH'
        if axis == 2:
            xlabel = self.geometry.index_headers[0]
            ylabel = self.geometry.index_headers[1]
            total = self.geometry.depth

        xticks = xticks[::max(1, round(len(xticks) // (n_ticks - 1) / delta_ticks)) * delta_ticks] + [xticks[-1]]
        xticks = sorted(list(set(xticks)))
        yticks = yticks[::max(1, round(len(xticks) // (n_ticks - 1) / delta_ticks)) * delta_ticks] + [yticks[-1]]
        yticks = sorted(list(set(yticks)), reverse=True)

        if len(xticks) > 2 and (xticks[-1] - xticks[-2]) < delta_ticks:
            xticks.pop(-2)
        if len(yticks) > 2 and (yticks[0] - yticks[1]) < delta_ticks:
            yticks.pop(1)

        kwargs = {
            'mode': 'overlap',
            'title': f'Horizon `{self.name}` on `{self.geometry.name}`\n {header} {loc} out of {total}',
            'xlabel': xlabel,
            'ylabel': ylabel,
            'xticks': xticks,
            'yticks': yticks,
            'y': 1.02,
            **kwargs
        }

        plot_image([seismic_slide, mask], order_axes=order_axes, **kwargs)


    def reset_cache(self):
        """ Clear cached data. """
        for attr in self._cached_attributes:
            getattr(self, attr).reset_instance(self)


    def __copy__(self):
        """ Create a shallow copy of a horizon.

        Returns
        -------
        A horizon object with new matrix object and a reference to the old geometry attribute.
        """
        return Horizon(np.copy(self.matrix), self.geometry, i_min=self.i_min, x_min=self.x_min,
                       name=f'copy_of_{self.name}')


class StructuredHorizon(Horizon):
    """ Convenient alias for :class:`.Horizon` class. """


@njit(parallel=True)
def _filtering_function(points, filtering_matrix):
    #pylint: disable=consider-using-enumerate, not-an-iterable
    mask = np.ones(len(points), dtype=np.int32)

    for i in prange(len(points)):
        il, xl = points[i, 0], points[i, 1]
        if filtering_matrix[il, xl] == 1:
            mask[i] = 0
    return points[mask == 1, :]<|MERGE_RESOLUTION|>--- conflicted
+++ resolved
@@ -22,6 +22,7 @@
 from .utils import retrieve_function_arguments, make_bezier_figure
 from .functional import smooth_out
 from .plotters import plot_image, show_3d
+
 
 class UnstructuredHorizon:
     """  Contains unstructured horizon.
@@ -399,7 +400,6 @@
         self._h_min, self._h_max = None, None
         self._h_mean, self._h_std = None, None
         self._horizon_metrics = None
-        self.support_corrs_matrix = None
 
         # Attributes from geometry
         self.geometry = geometry
@@ -544,8 +544,6 @@
         self._h_min, self._h_max = None, None
         self._h_mean, self._h_std = None, None
         self._len = None
-        self._horizon_metrics = None
-        self.support_corrs_matrix = None
 
         if storage == 'matrix':
             self._matrix = None
@@ -973,7 +971,7 @@
         return filtering_matrix
 
     # Horizon usage: point/mask generation
-    def create_sampler(self, bins=None, quality_grid=None, weights=False, threshold=0, **kwargs):
+    def create_sampler(self, bins=None, quality_grid=None, **kwargs):
         """ Create sampler based on horizon location.
 
         Parameters
@@ -983,8 +981,8 @@
         quality_grid : ndarray or None
             If not None, then must be a matrix with zeroes in locations to keep, ones in locations to remove.
             Applied to `points` before sampler creation.
-        weights : ndarray or boolean
-            Weights matrix with shape (ilines_len, xlines_len) for weighted sampler.
+        weights : ndarray or bool
+            Weights matrix with shape (ilines_len, xlines_len) for weights of sampling.
             If True support correlation metric will be used.
         """
         _ = kwargs
@@ -996,20 +994,17 @@
             points = _filtering_function(np.copy(self.points), 1 - quality_grid)
         else:
             points = self.points
-<<<<<<< HEAD
+
         if weights:
             if not isinstance(weights, np.ndarray):
-                weights = self.support_corrs[points[:, 0], points[:, 1]]
+                corrs_matrix = self.evaluate_metric()
+                weights = corrs_matrix[points[:, 0], points[:, 1]]
             points = points[~np.isnan(weights)]
             weights = weights[~np.isnan(weights)]
             points = points[weights > threshold]
             weights = weights[weights > threshold]
-        self.sampler = HorizonSampler(np.histogramdd(points/self.cube_shape, bins=bins, weights=weights))
-
-=======
-
-        self.sampler = HorizonSampler(np.histogramdd(points/self.cube_shape, bins=bins), **kwargs)
->>>>>>> e3cd94e4
+
+        self.sampler = HorizonSampler(np.histogramdd(points/self.cube_shape, bins=bins, weights=weights), **kwargs)
 
     def add_to_mask(self, mask, locations=None, width=3, alpha=1, **kwargs):
         """ Add horizon to a background.
@@ -1568,18 +1563,6 @@
         grad[self.matrix == self.FILL_VALUE] = self.FILL_VALUE
         return grad
 
-<<<<<<< HEAD
-    @property
-    def support_corrs(self):
-        if self.support_corrs_matrix is None:
-            self.support_corrs_matrix = self._support_corrs()
-        return self.support_corrs_matrix
-
-
-    def _support_corrs(self, supports=50, **kwargs):
-        return self.horizon_metrics.evaluate('support_corrs', supports=supports, **kwargs)
-
-=======
     def make_float_matrix(self, kernel=None, kernel_size=7, sigma=2., margin=5, iters=1):
         """ Smooth the depth matrix to produce floating point numbers. """
         float_matrix = smooth_out(self.full_matrix, kernel=kernel,
@@ -1609,7 +1592,6 @@
         # Fix zero traces
         image[np.isnan(self.geometry.std_matrix)] = np.nan
         return image
->>>>>>> e3cd94e4
 
     # Evaluate horizon on its own / against other(s)
     def evaluate(self, compute_metric=True, supports=50, plot=True, savepath=None, printer=print, **kwargs):
@@ -1634,9 +1616,8 @@
         """
         printer(dedent(msg))
         if compute_metric:
-            self.support_corrs_matrix = self.horizon_metrics.evaluate('support_corrs', supports=supports, agg='nanmean',
-                                                                      plot=plot, savepath=savepath, **kwargs)
-            return self.support_corrs_matrix
+            return self.horizon_metrics.evaluate('support_corrs', supports=supports, agg='nanmean',
+                                                 plot=plot, savepath=savepath, **kwargs)
         return None
 
 
