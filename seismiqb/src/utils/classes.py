""" Helper classes. """
import os
from ast import literal_eval
from time import perf_counter
from collections import OrderedDict
from functools import wraps
<<<<<<< HEAD
from hashlib import blake2b
from copy import copy
from sklearn.linear_model import LinearRegression
=======
>>>>>>> 8434b575

import numpy as np
try:
    import cupy as cp
    CUPY_AVAILABLE = True
except ImportError:
    cp = np
    CUPY_AVAILABLE = False
import bottleneck as bn

import h5py

from .functions import to_list, triangular_weights_function_nd



class AugmentedNumpy:
    """ NumPy with better routines for nan-handling. """
    def __getattr__(self, key):
        return getattr(bn, key, getattr(np, key))
augmented_np = AugmentedNumpy()



class Accumulator:
    """ Class to accumulate statistics over streamed matrices.
    An example of usage:
        one can either store matrices and take a mean along desired axis at the end of their generation,
        or sequentially update the `mean` matrix with the new data by using this class.
    Note the latter approach is inherintly slower, but requires O(N) times less memory,
    where N is the number of accumulated matrices.

    This class is intended to be used in the following manner:
        - initialize the instance with desired aggregation
        - iteratively call `update` method with new matrices
        - to get the aggregated result, use `get` method

    NaNs are ignored in all computations.
    This class works with both CPU (`numpy`) and GPU (`cupy`) arrays and automatically detects current device.

    Parameters
    ----------
    agg : str
        Which type of aggregation to use. Currently, following modes are implemented:
            - 'mean' works by storing matrix of sums and non-nan counts.
            To get the mean result, the sum is divided by the counts
            - 'std' works by keeping track of sum of the matrices, sum of squared matrices,
            and non-nan counts. To get the result, we subtract squared mean from mean of squared values
            - 'min', 'max' works by iteratively updating the matrix of minima/maxima values
            - 'argmin', 'argmax' iteratively updates index of the minima/maxima values in the passed matrices
            - 'stack' just stores the matrices and concatenates them along (new) last axis
            - 'mode' stores supplied matrices and computes mode along the last axis during the `get` call
    amortize : bool
        If False, then supplied matrices are stacked into ndarray, and then aggregation is applied.
        If True, then accumulation logic is applied.
        Allows for trade-off between memory usage and speed: `amortize=False` is faster,
        but takes more memory resources.
    total : int or None
        If integer, then total number of matrices to be aggregated.
        Used to reduce the memory footprint if `amortize` is set to False.
    axis : int
        Axis to stack matrices on and to apply aggregation funcitons.
    """
    #pylint: disable=attribute-defined-outside-init
    def __init__(self, agg='mean', amortize=False, total=None, axis=0):
        self.agg = agg
        self.amortize = amortize
        self.total = total
        self.axis = axis

        self.initialized = False


    def init(self, matrix):
        """ Initialize all the containers on first `update`. """
        # No amortization: collect all the matrices and apply reduce afterwards
        self.module = cp.get_array_module(matrix) if CUPY_AVAILABLE else augmented_np
        self.n = 1

        if self.amortize is False or self.agg in ['stack', 'mode']:
            if self.total:
                self.values = self.module.empty((self.total, *matrix.shape))
                self.values[0, ...] = matrix
            else:
                self.values = [matrix]

            self.initialized = True
            return

        # Amortization: init all the containers
        if self.agg in ['mean', 'nanmean']:
            # Sum of values and counts of non-nan
            self.value = matrix
            self.counts = (~self.module.isnan(matrix)).astype(self.module.int32)

        elif self.agg in ['min', 'nanmin', 'max', 'nanmax']:
            self.value = matrix

        elif self.agg in ['std', 'nanstd']:
            # Same as means, but need to keep track of mean of squares and squared mean
            self.means = matrix
            self.squared_means = matrix ** 2
            self.counts = (~self.module.isnan(matrix)).astype(self.module.int32)

        elif self.agg in ['argmin', 'argmax', 'nanargmin', 'nanargmax']:
            # Keep the current maximum/minimum and update indices matrix, if needed
            self.value = matrix
            self.indices = self.module.zeros_like(matrix)

        self.initialized = True
        return


    def update(self, matrix):
        """ Update containers with new matrix. """
        if not self.initialized:
            self.init(matrix.copy())
            return

        # No amortization: just store everything
        if self.amortize is False or self.agg in ['stack', 'mode']:
            if self.total:
                self.values[self.n, ...] = matrix
            else:
                self.values.append(matrix)

            self.n += 1
            return

        # Amortization: update underlying containers
        slc = ~self.module.isnan(matrix)

        if self.agg in ['min', 'nanmin']:
            self.value[slc] = self.module.fmin(self.value[slc], matrix[slc])

        elif self.agg in ['max', 'nanmax']:
            self.value[slc] = self.module.fmax(self.value[slc], matrix[slc])

        elif self.agg in ['mean', 'nanmean']:
            mask = np.logical_and(slc, self.module.isnan(self.value))
            self.value[mask] = 0.0
            self.value[slc] += matrix[slc]
            self.counts[slc] += 1

        elif self.agg in ['std', 'nanstd']:
            mask = np.logical_and(slc, self.module.isnan(self.means))
            self.means[mask] = 0.0
            self.squared_means[mask] = 0.0
            self.means[slc] += matrix[slc]
            self.squared_means[slc] += matrix[slc] ** 2
            self.counts[slc] += 1

        elif self.agg in ['argmin', 'nanargmin']:
            mask = self.module.logical_and(slc, self.module.isnan(self.value))
            self.value[mask] = matrix[mask]
            self.indices[mask] = self.n

            slc_ = matrix < self.value
            self.value[slc_] = matrix[slc_]
            self.indices[slc_] = self.n

        elif self.agg in ['argmax', 'nanargmax']:
            mask = self.module.logical_and(slc, self.module.isnan(self.value))
            self.value[mask] = matrix[mask]
            self.indices[mask] = self.n

            slc_ = matrix > self.value
            self.value[slc_] = matrix[slc_]
            self.indices[slc_] = self.n

        self.n += 1
        return

    def get(self, final=False):
        """ Use stored matrices to get the aggregated result. """
        # No amortization: apply function along the axis to the stacked array
        if self.amortize is False or self.agg in ['stack', 'mode']:
            if self.total:
                stacked = self.values
            else:
                stacked = self.module.stack(self.values, axis=self.axis)

            if final:
                self.values = None

            if self.agg in ['stack']:
                value = stacked

            elif self.agg in ['mode']:
                uniques = self.module.unique(stacked)

                accumulator = Accumulator('argmax')
                for item in uniques[~self.module.isnan(uniques)]:
                    counts = (stacked == item).sum(axis=self.axis)
                    accumulator.update(counts)
                indices = accumulator.get(final=True)
                value = uniques[indices]
                value[self.module.isnan(self.module.max(stacked, axis=self.axis))] = self.module.nan

            else:
                value = getattr(self.module, self.agg)(stacked, axis=self.axis)

            return value

        # Amortization: compute desired aggregation
        if self.agg in ['min', 'nanmin', 'max', 'nanmax']:
            value = self.value

        elif self.agg in ['mean', 'nanmean']:
            slc = self.counts > 0
            value = self.value if final else self.value.copy()
            value[slc] /= self.counts[slc]

        elif self.agg in ['std', 'nanstd']:
            slc = self.counts > 0
            means = self.means if final else self.means.copy()
            means[slc] /= self.counts[slc]

            squared_means = self.squared_means if final else self.squared_means.copy()
            squared_means[slc] /= self.counts[slc]
            value = self.module.sqrt(squared_means - means ** 2)

        elif self.agg in ['argmin', 'argmax', 'nanargmin', 'nanargmax']:
            value = self.indices

        return value



class Accumulator3D:
    """ Base class to aggregate predicted sub-volumes into a larger 3D cube.
    Can accumulate data in memory (Numpy arrays) or on disk (HDF5 datasets).

    Type of aggregation is defined in subclasses, that must implement `__init__`, `_update` and `_aggregate` methods.
    The main result in subclasses should be stored in `data` attribute, which is accessed by the base class.

    Supposed to be used in combination with `:class:.~RegularGrid` and
    `:meth:.~SeismicCropBatch.update_accumulator` in a following manner:
        - `RegularGrid` defines how to split desired cube range into small crops
        - `Accumulator3D` creates necessary placeholders for a desired type of aggregation
        - `update_accumulator` action of pipeline passes individual crops (and their locations) to
        update those placeholders (see `:meth:~.update`)
        - `:meth:~.aggregate` is used to get the resulting volume
        - `:meth:~.clear` can be optionally used to remove array references and HDF5 file from disk

    This class is an alternative to `:meth:.~SeismicDataset.assemble_crops`, but allows to
    greatly reduce memory footprint of crop aggregation by up to `overlap_factor` times.
    Also, as this class updates rely on `location`s of crops, it can take crops in any order.

    Note that not all pixels of placeholders will be updated with data due to removal of dead traces,
    so we have to be careful with initialization!

    Parameters
    ----------
    shape : sequence
        Shape of the placeholder.
    origin : sequence
        The upper left point of the volume: used to shift crop's locations.
    dtype : np.dtype
        Dtype of storage. Must be either integer or float.
    transform : callable, optional
        Additional function to call before storing the crop data.
    path : str or file-like object, optional
        If provided, then we use HDF5 datasets instead of regular Numpy arrays, storing the data directly on disk.
        After the initialization, we keep the file handle in `w-` mode during the update phase.
        After aggregation, we re-open the file to automatically repack it in `r` mode.
    kwargs : dict
        Other parameters are passed to HDF5 dataset creation.
    """
    def __init__(self, shape=None, origin=None, dtype=np.float32, transform=None, path=None, **kwargs):
        # Dimensionality and location
        self.shape = shape
        self.origin = origin
        self.location = [slice(start, start + shape) for start, shape in zip(self.origin, self.shape)]

        # Properties of storages
        self.dtype = dtype
        self.transform = transform if transform is not None else lambda array: array

        # Container definition
        if path is not None:
            if isinstance(path, str) and os.path.exists(path):
                os.remove(path)
            self.path = path

            self.file = h5py.File(path, mode='w-')
        self.type = 'hdf5' if path is not None else 'numpy'

        self.aggregated = False
        self.kwargs = kwargs

    # Placeholder management
    def create_placeholder(self, name=None, dtype=None, fill_value=None):
        """ Create named storage as a dataset of HDF5 or plain array. """
        if self.type == 'hdf5':
            placeholder = self.file.create_dataset(name, shape=self.shape, dtype=dtype, fillvalue=fill_value)
        elif self.type == 'numpy':
            placeholder = np.full(shape=self.shape, fill_value=fill_value, dtype=dtype)

        setattr(self, name, placeholder)

    def remove_placeholder(self, name=None):
        """ Remove created placeholder. """
        if self.type in ['hdf5', 'blosc']:
            del self.file[name]
        setattr(self, name, None)


    def update(self, crop, location):
        """ Update underlying storages in supplied `location` with data from `crop`. """
        if self.aggregated:
            raise RuntimeError('Aggregated data has been already computed!')

        # Check all shapes for compatibility
        for s, slc in zip(crop.shape, location):
            if slc.step and slc.step != 1:
                raise ValueError(f"Invalid step in location {location}")

            if s < slc.stop - slc.start:
                raise ValueError(f"Inconsistent crop_shape {crop.shape} and location {location}")

        # Compute correct shapes
        loc, loc_crop = [], []
        for xmin, slc, xmax in zip(self.origin, location, self.shape):
            loc.append(slice(max(0, slc.start - xmin), min(xmax, slc.stop - xmin)))
            loc_crop.append(slice(max(0, xmin - slc.start), min(xmax + xmin - slc.start , slc.stop - slc.start)))

        # Actual update
        crop = self.transform(crop[tuple(loc_crop)])
        location = tuple(loc)
        self._update(crop, location)

    def _update(self, crop, location):
        """ Update placeholders with data from `crop` at `locations`. """
        _ = crop, location
        raise NotImplementedError

    def aggregate(self):
        """ Finalize underlying storages to create required aggregation. """
        if self.aggregated:
            raise RuntimeError('All data in the container has already been cleared!')
        self._aggregate()

        # Re-open the HDF5 file to force flush changes and release disk space from deleted datasets
        # Also add alias to `data` dataset, so the resulting cube can be opened by `SeismicGeometry`
        if self.type == 'hdf5':
            self.file['cube_i'] = self.file['data']
            self.file.close()
            self.file = h5py.File(self.path, 'r')

            self.data = self.file['data']

        self.aggregated = True
        return self.data

    def _aggregate(self):
        """ Aggregate placeholders into resulting array. Changes `data` placeholder inplace. """
        raise NotImplementedError

    def __del__(self):
        if self.type in ['hdf5', 'blosc']:
            self.file.close()

    def clear(self):
        """ Remove placeholders from memory and disk. """
        if self.type in ['hdf5', 'blosc']:
            os.remove(self.path)

    @property
    def result(self):
        """ Reference to the aggregated result. """
        if not self.aggregated:
            self.aggregate()
        return self.data

    @classmethod
    def from_aggregation(cls, aggregation='max', shape=None, origin=None, dtype=np.float32, fill_value=None,
                         transform=None, path=None, **kwargs):
        """ Initialize chosen type of accumulator aggregation. """
        class_to_aggregation = {
            MaxAccumulator3D: ['max', 'maximum'],
            MeanAccumulator3D: ['mean', 'avg', 'average'],
            GMeanAccumulator3D: ['gmean', 'geometric'],
            ModeAccumulator3D: ['mode']
        }
        aggregation_to_class = {alias: class_ for class_, lst in class_to_aggregation.items()
                                for alias in lst}

        return aggregation_to_class[aggregation](shape=shape, origin=origin, dtype=dtype, fill_value=fill_value,
                                                 transform=transform, path=path, **kwargs)

    @classmethod
    def from_grid(cls, grid, aggregation='max', dtype=np.float32, fill_value=None, transform=None, path=None, **kwargs):
        """ Infer necessary parameters for accumulator creation from a passed grid. """
        return cls.from_aggregation(aggregation=aggregation, dtype=dtype, fill_value=fill_value,
                                    shape=grid.shape, origin=grid.origin, orientation=grid.orientation,
                                    transform=transform, path=path, **kwargs)


class MaxAccumulator3D(Accumulator3D):
    """ Accumulator that takes maximum value of overlapping crops. """
    def __init__(self, shape=None, origin=None, dtype=np.float32, fill_value=None, transform=None, path=None, **kwargs):
        super().__init__(shape=shape, origin=origin, dtype=dtype, transform=transform, path=path, **kwargs)

        min_value = np.finfo(dtype).min if 'float' in dtype.__name__ else np.iinfo(dtype).min
        self.fill_value = fill_value if fill_value is not None else min_value
        self.create_placeholder(name='data', dtype=self.dtype, fill_value=self.fill_value)

    def _update(self, crop, location):
        self.data[location] = np.maximum(crop, self.data[location])

    def _aggregate(self):
        pass


class MeanAccumulator3D(Accumulator3D):
    """ Accumulator that takes mean value of overlapping crops. """
    def __init__(self, shape=None, origin=None, dtype=np.float32, transform=None, path=None, **kwargs):
        super().__init__(shape=shape, origin=origin, dtype=dtype, transform=transform, path=path, **kwargs)

        self.create_placeholder(name='data', dtype=self.dtype, fill_value=0)
        self.create_placeholder(name='counts', dtype=np.int8, fill_value=0)

    def _update(self, crop, location):
        self.data[location] += crop
        self.counts[location] += 1

    def _aggregate(self):
        #pylint: disable=access-member-before-definition
        if self.type == 'hdf5':
            # Amortized updates for HDF5
            for i in range(self.data.shape[0]):
                counts = self.counts[i]
                counts[counts == 0] = 1
                if np.issubdtype(self.dtype, np.floating):
                    self.data[i] /= counts
                else:
                    self.data[i] //= counts

        elif self.type == 'numpy':
            self.counts[self.counts == 0] = 1
            if np.issubdtype(self.dtype, np.floating):
                self.data /= self.counts
            else:
                self.data //= self.counts

        # Cleanup
        self.remove_placeholder('counts')


class GMeanAccumulator3D(Accumulator3D):
    """ Accumulator that takes geometric mean value of overlapping crops. """
    def __init__(self, shape=None, origin=None, dtype=np.float32, transform=None, path=None, **kwargs):
        super().__init__(shape=shape, origin=origin, dtype=dtype, transform=transform, path=path, **kwargs)

        self.create_placeholder(name='data', dtype=self.dtype, fill_value=1)
        self.create_placeholder(name='counts', dtype=np.int8, fill_value=0)

    def _update(self, crop, location):
        self.data[location] *= crop
        self.counts[location] += 1

    def _aggregate(self):
        #pylint: disable=access-member-before-definition
        if self.type == 'hdf5':
            # Amortized updates for HDF5
            for i in range(self.data.shape[0]):
                counts = self.counts[i]
                counts[counts == 0] = 1

                counts = counts.astype(np.float32)
                counts **= -1
                self.data[i] **= counts

        elif self.type == 'numpy':
            self.counts[self.counts == 0] = 1

            self.counts = self.counts.astype(np.float32)
            self.counts **= -1
            self.data **= self.counts

        # Cleanup
        self.remove_placeholder('counts')


class ModeAccumulator3D(Accumulator3D):
    """ Accumulator that takes mode value in overlapping crops. """
    def __init__(self, shape=None, origin=None, dtype=np.float32,
                 n_classes=2, transform=None, path=None, **kwargs):
        # Create placeholder with counters for each class
        self.fill_value = 0
        self.n_classes = n_classes

        shape = (*shape, n_classes)
        origin = (*origin, 0)

        super().__init__(shape=shape, origin=origin, dtype=dtype, transform=transform, path=path, **kwargs)

        self.create_placeholder(name='data', dtype=self.dtype, fill_value=self.fill_value)

    def _update(self, crop, location):
        # Update class counters in location
        crop = np.eye(self.n_classes)[crop]
        self.data[location] += crop

    def _aggregate(self):
        # Choose the most frequently seen class value
        if self.type == 'hdf5':
            for i in range(self.data.shape[0]):
                self.data[i] = np.argmax(self.data[i], axis=-1)

        elif self.type == 'numpy':
            self.data = np.argmax(self.data, axis=-1)

class WeightedSumAccumulator3D(Accumulator3D):
    """ Accumulator that takes weighted sum of overlapping crops. Accepts `weights_function`
    for making weights for each crop into the initialization.

    NOTE: add later support of
    (i) weights incoming along with a data-crop.
    """
    def __init__(self, shape=None, origin=None, dtype=np.float32, transform=None, path=None,
                 weights_function=triangular_weights_function_nd, **kwargs):
        super().__init__(shape=shape, origin=origin, dtype=dtype, transform=transform, path=path, **kwargs)

        self.create_placeholder(name='data', dtype=self.dtype, fill_value=0)
        self.create_placeholder(name='weights', dtype=np.float32, fill_value=0)
        self.weights_function = weights_function

    def _update(self, crop, location):
        # Weights matrix for the incoming crop
        crop_weights = self.weights_function(crop)
        self.data[location] = ((crop_weights * crop + self.data[location] * self.weights[location]) /
                               (crop_weights + self.weights[location]))
        self.weights[location] += crop_weights

    def _aggregate(self):
        # Cleanup
        self.remove_placeholder('weights')

class RegressionAccumulator(Accumulator3D):
    """ Accumulator that fits least-squares regression to scale values of
    each incoming crop to match values of the overlap. In doing so, ignores nan-values.
    For aggregation uses weighted sum of crops. Weights-making for crops is controlled by
    `weights_function`-parameter.

    NOTE: As of now, relies on the order in which crops with data arrive. When the order of
    supplied crops is different, the result of aggregation might differ as well.
    """
    def __init__(self, shape=None, origin=None, dtype=np.float32, transform=None, path=None,
                 weights_function=triangular_weights_function_nd, **kwargs):
        super().__init__(shape=shape, origin=origin, dtype=dtype, transform=transform, path=path, **kwargs)

        # Fill both placeholders with nans: in order to fit the regression
        # it is important to understand what overlap values are already filled.
        # NOTE: perhaps rethink and make weighted regression.
        self.create_placeholder(name='data', dtype=self.dtype, fill_value=np.nan)
        self.create_placeholder(name='weights', dtype=np.float32, fill_value=np.nan)

        self.weights_function = weights_function

    def _update(self, crop, location):
        # Scale incoming crop to better fit already filled data.
        # Fit is done via least-squares regression.
        overlap_data = self.data[location]
        overlap_weights = self.weights[location]
        crop_weights = self.weights_function(crop)

        # If some of the values are already filled, use regression to fit new crop
        # to what's filled.
        overlap_indices = np.where((~np.isnan(overlap_data)) & (~np.isnan(crop)))
        new_indices = np.where(np.isnan(overlap_data))

        if len(overlap_indices[0]) > 0:
            # Take overlap values from data-placeholder and the crop.
            xs = overlap_data[overlap_indices]
            ys = crop[overlap_indices]

            # Fit new crop to already existing data and transform the crop.
            model = LinearRegression()
            model.fit(xs.reshape(-1, 1), ys.reshape(-1))
            a, b = model.coef_[0], model.intercept_
            crop = (crop - b) / a

            # Update location-slice with weighed average.
            overlap_data[overlap_indices] = ((overlap_weights[overlap_indices] * overlap_data[overlap_indices]
                                              + crop_weights[overlap_indices] * crop[overlap_indices]) /
                                             (overlap_weights[overlap_indices] + crop_weights[overlap_indices]))

            # Update weights over overlap.
            overlap_weights[overlap_indices] += crop_weights[overlap_indices]

            # Use values from crop to update the region covered by the crop and not yet filled.
            self.data[location][new_indices] = crop[new_indices]
            self.weights[location][new_indices] = crop_weights[new_indices]
        else:
            self.data[location] = crop
            self.weights[location] = crop_weights

    def _aggregate(self):
        # Clean-up
        self.remove_placeholder('weights')


class AccumulatorBlosc(Accumulator3D):
    """ Accumulate predictions into `BLOSC` file.
    Each of the saved slides supposed to be finalized, e.g. coming from another accumulator.
    During the aggregation, we repack the file to remove duplicates.

    Parameters
    ----------
    path : str
        Path to save `BLOSC` file to.
    orientation : int
        If 0, then predictions are stored as `cube_i` dataset inside the file.
        If 1, then predictions are stored as `cube_x` dataset inside the file and transposed before storing.
    aggregation : str
        Type of aggregation for duplicate slides.
        If `max`, then we take element-wise maximum.
        If `mean`, then take mean value.
        If None, then we take random slide.
    """
    def __init__(self, path, orientation=0, aggregation='max',
                 shape=None, origin=None, dtype=np.float32, transform=None, **kwargs):
        super().__init__(shape=shape, origin=origin, dtype=dtype, transform=transform, path=None)
        if orientation == 2:
            raise ValueError("Can't use BLOSC accumulator for a joined grid with mixed orientations!")

        self.type = 'blosc'
        self.path = path
        self.orientation = orientation
        self.aggregation = aggregation

        # Manage the `BLOSC` file
        from .geometry import BloscFile #pylint: disable=import-outside-toplevel
        self.file = BloscFile(path, mode='w')
        if orientation == 0:
            name = 'cube_i'
        elif orientation == 1:
            name = 'cube_x'
            shape = np.array(shape)[[1, 0, 2]]
        self.file.create_dataset(name, shape=shape, dtype=dtype)


    def _update(self, crop, location):
        crop = crop.astype(self.dtype)
        iterator = range(location[self.orientation].start, location[self.orientation].stop)

        # `i` is `loc_idx` shifted by `origin`
        for i, loc_idx in enumerate(iterator):
            slc = [slice(None), slice(None), slice(None)]
            slc[self.orientation] = i
            slide = crop[tuple(slc)]
            self.data[loc_idx, :, :] = slide.T if self.orientation == 1 else slide

    def _aggregate(self):
        self.file = self.file.repack(aggregation=self.aggregation)


    @classmethod
    def from_grid(cls, grid, aggregation='max', dtype=np.float32, transform=None, path=None, **kwargs):
        """ Infer necessary parameters for accumulator creation from a passed grid. """
        return cls(path=path, aggregation=aggregation, dtype=dtype, transform=transform,
                   shape=grid.shape, origin=grid.origin, orientation=grid.orientation, **kwargs)


class LoopedList(list):
    """ List that loops from given position (default is 0).

        Examples
        --------
        >>> l = LoopedList(['a', 'b', 'c'])
        >>> [l[i] for i in range(9)]
        ['a', 'b', 'c', 'a', 'b', 'c', 'a', 'b', 'c']

        >>> l = LoopedList(['a', 'b', 'c', 'd'], loop_from=2)
        >>> [l[i] for i in range(9)]
        ['a', 'b', 'c', 'd', 'c', 'd', 'c', 'd', 'c']

        >>> l = LoopedList(['a', 'b', 'c', 'd', 'e'], loop_from=-1)
        >>> [l[i] for i in range(9)]
        ['a', 'b', 'c', 'd', 'e', 'e', 'e', 'e', 'e']
    """
    def __init__(self, *args, loop_from=0, **kwargs):
        self.loop_from = loop_from
        super().__init__(*args, **kwargs)

    def __getitem__(self, idx):
        if idx >= len(self):
            pos = self.loop_from + len(self) * (self.loop_from < 0)
            if pos < 0:
                raise IndexError(f"List of length {len(self)} is looped from {self.loop_from} index")
            idx = pos + (idx - pos) % (len(self) - pos)
        return super().__getitem__(idx)


class AugmentedList(list):
    """ List that delegates attribute retrieval requests to contained objects and can be indexed with other iterables.
        On successful attribute request returns the list of results, which is itself an instance of `AugmentedList`.
        Auto-completes names to that of contained objects. Meant to be used for storing homogeneous objects.

        Examples
        --------
        1. Let `lst` be an `AugmentedList` of objects that have `mean` method.
        Than the following expression:
        >>> lst.mean()
        Is equivalent to:
        >>> [item.mean() for item in lst]

        2. Let `lst` be an `AugmentedList` of objects that have `shape` attribute.
        Than the following expression:
        >>> lst.shape
        Is equivalent to:
        >>> [item.shape for item in lst]

        Notes
        -----
        Using `AugmentedList` for heterogeneous objects storage is not recommended, due to the following:
        1. Tab autocompletion suggests attributes from the first list item only.
        2. The request of the attribute absent in any of the objects leads to an error.
    """
    def __getitem__(self, key):
        """ Manage indexing via iterable. """
        if isinstance(key, (int, np.integer)):
            return super().__getitem__(key)

        if isinstance(key, slice):
            return type(self)(super().__getitem__(key))

        return type(self)([super().__getitem__(idx) for idx in key])

    # Delegating to contained objects
    def __getattr__(self, key):
        """ Get attributes of list items, recusively delegating this process to items if they are lists themselves. """
        if len(self) == 0:
            return lambda *args, **kwargs: self

        attributes = type(self)([getattr(item, key) for item in self])

        if not callable(attributes.reference_object):
            return type(self)(attributes)

        @wraps(attributes.reference_object)
        def wrapper(*args, **kwargs):
            return type(self)([method(*args, **kwargs) for method in attributes])

        return wrapper

    @property
    def reference_object(self):
        """ First item of a list taking into account its nestedness. """
        return self[0].reference_object if isinstance(self[0], type(self)) else self[0]

    def __dir__(self):
        """ Correct autocompletion for delegated methods. """
        return dir(list) if len(self) == 0 else dir(self[0])

    # Correct type of operations
    def __add__(self, other):
        return type(self)(list.__add__(self, other))

    def __radd__(self, other):
        return self.__add__(other)

    def __mul__(self, other):
        return type(self)(list.__mul__(self, other))

    def __rmul__(self, other):
        return self.__mul__(other)


class DelegatingList(AugmentedList):
    """ `AugmentedList` that extends that makes delegation its items' attributes

        Examples
        --------
        1. Len `lst` be an `AugmentedList` of objects and `f` be a function that accepts such objects.
        Than the following expression:
        >>> lst.apply(f)
        Is equivalent to:
        >>> [f(item) for item in lst]

        2. Let `l` be an `AugmentedList` of dictionaries:
        >>> l = AugmentedList([{'cmap': 'viridis', 'alpha': 1.0},
                                [{'cmap': 'ocean', 'alpha': 1.0}, {'cmap': 'Reds', 'alpha': 0.7}]])
        That the following expresion:
        >>> l.to_dict()
        Will be evaluated to:
        >>> {'cmap': ['viridis, ['ocean', 'Reds]], 'alpha': [1.0, [1.0, 0.7]]}
    """
    def __init__(self, obj=None):
        """ Perform items recusive casting to `AugmentedList` type if they are lists. """
        obj = [] if obj is None else obj if isinstance(obj, list) else [obj]
        super().__init__([type(self)(item) if isinstance(item, list) else item for item in obj])

    def apply(self, func, *args, shallow=False, **kwargs):
        """ Recursively traverse list items applying given function and return list of results with same nestedness.

        Parameters
        ----------
        func : callable
            Function to apply to items.
        shallow : bool
            If True, apply function directly to outer list items disabling recursive descent.
        args, kwargs : misc
            For `func`.
        """
        result = type(self)()

        for item in self:
            if isinstance(item, type(self)) and not shallow:
                res = item.apply(func, *args, **kwargs)
            else:
                res = func(item, *args, **kwargs)

            if isinstance(res, list):
                res = type(self)(res)

            result.append(res)

        return result

    def to_dict(self):
        """ Convert nested list of dicts to dict of nested lists. Address class docs for usage examples. """
        if not isinstance(self.reference_object, dict):
            raise TypeError('Only lists consisting of `dict` items can be converted.')

        result = {}

        # pylint: disable=cell-var-from-loop
        for key in self.reference_object:
            try:
                result[key] = self.apply(lambda dct: dct[key])
            except KeyError as e:
                raise ValueError(f'KeyError occured due to absence of key `{key}` in some of list items.') from e

        return result

    @property
    def flat(self):
        """ Flat list of items. """
        res = type(self)()

        for item in self:
            if isinstance(item, type(self)):
                res.extend(item.flat)
            else:
                res.append(item)

        return res


class AugmentedDict(OrderedDict):
    """ Ordered dictionary with additional features:
        - can be indexed with ordinals.
        - delegates calls to contained objects.
        For example, `a_dict.method()` is equivalent to `{key : value.method() for key, value in a_dict.items()}`.
        Can be used to retrieve attributes, properties and call methods.
        Returns the dictionary with results, which is itself an instance of `AugmentedDict`.
        - auto-completes names to that of contained objects.
        - can be flattened.
    """
    # Ordinal indexation
    def __getitem__(self, key):
        if isinstance(key, (int, np.integer)):
            key = list(self.keys())[key]
        return super().__getitem__(key)

    def __setitem__(self, key, value):
        if isinstance(key, (int, np.integer)):
            key = list(self.keys())[key]

        if isinstance(value, list):
            value = AugmentedList(value)
        super().__setitem__(key, value)

    # Delegating to contained objects
    def __getattr__(self, key):
        if len(self) == 0:
            return lambda *args, **kwargs: self

        attribute = getattr(self[0], key)

        if not callable(attribute):
            # Attribute or property
            return AugmentedDict({key_ : getattr(value, key) for key_, value in self.items()})

        @wraps(attribute)
        def method_wrapper(*args, **kwargs):
            return AugmentedDict({key_ : getattr(value, key)(*args, **kwargs) for key_, value in self.items()})
        return method_wrapper

    def __dir__(self):
        """ Correct autocompletion for delegated methods. """
        if len(self) != 0:
            return dir(self[0])
        return dir(dict)

    # Convenient iterables
    def flatten(self, keys=None):
        """ Get dict values for requested keys in a single list. """
        keys = to_list(keys) if keys is not None else list(self.keys())
        lists = [self[key] if isinstance(self[key], list) else [self[key]] for key in keys]
        flattened = sum(lists, [])
        return AugmentedList(flattened)

    @property
    def flat(self):
        """ List of all dictionary values. """
        return self.flatten()



class MetaDict(dict):
    """ Dictionary that can dump itself on disk in a human-readable and human-editable way.
    Usually describes cube meta info such as name, coordinates (if known) and other useful data.
    """
    def __repr__(self):
        lines = '\n'.join(f'    "{key}" : {repr(value)},'
                          for key, value in self.items())
        return f'{{\n{lines}\n}}'

    @classmethod
    def load(cls, path):
        """ Load self from `path` by evaluating the containing dictionary. """
        with open(path, 'r', encoding='utf-8') as file:
            content = '\n'.join(file.readlines())
        return cls(literal_eval(content.replace('\n', '').replace('    ', '')))

    def dump(self, path):
        """ Save self to `path` with each key on a separate line. """
        with open(path, 'w', encoding='utf-8') as file:
            print(repr(self), file=file)


    @classmethod
    def placeholder(cls):
        """ Default MetaDict"""
        return cls({
            'name': 'UNKNOWN',
            'ru_name': 'Неизвестно',
            'latitude': None,
            'longitude': None,
            'info': 'дополнительная информация о кубе'
        })



class timer:
    """ Context manager for timing the code. """
    def __init__(self, string=''):
        self.string = string
        self.start_time = None

    def __enter__(self):
        self.start_time = perf_counter()
        return self

    def __exit__(self, exc_type, exc_value, exc_tb):
        print(f'{self.string} evaluated in {(perf_counter() - self.start_time):4.4f} seconds')



class SafeIO:
    """ Opens the file handler with desired `open` function, closes it at destruction.
    Can log open and close actions to the `log_file`.
    getattr, getitem and `in` operator are directed to the `handler`.
    """
    def __init__(self, path, opener=open, log_file=None, **kwargs):
        self.path = path
        self.log_file = log_file
        self.handler = opener(path, **kwargs)

        if self.log_file:
            self._info(self.log_file, f'Opened {self.path}')

    def _info(self, log_file, msg):
        with open(log_file, 'a', encoding='utf-8') as f:
            f.write('\n' + msg)

    def __getattr__(self, key):
        return getattr(self.handler, key)

    def __getitem__(self, key):
        return self.handler[key]

    def __contains__(self, key):
        return key in self.handler

    def __del__(self):
        self.handler.close()

        if self.log_file:
            self._info(self.log_file, f'Closed {self.path}')<|MERGE_RESOLUTION|>--- conflicted
+++ resolved
@@ -4,12 +4,7 @@
 from time import perf_counter
 from collections import OrderedDict
 from functools import wraps
-<<<<<<< HEAD
-from hashlib import blake2b
-from copy import copy
 from sklearn.linear_model import LinearRegression
-=======
->>>>>>> 8434b575
 
 import numpy as np
 try:
