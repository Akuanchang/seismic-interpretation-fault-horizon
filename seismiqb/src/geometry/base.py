""" Base class for seismic cube geometrical and geological info. """
import os
import re
import sys
import time

from textwrap import dedent

import numpy as np
import psutil
import h5py

from .export import ExportMixin

from ..utils import file_print, get_environ_flag, lru_cache, transformable
from ..plotters import plot_image



class SpatialDescriptor:
    """ Allows to set names for parts of information about index.
    ilines_len = SpatialDescriptor('INLINE_3D', 'lens', 'ilines_len')
    allows to get instance.lens[idx], where `idx` is position of `INLINE_3D` inside instance.index.

    Roughly equivalent to::
    @property
    def ilines_len(self):
        idx = self.index_headers.index('INLINE_3D')
        return self.lens[idx]
    """
    def __set_name__(self, owner, name):
        self.name = name

    def __init__(self, header=None, attribute=None, name=None):
        self.header = header
        self.attribute = attribute

        if name is not None:
            self.name = name

    def __get__(self, obj, obj_class=None):
        # If attribute is already stored in object, just return it
        if self.name in obj.__dict__:
            return obj.__dict__[self.name]

        # Find index of header, use it to access attr
        try:
            idx = obj.index_headers.index(self.header)
            return getattr(obj, self.attribute)[idx]
        except ValueError as exc:
            raise ValueError(f'Current index does not contain {self.header}.') from exc


def add_descriptors(cls):
    """ Add multiple descriptors to the decorated class.
    Name of each descriptor is `alias + postfix`.

    Roughly equivalent to::
    ilines = SpatialDescriptor('INLINE_3D', 'uniques', 'ilines')
    xlines = SpatialDescriptor('CROSSLINE_3D', 'uniques', 'xlines')

    ilines_len = SpatialDescriptor('INLINE_3D', 'lens', 'ilines_len')
    xlines_len = SpatialDescriptor('CROSSLINE_3D', 'lens', 'xlines_len')
    etc
    """
    attrs = ['uniques', 'offsets', 'lens']  # which attrs hold information
    postfixes = ['', '_offset', '_len']     # postfix of current attr

    headers = ['INLINE_3D', 'CROSSLINE_3D'] # headers to use
    aliases = ['ilines', 'xlines']          # alias for header

    for attr, postfix in zip(attrs, postfixes):
        for alias, header in zip(aliases, headers):
            name = alias + postfix
            descriptor = SpatialDescriptor(header=header, attribute=attr, name=name)
            setattr(cls, name, descriptor)
    return cls



@add_descriptors
class SeismicGeometry(ExportMixin):
    """ Class to infer information about seismic cube in various formats, and provide API for data loading.

    During the SEG-Y processing, a number of statistics are computed. They are saved next to the cube under the
    `.meta` extension, so that subsequent loads (in, possibly, other formats) don't have to recompute them.
    Most of them (`SeismicGeometry.PRESERVED`) are loaded at initialization; yet, the most memory-intensive ones
    (`SeismicGeometry.PRESERVED_LAZY`) are loaded on demand.

    Based on the extension of the path, a different subclass is used to implement key methods for data indexing.
    Currently supported extensions:
        - `segy`
        - `hdf5` and its quantized version `qhdf5`
        - `blosc` and its quantized version `qblosc`
    The last two are created by converting the original SEG-Y cube.
    During the conversion, an extra step of `int8` quantization can be performed to reduce the disk usage.

    Independent of the exact format, `SeismicGeometry` provides the following:
        - Attributes to describe shape and structure of the cube like `cube_shape` and `lens`,
        as well as exact values of file-wide headers, for example, `delay` and `sample_rate`.

        - Ability to infer information about the cube amplitudes:
          `trace_container` attribute contains examples of amplitudes inside the cube and allows to compute statistics.

        - If needed, spatial stats can also be inferred: attributes `min_matrix`, `mean_matrix`, etc
          allow creating a complete spatial map (that is a view from above) of the desired statistic for the whole cube.
          `hist_matrix` contains a histogram of values for each trace in the cube, and can be used as
          a proxy for amplitudes in each trace for evaluating aggregated statistics.

        - :meth:`load_slide` (2D entity) or :meth:`load_crop` (3D entity) methods to load data from the cube.
          Load slides takes a number of slide and axis to cut along; makes use of `lru_cache` to work
          faster for subsequent loads. Cache is bound for each instance.
          Load crops works off of complete location specification (3D slice).

        - `quality_map` attribute is a spatial matrix that estimates cube hardness;
          `quality_grid` attribute contains a grid of locations to train model on, based on `quality_map`.

        - textual representation of cube geometry: method `print` shows the summary of an instance with
        information about its location and values; `print_textual` allows to see textual header from a SEG-Y.

        - visual representation of cube geometry: methods `show` and  `show_quality_map` display top view on
        cube with computed statistics; `show_slide` can be used for front view on various axis of data.

    Parameters
    ----------
    path : str
        Path to seismic cube. Supported formats are `segy`, `hdf5`, `qhdf5`, `blosc` `qblosc`.
    path_meta : str, optional
        Path to pre-computed statistics. If not provided, use the same as `path` with `.meta` extension.
    process : bool
        Whether to process the data: open the file and infer initial stats.
    collect_stats : bool
        If cube is in `segy` format, collect more stats about values.
    spatial : bool
        If cube is in `segy` format and `collect_stats` is True, collect stats as if the cube is POST-STACK.
    """
    #TODO: add separate class for cube-like labels
    SEGY_ALIASES = ['sgy', 'segy', 'seg']
    HDF5_ALIASES = ['hdf5', 'qhdf5']
    BLOSC_ALIASES = ['blosc', 'qblosc']
    NPZ_ALIASES = ['npz']
    ARRAY_ALIASES = ['dummyarray']

    # Attributes to store in a separate `.meta` file
    PRESERVED = [ # loaded at instance initialization
        # Crucial geometry properties
        'depth', 'delay', 'sample_rate', 'cube_shape',
        'byte_no', 'offsets', 'ranges', 'lens', # `uniques` can't be saved due to different lenghts of arrays
        'bins', 'zero_traces', '_quality_map',

        # Additional info from SEG-Y
        'segy_path', 'segy_text', 'rotation_matrix', 'area',

        # Convenient aliases for post-stack cubes
        'ilines', 'xlines', 'ilines_offset', 'xlines_offset', 'ilines_len', 'xlines_len',

        # Value-stats
        'v_uniques', 'v_min', 'v_max', 'v_mean', 'v_std',
        'v_q001', 'v_q01', 'v_q05', 'v_q95', 'v_q99', 'v_q999',

        # Parameters of quantization and quantized stats
        'qnt_ranges', 'qnt_bins', 'qnt_clip', 'qnt_center', 'qnt_error',
        'qnt_min', 'qnt_max', 'qnt_mean', 'qnt_std',
        'qnt_q001', 'qnt_q01', 'qnt_q05', 'qnt_q95', 'qnt_q99', 'qnt_q999',
    ]

    PRESERVED_LAZY = [ # loaded at the time of the first access
        'trace_container', 'hist_matrix',
        'min_matrix', 'max_matrix', 'mean_matrix', 'std_matrix',
    ]

    # Headers to load from SEG-Y cube
    HEADERS_PRE_FULL = ['FieldRecord', 'TraceNumber', 'TRACE_SEQUENCE_FILE', 'CDP', 'CDP_TRACE', 'offset', ]
    HEADERS_POST_FULL = ['INLINE_3D', 'CROSSLINE_3D', 'CDP_X', 'CDP_Y']
    HEADERS_POST = ['INLINE_3D', 'CROSSLINE_3D']

    # Headers to use as id of a trace
    INDEX_PRE = ['FieldRecord', 'TraceNumber']
    INDEX_POST = ['INLINE_3D', 'CROSSLINE_3D']
    INDEX_CDP = ['CDP_Y', 'CDP_X']

    def __new__(cls, path, *args, **kwargs):
        """ Select the type of geometry based on file extension.
        Breaks the autoreload magic (but only for this class).
        """
        #pylint: disable=import-outside-toplevel
        _ = args, kwargs
        fmt = os.path.splitext(path)[1][1:]

        if fmt in cls.SEGY_ALIASES:
            from .segy import SeismicGeometrySEGY
            new_cls = SeismicGeometrySEGY
        elif fmt in cls.HDF5_ALIASES:
            from .hdf5 import SeismicGeometryHDF5
            new_cls = SeismicGeometryHDF5
        elif fmt in cls.BLOSC_ALIASES:
            from .blosc import SeismicGeometryBLOSC
            new_cls = SeismicGeometryBLOSC
        elif fmt in cls.NPZ_ALIASES:
            from .npz import SeismicGeometryNPZ
            new_cls = SeismicGeometryNPZ
        elif fmt in cls.ARRAY_ALIASES:
            from .array import SeismicGeometryArray
            new_cls = SeismicGeometryArray
        else:
            raise TypeError(f'Unknown format of the cube: {fmt}')

        instance = super().__new__(new_cls)
        return instance

    def __getnewargs__(self):
        return (self.path, )

    def __init__(self, path, *args, process=True, path_meta=None, **kwargs):
        _ = args
        self.path = path
        self.anonymize = get_environ_flag('SEISMIQB_ANONYMIZE')

        # Names of different lengths and format: helpful for outside usage
        self.name = os.path.basename(self.path)
        self.field_name = self.parse_field()
        self.short_name = os.path.splitext(self.name)[0]
        self.long_name = ':'.join(self.path.split('/')[-2:])
        self.format = os.path.splitext(self.path)[1][1:]

        # Property holders
        self._quality_map = None
        self._quality_grid = None

        self.path_meta = path_meta or os.path.splitext(self.path)[0] + '.meta'
        self.loaded = []
        self.has_stats = False
        if process:
            self.process(**kwargs)


    def parse_field(self):
        """ Try to parse field from geometry name. """

        # search for a sequence of uppercase letters between '_' and '.' symbols
        field_search = re.search(r'_([A-Z]+?)\.', self.name)
        if field_search is None:
            if self.anonymize:
                msg = f"""
                Cannot anonymize name {self.name}, because field cannot be parsed from it.
                Expected name in `<attribute>_<NUM>_<FIELD>.<extension>` format.
                """
                raise ValueError(msg)
            return ""
        return self.name[slice(*field_search.span(1))]

    # Utility functions
    def parse_axis(self, axis):
        """ Convert string representation of an axis into integer, if needed. """
        if isinstance(axis, str):
            if axis in self.index_headers:
                axis = self.index_headers.index(axis)
            elif axis in ['i', 'il', 'iline']:
                axis = 0
            elif axis in ['x', 'xl', 'xline']:
                axis = 1
            elif axis in ['h', 'height', 'depth']:
                axis = 2
        return axis

    def make_slide_locations(self, loc, axis=0):
        """ Create locations (sequence of slices for each axis) for desired slide along given axis. """
        locations = [slice(0, item) for item in self.cube_shape]

        axis = self.parse_axis(axis)
        locations[axis] = slice(loc, loc + 1)
        return locations


    # Meta information: storing / retrieving attributes
    def store_meta(self, path=None):
        """ Store collected stats on disk. Uses either provided `path` or `path_meta` attribute. """
        path_meta = path or self.path_meta

        # Remove file, if exists: h5py can't do that
        if os.path.exists(path_meta):
            os.remove(path_meta)

        # Create file and datasets inside
        with h5py.File(path_meta, "a") as file_meta:
            # Save all the necessary attributes to the `info` group
            for attr in self.PRESERVED + self.PRESERVED_LAZY:
                try:
                    if hasattr(self, attr) and getattr(self, attr) is not None:
                        file_meta['/info/' + attr] = getattr(self, attr)
                except ValueError:
                    # Raised when you try to store post-stack descriptors for pre-stack cube
                    pass

    def load_meta(self):
        """ Retrieve stored stats from disk. Uses `path_meta` attribute. """
        for item in self.PRESERVED:
            value = self.load_meta_item(item)
            if value is not None:
                setattr(self, item, value)

        self.has_stats = True

    def load_meta_item(self, item):
        """ Load individual item. """
        with h5py.File(self.path_meta, "r") as file_meta:
            try:
                value = file_meta['/info/' + item][()]
                self.loaded.append(item)
                return value
            except KeyError:
                return None

    def __getattr__(self, key):
        """ Load item from stored meta. """
        if key in self.PRESERVED_LAZY and self.path_meta is not None and key not in self.__dict__:
            return self.load_meta_item(key)
        return object.__getattribute__(self, key)


    # Data loading
    def process_key(self, key):
        """ Convert multiple slices into locations. """
        key_ = list(key)
        if len(key_) != len(self.cube_shape):
            key_ += [slice(None)] * (len(self.cube_shape) - len(key_))

        key, shape, squeeze = [], [], []
        for i, item in enumerate(key_):
            max_size = self.cube_shape[i]

            if isinstance(item, slice):
                slc = slice(item.start or 0, item.stop or max_size)
            elif isinstance(item, int):
                item = item if item >= 0 else max_size - item
                slc = slice(item, item + 1)
                squeeze.append(i)
            key.append(slc)
            shape.append(slc.stop - slc.start)

        return key, shape, squeeze

    def __getitem__(self, key):
        """ Assuming that cube is POST-STACK, get sub-volume using the usual `NumPy`-like semantics.
        Can be re-implemented in child classes.
        """
        key, _, squeeze = self.process_key(key)

        crop = self.load_crop(key)
        if squeeze:
            crop = np.squeeze(crop, axis=tuple(squeeze))
        return crop

    def normalize(self, array, mode=None):
        """ Normalize array of values cut from the cube.
        Constants are computed from the entire volume.
        Constants for normalization are automatically chosen depending on the quantization of the cube.

        Parameters
        ----------
        array : ndarray
            Crop of amplitudes.
        mode : str
            If `std`, then data is divided by standard deviation.
            If `meanstd`, then data is centered and divided by standard deviation.
            If `minmax`, then data is scaled to [0, 1] via minmax scaling.
            If `q` or `normalize`, then data is divided by the
            maximum of absolute values of the 0.01 and 0.99 quantiles.
            If `q_clip`, then data is clipped to 0.01 and 0.99 quantiles and then divided
            by the maximum of absolute values of the two.
        """
        if mode is None or mode == 'auto':
            mode = 'std' if self.quantized else 'q'

        if mode == 'std':
            return array / (self.qnt_std if self.quantized else self.v_std)
        if mode == 'meanstd':
            array -= self.qnt_mean if self.quantized else self.v_mean
            return array / (self.qnt_std if self.quantized else self.v_std)

        if mode == 'q':
            return array / max(abs(self.v_q01), abs(self.v_q99))
        if mode == 'q_clip':
            array = np.clip(array, self.v_q01, self.v_q99)
            return array / max(abs(self.v_q01), abs(self.v_q99))

        if mode == 'minmax':
            min_ = self.qnt_min if self.quantized else self.v_min
            max_ = self.qnt_max if self.quantized else self.v_max
            return (array - min_) / (max_ - min_)
        raise ValueError('Wrong mode', mode)


    # Spatial matrices
    @property
    def snr(self):
        """ Signal-to-noise ratio. """
        return np.log(self.mean_matrix**2 / self.std_matrix**2)

    @lru_cache(100)
    def get_quantile_matrix(self, q):
        """ Restore the quantile matrix for desired `q` from `hist_matrix`.

        Parameters
        ----------
        q : number
            Quantile to compute. Must be in (0, 1) range.
        """
        #pylint: disable=line-too-long
        threshold = self.depth * q
        cumsums = np.cumsum(self.hist_matrix, axis=-1)

        positions = np.argmax(cumsums >= threshold, axis=-1)
        idx_1, idx_2 = np.nonzero(positions)
        indices = positions[idx_1, idx_2]

        broadcasted_bins = np.broadcast_to(self.bins, (*positions.shape, len(self.bins)))

        q_matrix = np.zeros_like(positions, dtype=np.float)
        q_matrix[idx_1, idx_2] += broadcasted_bins[idx_1, idx_2, indices]
        q_matrix[idx_1, idx_2] += (broadcasted_bins[idx_1, idx_2, indices+1] - broadcasted_bins[idx_1, idx_2, indices]) * \
                                   (threshold - cumsums[idx_1, idx_2, indices-1]) / self.hist_matrix[idx_1, idx_2, indices]
        q_matrix[q_matrix == 0.0] = np.nan
        return q_matrix

    @property
    def quality_map(self):
        """ Spatial matrix to show harder places in the cube. """
        if self._quality_map is None:
            self.make_quality_map([0.1], ['support_js', 'support_hellinger'])
        return self._quality_map

    def make_quality_map(self, quantiles, metric_names, **kwargs):
        """ Create `quality_map` matrix that shows harder places in the cube.

        Parameters
        ----------
        quantiles : sequence of floats
            Quantiles for computing hardness thresholds. Must be in (0, 1) ranges.
        metric_names : sequence or str
            Metrics to compute to assess hardness of cube.
        kwargs : dict
            Other parameters of metric(s) evaluation.
        """
        from ..metrics import GeometryMetrics #pylint: disable=import-outside-toplevel
        quality_map = GeometryMetrics(self).evaluate('quality_map', quantiles=quantiles,
                                                     metric_names=metric_names, **kwargs)
        self._quality_map = quality_map
        return quality_map

    @property
    def quality_grid(self):
        """ Spatial grid based on `quality_map`. """
        if self._quality_grid is None:
            self.make_quality_grid()
        return self._quality_grid

    def make_quality_grid(self, frequencies=(100, 200), iline=True, xline=True, full_lines=True, margin=0, **kwargs):
        """ Create `quality_grid` based on `quality_map`.

        Parameters
        ----------
        frequencies : sequence of numbers
            Grid frequencies for individual levels of hardness in `quality_map`.
        iline, xline : bool
            Whether to make lines in grid to account for `ilines`/`xlines`.
        full_lines : bool
            Whether to make lines on the whole spatial range.
        margin : int
            Margin of boundaries to not include in the grid.
        kwargs : dict
            Other parameters of grid making.
        """
        from ..metrics import GeometryMetrics #pylint: disable=import-outside-toplevel
        quality_grid = GeometryMetrics(self).make_grid(self.quality_map, frequencies,
                                                       iline=iline, xline=xline, full_lines=full_lines,
                                                       margin=margin, **kwargs)
        self._quality_grid = quality_grid
        return quality_grid


    # Cache: introspection and reset
    def reset_cache(self):
        """ Clear cached slides. """
        if self.structured is False:
            method = self.load_slide
        else:
            method = self._cached_load
        method.reset(instance=self)

    @property
    def cache_length(self):
        """ Total amount of cached slides. """
        if self.structured is False:
            method = self.load_slide
        else:
            method = self._cached_load

        return len(method.cache()[self])

    @property
    def cache_size(self):
        """ Total size of cached slides. """
        if self.structured is False:
            method = self.load_slide
        else:
            method = self._cached_load

        return sum(item.nbytes / (1024 ** 3) for item in method.cache()[self].values())


    # Properties
    @property
    def axis_names(self):
        """ Names of the axis: multiple headers and `DEPTH` as the last one. """
        return self.index_headers + ['DEPTH']

    @property
    def textual(self):
        """ Wrapped textual header of SEG-Y file. """
        txt = ''.join([chr(item) for item in self.segy_text[0]])
        txt = '\n#'.join(txt.split('C'))
        return txt.strip()

    @property
    def displayed_name(self):
        """ Return name with masked field name, if anonymization needed. """
        return self.short_name.replace(f"_{self.field_name}", "") if self.anonymize else self.short_name

    @property
    def displayed_path(self):
        """ Return path with masked field name, if anonymization needed. """
        return self.path.replace(self.field_name, '*') if self.anonymize else self.path

    @property
    def nonzero_traces(self):
        """ Amount of meaningful traces in a cube. """
        return np.prod(self.zero_traces.shape) - self.zero_traces.sum()

    @property
    def total_traces(self):
        """ Total amount of traces in a cube. """
        if hasattr(self, 'zero_traces'):
            return np.prod(self.zero_traces.shape)
        if hasattr(self, 'dataframe'):
            return len(self.dataframe)
        return self.cube_shape[0] * self.cube_shape[1]

    def __len__(self):
        """ Number of meaningful traces. """
        if hasattr(self, 'zero_traces'):
            return self.nonzero_traces
        return self.total_traces

    @property
    def shape(self):
        """ Cube 3D shape. Same API, as NumPy. """
        return tuple(self.cube_shape)

    @property
    def spatial_shape(self):
        """ Shape of indexing axis. """
        return self.shape[:2]

    @property
    def file_size(self):
        """ Storage size in GB."""
        return round(os.path.getsize(self.path) / (1024**3), 3)

    @property
    def nbytes(self):
        """ Size of instance in bytes. """
        names = set()
        if self.structured is False:
            names.add('dataframe')
            if self.has_stats:
                names.add('trace_container')
                names.add('zero_traces')
        else:
            for name in ['trace_container', 'zero_traces']:
                names.add(name)
        names.update({name for name in self.__dict__
                      if 'matrix' in name or '_quality' in name})

        return sum(sys.getsizeof(getattr(self, name)) for name in names if hasattr(self, name)) + self.cache_size

    @property
    def ngbytes(self):
        """ Size of instance in gigabytes. """
        return self.nbytes / (1024**3)


    # Attribute retrieval
    @staticmethod
    def matrix_fill_to_num(matrix, value):
        """ Change the matrix values at points where field is absent to a supplied one. """
        matrix[np.isnan(matrix)] = value
        return matrix

    @staticmethod
    def matrix_normalize(matrix, mode):
        """ Normalize matrix values.

        Parameters
        ----------
        mode : bool, str, optional
            If `min-max` or True, then use min-max scaling.
            If `mean-std`, then use mean-std scaling.
            If False, don't scale matrix.
        """
        values = matrix[~np.isnan(matrix)]

        if mode in ['min-max', True]:
            min_, max_ = np.nanmin(values), np.nanmax(values)
            matrix = (matrix - min_) / (max_ - min_)
        elif mode == 'mean-std':
            mean, std = np.nanmean(values), np.nanstd(values)
            matrix = (matrix - mean) / std
        else:
            raise ValueError(f'Unknown normalization mode `{mode}`.')
        return matrix

    def load_attribute(self, src, **kwargs):
        """ Load instance attribute from a string, e.g. `snr` or `std_matrix`.
        Used from a field to re-direct calls.
        """
        return self.get_property(src=src, **kwargs)

    @transformable
    def get_property(self, src, **_):
        """ Load a desired instance attribute. Decorated to allow additional postprocessing steps. """
        return getattr(self, src)


    # Textual representation
    def __repr__(self):
        msg = f'geometry for cube `{self.displayed_name}`'
        if not hasattr(self, 'cube_shape'):
            return f'<Unprocessed {msg}>'
        return f'<Processed {msg}: {tuple(self.cube_shape)} at {hex(id(self))}>'

    def __str__(self):
        if not hasattr(self, 'cube_shape'):
            return f'<Unprocessed geometry for cube {self.displayed_path}>'

        msg = f"""
        Processed geometry for cube    {self.displayed_path}
        Current index:                 {self.index_headers}
        Cube shape:                    {tuple(self.cube_shape)}
        Time delay:                    {self.delay}
        Sample rate:                   {self.sample_rate}
        Area:                          {self.area:4.1f} km²
        """

        if os.path.exists(self.segy_path):
            segy_size = os.path.getsize(self.segy_path) / (1024 ** 3)
            msg += f"""
        SEG-Y original size:           {segy_size:4.3f} GB
        """

        msg += f"""Current cube size:             {self.file_size:4.3f} GB
        Size of the instance:          {self.ngbytes:4.3f} GB

        Number of traces:              {self.total_traces}
        """

        if hasattr(self, 'zero_traces'):
            msg += f"""Number of non-zero traces:     {self.nonzero_traces}
        Fullness:                      {self.nonzero_traces / self.total_traces:2.2f}
        """

        if self.has_stats:
            msg += f"""
        Original cube values:
        Number of uniques:             {self.v_uniques:>10}
        mean | std:                    {self.v_mean:>10.2f} | {self.v_std:<10.2f}
        min | max:                     {self.v_min:>10.2f} | {self.v_max:<10.2f}
        q01 | q99:                     {self.v_q01:>10.2f} | {self.v_q99:<10.2f}
        """

        if self.quantized or hasattr(self, 'qnt_error'):
            msg += f"""
        Quantized cube info:
        Error of quantization:         {self.qnt_error:>10.3f}
        Ranges:                        {self.qnt_ranges[0]:>10.2f} | {self.qnt_ranges[1]:<10.2f}
        """
        return dedent(msg)

    def print(self, printer=print):
        """ Show textual representation. """
        printer(self)

    def print_textual(self, printer=print):
        """ Show textual header from original SEG-Y. """
        printer(self.textual)

    def print_location(self, printer=print):
        """ Show ranges for each of the headers. """
        msg = ''
        for i, name in enumerate(self.index_headers):
            name += ':'
            msg += f'\n{name:<30} [{self.uniques[i][0]}, {self.uniques[i][-1]}]'
        printer(msg)

    def log(self, printer=None):
        """ Log info about cube into desired stream. By default, creates a file next to the cube. """
        if not callable(printer):
            path_log = os.path.dirname(self.path) + '/CUBE_INFO.log'
            printer = lambda msg: file_print(msg, path_log)
        printer(str(self))


    # Visual representation
    def show(self, matrix='snr', **kwargs):
        """ Show geometry related top-view map. """
        matrix_name = matrix if isinstance(matrix, str) else kwargs.get('matrix_name', 'custom matrix')
        kwargs = {
            'cmap': 'viridis_r',
            'title': f'`{matrix_name}` map of cube `{self.displayed_name}`',
            'xlabel': self.index_headers[0],
            'ylabel': self.index_headers[1],
            'colorbar': True,
            **kwargs
            }
        matrix = getattr(self, matrix) if isinstance(matrix, str) else matrix
        return plot_image(matrix, **kwargs)

    def show_histogram(self, normalize=None, bins=50, **kwargs):
        """ Show distribution of amplitudes in `trace_container`. Optionally applies chosen normalization. """
        data = np.copy(self.trace_container)
        if normalize:
            data = self.normalize(data, mode=normalize)

        kwargs = {
            'title': (f'Amplitude distribution for {self.short_name}' +
                      f'\n Mean/std: {np.mean(data):3.3}/{np.std(data):3.3}'),
            'label': 'Amplitudes histogram',
            'xlabel': 'amplitude',
            'ylabel': 'density',
            **kwargs
        }
        return plot_image(data, backend='matplotlib', bins=bins, mode='hist', **kwargs)

    def show_slide(self, loc=None, start=None, end=None, step=1, axis=0, zoom_slice=None, stable=True, **kwargs):
        """ Show seismic slide in desired place.
        Under the hood relies on :meth:`load_slide`, so works with geometries in any formats.

        Parameters
        ----------
        loc : int
            Number of slide to load.
        axis : int or str
            Axis to load slide along.
        zoom_slice : tuple
            Tuple of slices to apply directly to 2d images.
        start, end, step : int
            Parameters of slice loading for 1D index.
        stable : bool
            Whether or not to use the same sorting order as in the segyfile.
        """
        axis = self.parse_axis(axis)
        slide = self.load_slide(loc=loc, start=start, end=end, step=step, axis=axis, stable=stable)
        xmin, xmax, ymin, ymax = 0, slide.shape[0], slide.shape[1], 0

        if zoom_slice:
            slide = slide[zoom_slice]
            xmin = zoom_slice[0].start or xmin
            xmax = zoom_slice[0].stop or xmax
            ymin = zoom_slice[1].stop or ymin
            ymax = zoom_slice[1].start or ymax

        # Plot params
        if len(self.index_headers) > 1:
            title = f'{self.axis_names[axis]} {loc} out of {self.cube_shape[axis]}'

            if axis in [0, 1]:
                xlabel = self.index_headers[1 - axis]
                ylabel = 'DEPTH'
            else:
                xlabel = self.index_headers[0]
                ylabel = self.index_headers[1]
        else:
            title = '2D seismic slide'
            xlabel = self.index_headers[0]
            ylabel = 'DEPTH'

        kwargs = {
            'title': title,
            'xlabel': xlabel,
            'ylabel': ylabel,
            'cmap': 'gray',
            'extent': (xmin, xmax, ymin, ymax),
            'labeltop': False,
            'labelright': False,
            **kwargs
        }
        return plot_image(slide, **kwargs)

    def show_quality_map(self, **kwargs):
        """ Show quality map. """
        self.show(matrix=self.quality_map, cmap='Reds', title=f'Quality map of `{self.displayed_name}`')

    def show_quality_grid(self, **kwargs):
        """ Show quality grid. """
        self.show(matrix=self.quality_grid, cmap='Reds', interpolation='bilinear',
                  title=f'Quality map of `{self.displayed_name}`')


    # Coordinate conversion
    def lines_to_cdp(self, points):
        """ Convert lines to CDP. """
        return (self.rotation_matrix[:, :2] @ points.T + self.rotation_matrix[:, 2].reshape(2, -1)).T

    def cdp_to_lines(self, points):
        """ Convert CDP to lines. """
        inverse_matrix = np.linalg.inv(self.rotation_matrix[:, :2])
        lines = (inverse_matrix @ points.T - inverse_matrix @ self.rotation_matrix[:, 2].reshape(2, -1)).T
        return np.rint(lines)

<<<<<<< HEAD
    def depth_to_time(self, depthes):
        """ Convert depth to time. """
        return depthes * self.sample_rate + self.delay
=======
    def benchmark(self, n_slide=300, projections='ixh', n_crop=300, crop_shapes_min=5, crop_shapes_max=200,
                  use_cache=False, seed=42):
        """ Calculate average data loading timings (in ms) in user, system and wall mode for slides and crops.

        Time measurement idea (sys, user and wall) is from python magic function `time` realization.

        Parameters
        ----------
        n_slide : int, optional
            Amount of slides to load in an experiment.
        projections : str or sequence of int or str, optional
            Preferable axes to load slide along: `i` or 0 for iline one, `x` or 1 for the crossline, `h` or 2 for depth.
        n_crop : int, optional
            Amount of crops to load in an experiment.
        crop_shapes_min : int or tuple of int, optional
            A minimum size of crop.
            If int, then it applied for the first index, the second, and depth.
            If tuple, then each number correspond to each crop index.
        crop_shapes_max : int or tuple of int, optional
            A maximum size of crop.
            If int, then it applied for the first index, the second, and depth.
            If tuple, then each number correspond to each crop index.
        use_cache : bool, optional
            Whether to use lru_cache for :meth:`load_slide` and :meth:`load_crop`.
        seed : int, optional
            Seed the random numbers generator.
        """
        rng = np.random.default_rng(seed)
        timings = {}

        # Parse projections:
        projections = [self.parse_axis(proj) for proj in projections]

        # Calculate the average loading slide time by loading random slides `n_slide` times
        self.reset_cache()

        wall_st = time.perf_counter()
        start = psutil.cpu_times() # 0 key - user time in seconds,  2 key - system time in seconds

        for _ in range(n_slide):
            axis = rng.choice(a=projections)
            loc = rng.integers(low=0, high=self.cube_shape[axis])
            _ = self.load_slide(loc=loc, axis=axis, use_cache=use_cache)

        end = psutil.cpu_times()
        wall_end = time.perf_counter()

        timings['slide'] = {
            'user': 1000 * (end[0] - start[0]) / n_slide,
            'system': 1000 * (end[2] - start[2]) / n_slide,
            'wall': 1000 * (wall_end - wall_st) / n_slide
        }

        # Preparation for timing loading crop calculation
        self.reset_cache()

        if isinstance(crop_shapes_min, int):
            crop_shapes_min = (crop_shapes_min, crop_shapes_min, crop_shapes_min)
        if isinstance(crop_shapes_max, int):
            crop_shapes_max = (crop_shapes_max, crop_shapes_max, crop_shapes_max)

        # The `load_crop` method by default doesn't use cache. It uses cache in the `slide` mode.
        crop_kwargs = {'mode': 'slide'} if use_cache else {}

        # Calculate the average loading crop time by loading random crops `n_crop` times
        wall_st = time.perf_counter()
        start = psutil.cpu_times() # 0 key - user time in seconds,  2 key - system time in seconds

        for _ in range(n_crop):
            point = rng.integers(low=(0, 0, 0), high=self.cube_shape) // 2
            shape = rng.integers(low=crop_shapes_min, high=crop_shapes_max)
            locations = [slice(start_, np.clip(start_+shape_, 0, max_shape))
                        for start_, shape_, max_shape in zip(point, shape, self.cube_shape)]
            _ = self.load_crop(locations, **crop_kwargs)

        end = psutil.cpu_times()
        wall_end = time.perf_counter()

        timings['crop'] = {
            'user': 1000 * (end[0] - start[0]) / n_slide,
            'system': 1000 * (end[2] - start[2]) / n_slide,
            'wall': 1000 * (wall_end - wall_st) / n_slide
        }

        self.reset_cache()
        return timings
>>>>>>> e162cc31
<|MERGE_RESOLUTION|>--- conflicted
+++ resolved
@@ -817,11 +817,10 @@
         lines = (inverse_matrix @ points.T - inverse_matrix @ self.rotation_matrix[:, 2].reshape(2, -1)).T
         return np.rint(lines)
 
-<<<<<<< HEAD
     def depth_to_time(self, depthes):
         """ Convert depth to time. """
         return depthes * self.sample_rate + self.delay
-=======
+
     def benchmark(self, n_slide=300, projections='ixh', n_crop=300, crop_shapes_min=5, crop_shapes_max=200,
                   use_cache=False, seed=42):
         """ Calculate average data loading timings (in ms) in user, system and wall mode for slides and crops.
@@ -907,5 +906,4 @@
         }
 
         self.reset_cache()
-        return timings
->>>>>>> e162cc31
+        return timings