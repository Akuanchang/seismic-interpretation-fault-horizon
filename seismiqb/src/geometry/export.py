""" Methods to save data as seismic cubes in different formats. """
import os
import shutil
from tqdm.auto import tqdm

import numpy as np
import h5pickle as h5py
import segyio

from ..utils import make_axis_grid


class ExportMixin:
    """ Container for methods to save data as seismic cubes in different formats. """
    @classmethod
    def create_file_from_iterable(cls, src, shape, window, stride, dst=None, agg=None, threshold=None):
        """ Aggregate multiple chunks into file with 3D cube.

        Parameters
        ----------
        src : iterable
            Each item is a tuple (position, array) where position is a 3D coordinate of the left upper array corner.
        shape : tuple
            Shape of the resulting array.
        window : tuple
            Chunk shape.
        stride : tuple
            Stride for chunks. Values in overlapped regions will be aggregated.
        dst : str or None, optional
            Path to the resulting hdf5 or blosc file. If None, function will return numpy array with predictions.
        agg : 'mean', 'min' or 'max' or None, optional
            The way to aggregate values in overlapped regions. None means that new chunk will rewrite
            previous value in cube.
        threshold : float or None, optional
            If not None, threshold to transform values into [0, 1]. Default is None.
        """
        shape = np.array(shape)
        window = np.array(window)
        stride = np.array(stride)

        if dst is None:
            dst = np.zeros(shape)
        else:
            ext = os.path.splitext(dst)[1][1:]
            if ext == 'hdf5':
                file, dtype, transform = h5py.File(dst, 'a'), np.float32, lambda array: array
            else:
                from .blosc import BloscFile
                if ext == 'blosc':
                    file, dtype, transform = BloscFile(dst, 'w'), np.float32, lambda array: array
                elif ext == 'qblosc':
                    file, dtype, transform = BloscFile(dst, 'w'), np.int8, cls.proba_to_int
            dst = file.create_dataset('cube_i', shape, dtype=dtype)
            cube_x = file.create_dataset('cube_x', shape[[1, 2, 0]], dtype=dtype)
            cube_h = file.create_dataset('cube_h', shape[[2, 0, 1]], dtype=dtype)

        lower_bounds = [make_axis_grid((0, shape[i]), stride[i], shape[i], window[i]) for i in range(3)]
        lower_bounds = np.stack(np.meshgrid(*lower_bounds), axis=-1).reshape(-1, 3)
        upper_bounds = lower_bounds + window
        grid = np.stack([lower_bounds, upper_bounds], axis=-1)

        for position, chunk in src:
            chunk = transform(chunk)
            slices = tuple([slice(position[i], position[i]+chunk.shape[i]) for i in range(3)])
            _chunk = dst[slices]
            if agg in ('max', 'min'):
                chunk = np.maximum(chunk, _chunk) if agg == 'max' else np.minimum(chunk, _chunk)
            elif agg == 'mean':
                grid_mask = np.logical_and(
                    grid[..., 1] >= np.expand_dims(position, axis=0),
                    grid[..., 0] < np.expand_dims(position + window, axis=0)
                ).all(axis=1)
                agg_map = np.zeros_like(chunk)
                for chunk_slc in grid[grid_mask]:
                    _slices = [slice(
                        max(chunk_slc[i, 0], position[i]) - position[i],
                        min(chunk_slc[i, 1], position[i] + window[i]) - position[i]
                    ) for i in range(3)]
                    agg_map[tuple(_slices)] += 1
                chunk = chunk / agg_map + _chunk
                if dtype == np.int8:
                    chunk = np.clip(chunk, -128, 127).astype(np.int8)
            dst[slices] = chunk
        if isinstance(dst, np.ndarray):
            if threshold is not None:
                dst = (dst > threshold).astype(int)
        elif ext == 'hdf5':
            for i in range(0, dst.shape[0], window[0]):
                slide = dst[i:i+window[0]]
                if threshold is not None:
                    slide = (slide > threshold).astype(int)
                    dst[i:i+window[0]] = slide
                cube_x[:, :, i:i+window[0]] = slide.transpose((1, 2, 0))
                cube_h[:, i:i+window[0]] = slide.transpose((2, 0, 1))
        return dst


    def make_sgy(self, path_hdf5=None, path_spec=None, postfix='',
                 remove_hdf5=False, zip_result=True, path_segy=None, pbar=False):
        """ Convert POST-STACK HDF5 cube to SEG-Y format with supplied spec.

        Parameters
        ----------
        path_hdf5 : str
            Path to load hdf5 file from.
        path_spec : str
            Path to load segy file from with geometry spec.
        path_segy : str
            Path to store converted cube. By default, new cube is stored right next to original.
        postfix : str
            Postfix to add to the name of resulting cube.
        """
        path_segy = path_segy or (os.path.splitext(path_hdf5)[0] + postfix + '.sgy')
        if not path_spec:
            if hasattr(self, 'segy_path'):
                path_spec = self.segy_path
            else:
                path_spec = os.path.splitext(self.path) + '.sgy'

        # By default, if path_hdf5 is not provided, `temp.hdf5` next to self.path will be used
        if path_hdf5 is None:
            path_hdf5 = os.path.join(os.path.dirname(self.path), 'temp.hdf5')

        with h5py.File(path_hdf5, 'r') as src:
            cube_hdf5 = src['cube_i']

            from .base import SeismicGeometry #pylint: disable=import-outside-toplevel
            geometry = SeismicGeometry(path_spec)
            segy = geometry.segyfile

            spec = segyio.spec()
            spec.sorting = None if segy.sorting is None else int(segy.sorting)
            spec.format = None if segy.format is None else int(segy.format)
            spec.samples = range(self.depth)

            idx = np.stack(geometry.dataframe.index)
            ilines, xlines = self.load_meta_item('ilines'), self.load_meta_item('xlines')

            i_enc = {num: k for k, num in enumerate(ilines)}
            x_enc = {num: k for k, num in enumerate(xlines)}

            spec.ilines = ilines
            spec.xlines = xlines

            with segyio.create(path_segy, spec) as dst_file:
                # Copy all textual headers, including possible extended
                for i in range(1 + segy.ext_headers):
                    dst_file.text[i] = segy.text[i]
                dst_file.bin = segy.bin

                for c, (i, x) in enumerate(tqdm(idx, disable=(not pbar))):
                    locs = tuple([i_enc[i], x_enc[x], slice(None)])
                    dst_file.header[c] = segy.header[c]
                    dst_file.trace[c] = cube_hdf5[locs]
                dst_file.bin = segy.bin
                dst_file.bin[segyio.BinField.Traces] = len(idx)

        if remove_hdf5:
            os.remove(path_hdf5)

        if zip_result:
            dir_name = os.path.dirname(os.path.abspath(path_segy))
            file_name = os.path.basename(path_segy)
            shutil.make_archive(os.path.splitext(path_segy)[0], 'zip', dir_name, file_name)

<<<<<<< HEAD
    @classmethod
    def proba_to_int(cls, array):
        return (array * 255 - 128).astype(np.int8)
=======

def make_segy_from_array(array, path_segy, zip_segy=True, remove_segy=None, **kwargs):
    """ Make a segy-cube from an array. Zip it if needed. Segy-headers are filled by defaults/arguments from kwargs.

    Parameters
    ----------
    array : np.ndarray
        Data for the segy-cube.
    path_segy : str
        Path to store new cube.
    zip_segy : bool
        whether to zip the resulting cube or not.
    remove_segy : bool
        whether to remove the cube or not. If supplied (not None), the supplied value is used.
        Otherwise, True if option `zip` is True (so that not to create both the archive and the segy-cube)
        False, whenever `zip` is set to False.
    kwargs : dict
        sorting : int
            2 stands for ilines-sorting while 1 stands for xlines-sorting.
            The default is 2.
        format : int
            floating-point mode. 5 stands for IEEE-floating point, which is the standard -
            it is set as the default.
        sample_rate : int
            sampling frequency of the seismic in microseconds. Most commonly is equal to 2000
            microseconds for on-land seismic.
        delay : int
            delay time of the seismic in microseconds. The default is 0.
    """
    if remove_segy is None:
        remove_segy = zip_segy

    # make and fill up segy-spec using kwargs and array-info
    spec = segyio.spec()
    spec.sorting = kwargs.get('sorting', 2)
    spec.format = kwargs.get('format', 5)
    spec.samples = range(array.shape[2])
    spec.ilines = np.arange(array.shape[0])
    spec.xlines = np.arange(array.shape[1])

    # parse headers' kwargs
    sample_rate = int(kwargs.get('sample_rate', 2000))
    delay = int(kwargs.get('delay', 0))

    with segyio.create(path_segy, spec) as dst_file:
        # Make all textual headers, including possible extended
        num_ext_headers = 1
        for i in range(num_ext_headers):
            dst_file.text[i] = segyio.tools.create_text_header({1: '...'}) # add header-fetching from kwargs

        # Loop over the array and put all the data into new segy-cube
        for i in tqdm(range(array.shape[0])):
            for x in range(array.shape[1]):
                # create header in here
                header = dst_file.header[i * array.shape[1] + x]

                # change inline and xline in trace-header
                header[segyio.TraceField.INLINE_3D] = i
                header[segyio.TraceField.CROSSLINE_3D] = x

                # change depth-related fields in trace-header
                header[segyio.TraceField.TRACE_SAMPLE_COUNT] = array.shape[2]
                header[segyio.TraceField.TRACE_SAMPLE_INTERVAL] = sample_rate
                header[segyio.TraceField.DelayRecordingTime] = delay

                # copy the trace from the array
                trace = array[i, x]
                dst_file.trace[i * array.shape[1] + x] = trace

        dst_file.bin = {segyio.BinField.Traces: array.shape[0] * array.shape[1],
                        segyio.BinField.Samples: array.shape[2],
                        segyio.BinField.Interval: sample_rate}

    if zip_segy:
        dir_name = os.path.dirname(os.path.abspath(path_segy))
        file_name = os.path.basename(path_segy)
        shutil.make_archive(os.path.splitext(path_segy)[0], 'zip', dir_name, file_name)
    if remove_segy:
        os.remove(path_segy)
>>>>>>> f4e23408
<|MERGE_RESOLUTION|>--- conflicted
+++ resolved
@@ -163,11 +163,9 @@
             file_name = os.path.basename(path_segy)
             shutil.make_archive(os.path.splitext(path_segy)[0], 'zip', dir_name, file_name)
 
-<<<<<<< HEAD
     @classmethod
     def proba_to_int(cls, array):
         return (array * 255 - 128).astype(np.int8)
-=======
 
 def make_segy_from_array(array, path_segy, zip_segy=True, remove_segy=None, **kwargs):
     """ Make a segy-cube from an array. Zip it if needed. Segy-headers are filled by defaults/arguments from kwargs.
@@ -246,5 +244,4 @@
         file_name = os.path.basename(path_segy)
         shutil.make_archive(os.path.splitext(path_segy)[0], 'zip', dir_name, file_name)
     if remove_segy:
-        os.remove(path_segy)
->>>>>>> f4e23408
+        os.remove(path_segy)