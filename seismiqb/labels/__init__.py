--- conflicted
+++ resolved
@@ -1,8 +1,3 @@
 """ Labeled structures in a seismic volume. """
-<<<<<<< HEAD
-from .horizon import Horizon
-from .fault import Fault, SurfacesExtractor, skeletonize
-=======
 from .horizon import Horizon, HorizonExtractor
-from .fault import Fault, skeletonize
->>>>>>> 9c803374
+from .fault import Fault, SurfacesExtractor, skeletonize