""" Mixin with computed along horizon geological attributes. """
# pylint: disable=too-many-statements
from copy import copy
from functools import cached_property

import numpy as np

from cv2 import dilate
from scipy.signal import ricker
from scipy.ndimage import convolve
from scipy.ndimage.morphology import binary_fill_holes, binary_erosion, binary_dilation
from skimage.measure import label
from sklearn.decomposition import PCA

<<<<<<< HEAD
from ..functional import smooth_out, median_filter
=======
from ..functional import smooth_out, special_convolve, hilbert
>>>>>>> e501f3fa
from ..utils import transformable, lru_cache



class AttributesMixin:
    """ Geological attributes along horizon:
    - scalars computed from its depth map only: number of holes, perimeter, coverage
    - matrices computed from its depth map only: presence mask, gradients along directions, etc
    - properties of a carcass
    - methods to cut data from the cube along horizon
    - matrices derived from amplitudes along horizon: instant amplitudes/phases, decompositions, etc.

    Also changes the `__getattr__` of a horizon by allowing the `full_` prefix to apply `:meth:~.put_on_full`.
    For example, `full_binary_matrix` would return the result of `binary_matrix`, wrapped with `:meth:~.put_on_full`.

    Method for getting desired attributes is `load_attribute`. It works with nested keys, i.e. one can get attributes
    of horizon subsets. Address method documentation for further details.
    """
    # Modify computed matrices
    def _dtype_to_fill_value(self, dtype):
        if dtype == np.int32:
            fill_value = self.FILL_VALUE
        elif dtype == np.float32:
            fill_value = np.nan
        elif np.issubdtype(dtype, np.bool):
            fill_value = False
        else:
            raise TypeError(f'Incorrect dtype: `{dtype}`')
        return fill_value

    def matrix_set_dtype(self, matrix, dtype):
        """ Change the dtype and fill_value to match it. """
        matrix = matrix.astype(dtype)
        mask = self._matrix_absence_mask(matrix)
        matrix[mask] = self._dtype_to_fill_value(dtype)
        return matrix

    def matrix_put_on_full(self, matrix):
        """ Convert matrix from being horizon-shaped to cube-shaped. """
        if matrix.shape[:2] != self.field.spatial_shape:
            background = np.full(shape=self.field.spatial_shape,
                                 fill_value=self._dtype_to_fill_value(matrix.dtype),
                                 dtype=matrix.dtype)
            background[self.i_min:self.i_max + 1, self.x_min:self.x_max + 1] = matrix
        else:
            background = matrix.copy()
        return background

    def matrix_fill_to_num(self, matrix, value):
        """ Change the matrix values at points where horizon is absent to a supplied one. """
        mask = self._matrix_absence_mask(matrix)
        matrix[mask] = value
        return matrix

    def _matrix_absence_mask(self, matrix):
        """ Provide bool mask of horizon absence points consistent with shape of given matrix. """
        if matrix.shape[:2] == self.shape:
            return ~self.binary_matrix
        if matrix.shape[:2] == self.field.spatial_shape:
            return ~self.full_binary_matrix
        msg = f"Can't define horizon absence mask with respect to provided matrix since its shape {matrix.shape} "\
                f"doesn't coincide with either horizon shape {self.shape} or field shape {self.field.spatial_shape}."
        raise ValueError(msg)

    def matrix_num_to_fill(self, matrix, value):
        """ Mark points equal to value as absent ones. """
        if value is np.nan:
            mask = np.isnan(matrix)
        else:
            mask = (matrix == value)

        matrix[mask] = self._dtype_to_fill_value(matrix.dtype)
        return matrix

    def matrix_normalize(self, matrix, mode):
        """ Normalize matrix values.

        Parameters
        ----------
        mode : bool, str, optional
            If `min-max` or True, then use min-max scaling.
            If `mean-std`, then use mean-std scaling.
        """
        values = matrix[self.full_binary_matrix]

        if mode in ['min-max', True]:
            min_, max_ = np.nanmin(values), np.nanmax(values)
            matrix = (matrix - min_) / (max_ - min_)
        elif mode == 'mean-std':
            mean, std = np.nanmean(values), np.nanstd(values)
            matrix = (matrix - mean) / std
        else:
            raise ValueError(f'Unknown normalization mode `{mode}`.')
        return matrix


    def matrix_smooth_out(self, matrix, kernel=None, kernel_size=7, sigma=2., margin=5, iters=1):
        """ Smooth the depth matrix to produce floating point numbers. """
        smoothed = smooth_out(matrix, kernel=kernel, kernel_size=kernel_size, sigma=sigma,
                              margin=margin, fill_value=self.FILL_VALUE, preserve=True, iters=iters)
        return smoothed

    def matrix_enlarge(self, matrix, width=3):
        """ Increase visibility of a sparse carcass metric. Should be used only for visualization purposes. """
        if matrix.ndim == 3 and matrix.shape[-1] != 1:
            return matrix

        # Convert all the nans to a number, so that `dilate` can work with it
        matrix = matrix.copy().astype(np.float32).squeeze()
        matrix[np.isnan(matrix)] = self.FILL_VALUE

        # Apply dilations along both axis
        structure = np.ones((1, 3), dtype=np.uint8)
        dilated1 = dilate(matrix, structure, iterations=width)
        dilated2 = dilate(matrix, structure.T, iterations=width)

        # Mix matrices
        matrix = np.full_like(matrix, np.nan)
        matrix[dilated1 != self.FILL_VALUE] = dilated1[dilated1 != self.FILL_VALUE]
        matrix[dilated2 != self.FILL_VALUE] = dilated2[dilated2 != self.FILL_VALUE]

        mask = (dilated1 != self.FILL_VALUE) & (dilated2 != self.FILL_VALUE)
        matrix[mask] = (dilated1[mask] + dilated2[mask] + 1) // 2

        # Fix zero traces
        matrix[np.isnan(self.field.std_matrix)] = np.nan
        return matrix

    @staticmethod
    def pca_transform(data, n_components=3, **kwargs):
        """ Reduce number of channels along the depth axis. """
        flattened = data.reshape(-1, data.shape[-1])
        mask = np.isnan(flattened).any(axis=-1)

        pca = PCA(n_components, **kwargs)
        transformed = pca.fit_transform(flattened[~mask])
        n_components = transformed.shape[-1]

        result = np.full((*data.shape[:2], n_components), np.nan).reshape(-1, n_components)
        result[~mask] = transformed
        result = result.reshape(*data.shape[:2], n_components)
        return result


    # Technical matrices
    @property
<<<<<<< HEAD
    def binary_matrix(self):
        """ Boolean matrix with `true` values at places where horizon is present and `false` everywhere else. """
        return self.matrix > 0
=======
    def full_matrix(self):
        """ A method for getting matrix in cubic coordinates. Allows for introspectable cache. """
        return self.matrix_put_on_full(self.matrix)
>>>>>>> e501f3fa

    @cached_property
    def binary_matrix(self):
        """ Boolean matrix with `True` values at places where horizon is present and `False` everywhere else. """
        return (self.matrix != self.FILL_VALUE).astype(np.bool)

    @cached_property
    def full_binary_matrix(self):
        """ A method for getting binary matrix in cubic coordinates. Allows for introspectable cache. """
        return self.matrix_put_on_full(self.binary_matrix)

    @property
    def mask(self):
        """ An alias. """
        return self.full_binary_matrix


    # Scalars computed from depth map
    @property
    def coverage(self):
        """ Ratio between number of present values and number of good traces in cube. """
        coverage = len(self) / (np.prod(self.field.spatial_shape) - np.sum(self.field.zero_traces))
        return round(coverage, 5)

    @property
    def number_of_holes(self):
        """ Number of holes inside horizon borders. """
        holes_array = self.filled_matrix != self.binary_matrix
        _, num = label(holes_array, connectivity=2, return_num=True, background=0)
        return num

    @property
    def perimeter(self):
        """ Number of points in the borders. """
        return np.sum((self.borders_matrix == 1).astype(np.int32))

    @property
    def solidity(self):
        """ Ratio of area covered by horizon to total area inside borders. """
        return len(self) / np.sum(self.filled_matrix)

    @property
    def h_ptp(self):
        """ Horizon spread across the depth. """
        return self.h_max - self.h_min

    # Matrices computed from depth map
    @property
    def borders_matrix(self):
        """ Borders of horizons (borders of holes inside are not included). """
        filled_matrix = self.filled_matrix
        structure = np.ones((3, 3))
        eroded = binary_erosion(filled_matrix, structure, border_value=0)
        return filled_matrix ^ eroded # binary difference operation

    @property
    def boundaries_matrix(self):
        """ Borders of horizons (borders of holes inside included). """
        binary_matrix = self.binary_matrix
        structure = np.ones((3, 3))
        eroded = binary_erosion(binary_matrix, structure, border_value=0)
        return binary_matrix ^ eroded # binary difference operation

    @property
    def filled_matrix(self):
        """ Binary matrix with filled holes. """
        structure = np.ones((3, 3))
        filled_matrix = binary_fill_holes(self.binary_matrix, structure)
        return filled_matrix


    def grad_along_axis(self, axis=0):
        """ Change of heights along specified direction. """
        grad = np.diff(self.matrix, axis=axis, prepend=self.FILL_VALUE)
        grad[np.abs(grad) > self.h_min] = self.FILL_VALUE
        grad[self.matrix == self.FILL_VALUE] = self.FILL_VALUE
        return grad

    @property
    def grad_i(self):
        """ Change of heights along iline direction. """
        return self.grad_along_axis(0)

    @property
    def grad_x(self):
        """ Change of heights along xline direction. """
        return self.grad_along_axis(1)


    # Carcass properties: should be used only if the horizon is a carcass
    @property
    def is_carcass(self):
        """ Check if the horizon is a sparse carcass. """
        return len(self) / self.filled_matrix.sum() < 0.5

    @property
    def carcass_ilines(self):
        """ Labeled inlines in a carcass. """
        uniques, counts = np.unique(self.points[:, 0], return_counts=True)
        return uniques[counts > 256]

    @property
    def carcass_xlines(self):
        """ Labeled xlines in a carcass. """
        uniques, counts = np.unique(self.points[:, 1], return_counts=True)
        return uniques[counts > 256]


    # Retrieve data from seismic along horizon
    @lru_cache(maxsize=1, apply_by_default=False, copy_on_return=True)
    @transformable
    def get_cube_values(self, window=1, offset=0, chunk_size=256, **_):
        """ Get values from the cube along the horizon.

        Parameters
        ----------
        window : int
            Width of data slice along the horizon.
        offset : int
            Offset of data slice with respect to horizon heights matrix.
        chunk_size : int
            Size of data along height axis processed at a time.
        """
        low = window // 2 - offset
        high = max(window - low, 0)
        chunk_size = min(chunk_size, self.h_max - self.h_min + window)
        background = np.zeros((self.field.ilines_len, self.field.xlines_len, window), dtype=np.float32)

        for h_start in range(max(low, self.h_min), self.h_max + 1, chunk_size):
            h_end = min(h_start + chunk_size, self.h_max + 1)

            # Get chunk from the cube (depth-wise)
            location = (slice(None), slice(None),
                        slice(h_start - low, min(h_end + high, self.field.depth)))
            data_chunk = self.field.geometry.load_crop(location, use_cache=False)

            # Check which points of the horizon are in the current chunk (and present)
            idx_i, idx_x = np.asarray((self.matrix != self.FILL_VALUE) &
                                      (self.matrix >= h_start) &
                                      (self.matrix < h_end)).nonzero()
            heights = self.matrix[idx_i, idx_x]

            # Convert spatial coordinates to cubic, convert height to current chunk local system
            idx_i += self.i_min
            idx_x += self.x_min
            heights -= h_start

            # Subsequently add values from the cube to background, then shift horizon 1 unit lower
            for j in range(window):
                background[idx_i, idx_x, np.full_like(heights, j)] = data_chunk[idx_i, idx_x, heights]
                heights += 1
                mask = heights < data_chunk.shape[2]
                idx_i = idx_i[mask]
                idx_x = idx_x[mask]
                heights = heights[mask]

        background[~self.full_binary_matrix] = np.nan
        return background


    def get_array_values(self, array, shifts=None, grid_info=None, width=5, axes=(2, 1, 0)):
        """ Get values from an external array along the horizon.

        Parameters
        ----------
        array : np.ndarray
            A data-array to make a cut from.
        shifts : tuple or None
            an offset defining the location of given array with respect to the horizon.
            If None, `grid_info` with key `range` must be supplied.
        grid_info : dict
            Whenever passed, must contain key `range`.
            Used for infering shifts of the array with respect to horizon.
        width : int
            required width of the resulting cut.
        axes : tuple
            if not None, axes-transposition with the required axes-order is used.
        """
        if shifts is None and grid_info is None:
            raise ValueError('Either shifts or dataset with filled grid_info must be supplied!')

        if shifts is None:
            shifts = [grid_info['range'][i][0] for i in range(3)]

        shifts = np.array(shifts)
        horizon_shift = np.array((self.bbox[0, 0], self.bbox[1, 0]))

        if axes is not None:
            array = np.transpose(array, axes=axes)

        # compute start and end-points of the ilines-xlines overlap between
        # array and matrix in horizon and array-coordinates
        horizon_shift, shifts = np.array(horizon_shift), np.array(shifts)
        horizon_max = horizon_shift[:2] + np.array(self.matrix.shape)
        array_max = np.array(array.shape[:2]) + shifts[:2]
        overlap_shape = np.minimum(horizon_max[:2], array_max[:2]) - np.maximum(horizon_shift[:2], shifts[:2])
        overlap_start = np.maximum(0, horizon_shift[:2] - shifts[:2])
        heights_start = np.maximum(shifts[:2] - horizon_shift[:2], 0)

        # recompute horizon-matrix in array-coordinates
        slc_array = [slice(l, h) for l, h in zip(overlap_start, overlap_start + overlap_shape)]
        slc_horizon = [slice(l, h) for l, h in zip(heights_start, heights_start + overlap_shape)]
        overlap_matrix = np.full(array.shape[:2], fill_value=self.FILL_VALUE, dtype=np.float32)
        overlap_matrix[slc_array] = self.matrix[slc_horizon]
        overlap_matrix -= shifts[-1]

        # make the cut-array and fill it with array-data located on needed heights
        result = np.full(array.shape[:2] + (width, ), np.nan, dtype=np.float32)
        iterator = [overlap_matrix + shift for shift in range(-width // 2 + 1, width // 2 + 1)]

        for i, surface_level in enumerate(np.array(iterator)):
            mask = (surface_level >= 0) & (surface_level < array.shape[-1]) & (surface_level !=
                                                                               self.FILL_VALUE - shifts[-1])
            mask_where = np.where(mask)
            result[mask_where[0], mask_where[1], i] = array[mask_where[0], mask_where[1],
                                                            surface_level[mask_where].astype(np.int)]

        return result


    # Generic attributes loading
    ATTRIBUTE_TO_ALIAS = {
        # Properties
        'full_matrix': ['full_matrix', 'depths'],
        'full_binary_matrix': ['full_binary_matrix', 'mask'],

        # Created by `get_*` methods
        'amplitudes': ['amplitudes', 'cube_values'],
        'metric': ['metric', 'metrics'],
        'instantaneous_phases': ['instant_phases', 'iphases'],
        'instantaneous_amplitudes': ['instant_amplitudes', 'iamplitudes'],
        'fourier_decomposition': ['fourier', 'fourier_decomposition'],
        'wavelet_decomposition': ['wavelet', 'wavelet_decomposition'],
        'median_diff': ['median_diff', 'mdiff', 'median_spikes', 'spikes'],
        'grad': ['grad', 'gradient', 'gradient_spikes', 'grad_spikes'],
    }
    ALIAS_TO_ATTRIBUTE = {alias: name for name, aliases in ATTRIBUTE_TO_ALIAS.items() for alias in aliases}

    ATTRIBUTE_TO_METHOD = {
        'amplitudes' : 'get_cube_values',
        'metric' : 'get_metric',
        'instantaneous_phases' : 'get_instantaneous_phases',
        'instantaneous_amplitudes' : 'get_instantaneous_amplitudes',
        'fourier_decomposition' : 'get_fourier_decomposition',
        'wavelet_decomposition' : 'get_wavelet_decomposition',
        'median_diff': 'get_median_diff_map',
        'grad': 'get_gradient_map',
<<<<<<< HEAD
=======
        'spikes': 'get_spikes_map'
>>>>>>> e501f3fa
    }

    def load_attribute(self, src, location=None, use_cache=True, enlarge=False, **kwargs):
        """ Load horizon attribute values at requested location.
        This is the intended interface of loading matrices along the horizon, and should be preffered in all scenarios.

        To retrieve the attribute, we either use `:meth:~.get_property` or `:meth:~.get_*` methods: as all of them are
        wrapped with `:func:~.transformable` decorator, you can use its arguments to modify the behaviour.

        Parameters
        ----------
        src : str
            Key of the desired attribute. Valid attributes are either properties or aliases, defined
            by `ALIAS_TO_ATTRIBUTE` mapping, for example:

            - 'cube_values' or 'amplitudes': cube values at horizon points;
            - 'metrics' or 'metric': horizon random support metrics.
            - 'instantaneous_phases', 'instant_phases' or 'iphases': instantaneous phase;
            - 'instantaneous_amplitudes', 'instant_amplitudes' or 'iamplitudes': instantaneous amplitude;
            - 'fourier_decomposition' or 'fourier': fourier transform with optional PCA;
            - 'wavelet decomposition' or 'wavelet': wavelet transform with optional PCA;
            - 'full_matrix' or 'depths': horizon depth map in cubic coordinates;
            - 'full_binary_matrix' or 'mask': mask of horizon presence;
        location : sequence of 3 slices
            First two slices are used as `iline` and `xline` ranges to cut crop from.
            Last 'depth' slice is not used, since points are sampled exactly on horizon.
            If None, `src` is returned uncropped.
        enlarge : bool, optional
            Whether to enlarge carcass maps. Defaults to True, if the horizon is a carcass, False otherwise.
            Should be used only for visualization purposes.
        kwargs :
            Passed directly to attribute-evaluating methods from :attr:`.ALIAS_TO_ATTRIBUTE` depending on `src`.

        Examples
        --------
        Load 'depths' attribute for whole horizon:
        >>> horizon.load_attribute('depths')

        Load 'cube_values' attribute for requested slice of fixed width:
        >>> horizon.load_attribute('cube_values', (x_slice, i_slice, 1), window=10)

        Load 'metrics' attribute with specific evaluation parameter and following normalization.
        >>> horizon.load_attribute('metrics', metric='local_corrs', normalize='min-max')
        """
        src = copy(src)
        if isinstance(src, str):
            src_name = src
        if isinstance(src, dict):
            src_name = src.pop('src')
            kwargs.update(src)

        src_name = self.ALIAS_TO_ATTRIBUTE.get(src_name, src_name)
        enlarge = enlarge and self.is_carcass

        if src_name in self.ATTRIBUTE_TO_METHOD:
            method = self.ATTRIBUTE_TO_METHOD[src_name]
            data = getattr(self, method)(use_cache=use_cache, enlarge=enlarge, **kwargs)
        else:
            data = self.get_property(src_name, enlarge=enlarge, **kwargs)

        # TODO: Someday, we would need to re-write attribute loading methods
        # so they use locations not to crop the loaded result, but to load attribute only at location.
        if location is not None:
            i_slice, x_slice, _ = location
            data = data[i_slice, x_slice]
        return data


    # Specific attributes loading
    @lru_cache(maxsize=1, apply_by_default=False, copy_on_return=True)
    @transformable
    def get_property(self, src, **_):
        """ Load a desired instance attribute. Decorated to allow additional postprocessing steps. """
        data = copy(getattr(self, src, None))
        if data is None:
            aliases = list(self.ALIAS_TO_ATTRIBUTE.keys())
            raise ValueError(f'Unknown `src` {src}. Expected a matrix-property or one of {aliases}.')
        return data

    @lru_cache(maxsize=1, apply_by_default=False, copy_on_return=True)
    @transformable
    def get_instantaneous_amplitudes(self, window=11, offset=0, **kwargs):
        """ Calculate instantaneous amplitude along the horizon.

        Parameters
        ----------
        window : int
            Width of cube values cutout along horizon to use for attribute calculation.
        offset : int
            Constant shift of cube values cutout up or down from the horizon surface.
        kwargs :
            Passed directly to :meth:`.get_cube_values`.

        Notes
        -----
        Since Hilbert transform produces artifacts at signal start and end, if one's intenston is to use `n` channels
        of the resulting array, the `window` parameter value should better be somewhat bigger than the value of `n`.
        """
        amplitudes = self.get_cube_values(window=window, offset=offset, use_cache=False, **kwargs)
        result = np.abs(hilbert(amplitudes)).astype(np.float32)
        return result

    @lru_cache(maxsize=1, apply_by_default=False, copy_on_return=True)
    @transformable
    def get_instantaneous_phases(self, window=11, offset=0, **kwargs):
        """ Calculate instantaneous phase along the horizon.

        Parameters
        ----------
        window : int
            Width of cube values cutout along horizon to use for attribute calculation.
        offset : int
            Constant shift of cube values cutout up or down from the horizon surface.
        kwargs :
            Passed directly to :meth:`.get_cube_values`.


        Notes
        -----
        Since Hilbert transform produces artifacts at signal start and end, if one's intenston is to use `n` channels
        of the resulting array, the `window` parameter value should better be somewhat bigger than the value of `n`.
        """
        amplitudes = self.get_cube_values(window=window, offset=offset, use_cache=False, **kwargs)
        result = np.angle(hilbert(amplitudes)).astype(np.float32)
        return result

    @lru_cache(maxsize=1, apply_by_default=False, copy_on_return=True)
    @transformable
    def get_metric(self, metric='support_corrs', supports=50, agg='nanmean', **kwargs):
        """ Cached metrics calculation with disabled plotting option.

        Parameters
        ----------
        metric, supports, agg :
            Passed directly to :meth:`.HorizonMetrics.evaluate`.
        kwargs :
            Passed directly to :meth:`.HorizonMetrics.evaluate`.
        """
        metrics = self.metrics.evaluate(metric=metric, supports=supports, agg=agg,
                                        enlarge=False, plot=False, savepath=None, **kwargs)
        return metrics


    @lru_cache(maxsize=1, apply_by_default=False, copy_on_return=True)
    @transformable
    def get_fourier_decomposition(self, window=50, **_):
        """ Cached fourier transform calculation follower by dimensionality reduction via PCA.

        Parameters
        ----------
        window : int
            Width of amplitudes slice to calculate fourier transform on.
        """
        amplitudes = self.load_attribute('amplitudes', window=window)
        result = np.abs(np.fft.rfft(amplitudes))
        return result

    @lru_cache(maxsize=1, apply_by_default=False, copy_on_return=True)
    @transformable
    def get_wavelet_decomposition(self, widths=range(1, 14, 3), window=50, **_):
        """ Cached wavelet transform calculation followed by dimensionality reduction via PCA.

        Parameters
        ----------
        widths : list of numbers
            Widths of wavelets to calculate decomposition for.
        window : int
            Width of amplitudes slice to calculate wavelet transform on.
        """
        amplitudes = self.load_attribute('amplitudes', window=window)
        result_shape = *amplitudes.shape[:2], len(widths)
        result = np.empty(result_shape, dtype=np.float32)
        for idx, width in enumerate(widths):
            wavelet = ricker(window, width).reshape(1, 1, -1)
            result[:, :, idx] = convolve(amplitudes, wavelet, mode='constant')[:, :, window // 2]

        return result


    def get_zerocrossings(self, side, window=15):
        """ Get matrix of depths shifted to nearest point of sign change in cube values.

        Parameters
        ----------
        side : -1 or 1
            Whether to look for sign change above the horizon (-1) or below (1).
        window : positive int
            Width of data slice above/below the horizon made along its surface.
        """
        values = self.get_cube_values(window=window, offset=window // 2 * side, fill_value=0)
        # reverse array along depth axis for invariance
        values = values[:, :, ::side]

        sign = np.sign(values)
        # value 2 in the array below mark cube values sign change along depth axis
        cross = np.abs(np.diff(sign, axis=-1))

        # put 2 at points, where cube values are precisely equal to zero
        zeros = sign[:, :, :-1] == 0
        cross[zeros] = 2

        # obtain indices of first sign change occurrences for every trace
        # if trace doesn't change sign, corresponding index of sign change is 0
        cross_indices = np.argmax(cross == 2, axis=-1)

        # get cube values before sign change
        start_points = self.matrix_to_points(cross_indices).T
        start_values = values[tuple(start_points)]

        # get cube values after sign change
        stop_points = start_points + np.array([[0], [0], [1]])
        stop_values = values[tuple(stop_points)]

        # calculate additional float shifts towards true zero-crossing point
        float_shift = start_values - stop_values
        # do not perform division at points, where both 'start' and 'stop' values are 0
        np.divide(start_values, float_shift, out=float_shift, where=float_shift != 0)

        # treat obtained indices as shifts for label depths matrix
        shift = cross_indices.astype(np.float32)
        # apply additional float shifts to shift matrix
        shift += float_shift.reshape(shift.shape)
        # account for shift matrix sign change
        shift *= side

        result = self.full_matrix + shift
        return result


    # Despiking maps
    @lru_cache(maxsize=1, apply_by_default=False, copy_on_return=True)
    @transformable
    def get_median_diff_map(self, spikes_threshold=2, dilation=0, kernel_size=11, distance_threshold=0, iters=2, **_):
        """ Compute difference between depth map and its median filtered counterpart.

        Parameters
        ----------
        spikes_threshold : number
            Threshold to consider a difference to be a spike.
        dilation : int
            Number of iterations for binary dilation algorithm to increase the spikes.
        kernel_size, distance_threshold, iters
            Parameters for median differences computation.
        """
        medfilt = median_filter(self.full_matrix, kernel_size=kernel_size, distance_threshold=distance_threshold,
                                iters=iters, fill_value=self.FILL_VALUE)
        spikes = self.full_matrix - medfilt

        if spikes_threshold is not None:
            spikes[np.abs(spikes) < spikes_threshold] = 0
        spikes[self.field.zero_traces == 1] = np.nan

        if dilation:
            spikes = np.nan_to_num(spikes)
            spikes = binary_dilation(spikes, iterations=dilation).astype(np.float32)
            spikes[self.field.zero_traces == 1] = np.nan
        return spikes

    @lru_cache(maxsize=1, apply_by_default=False, copy_on_return=True)
    @transformable
    def get_gradient_map(self, spikes_threshold=1, dilation=2, **_):
        """ Compute combined gradient map along both directions.

        Parameters
        ----------
        spikes_threshold : number
            Threshold to consider a difference to be a spike.
        dilation : int
            Number of iterations for binary dilation algorithm to increase the spikes.
        """
        grad_i = self.load_attribute('grad_i', on_full=True, dtype=np.float32, use_cache=False)
        grad_x = self.load_attribute('grad_x', on_full=True, dtype=np.float32, use_cache=False)

        if spikes_threshold is not None:
            grad_i[np.abs(grad_i) <= spikes_threshold] = 0
            grad_x[np.abs(grad_x) <= spikes_threshold] = 0

        grad_i[grad_i == self.FILL_VALUE] = np.nan
        grad_x[grad_x == self.FILL_VALUE] = np.nan

        grad = grad_i + grad_x
        grad[np.abs(grad) > self.h_min] = np.nan
        grad[self.field.zero_traces == 1] = np.nan

        if dilation:
            grad = np.nan_to_num(grad)
            grad = binary_dilation(grad, iterations=dilation).astype(np.float32)
            grad[self.field.zero_traces == 1] = np.nan
        return grad<|MERGE_RESOLUTION|>--- conflicted
+++ resolved
@@ -12,11 +12,7 @@
 from skimage.measure import label
 from sklearn.decomposition import PCA
 
-<<<<<<< HEAD
-from ..functional import smooth_out, median_filter
-=======
-from ..functional import smooth_out, special_convolve, hilbert
->>>>>>> e501f3fa
+from ..functional import smooth_out, median_filter, hilbert
 from ..utils import transformable, lru_cache
 
 
@@ -163,15 +159,9 @@
 
     # Technical matrices
     @property
-<<<<<<< HEAD
-    def binary_matrix(self):
-        """ Boolean matrix with `true` values at places where horizon is present and `false` everywhere else. """
-        return self.matrix > 0
-=======
     def full_matrix(self):
         """ A method for getting matrix in cubic coordinates. Allows for introspectable cache. """
         return self.matrix_put_on_full(self.matrix)
->>>>>>> e501f3fa
 
     @cached_property
     def binary_matrix(self):
@@ -419,10 +409,6 @@
         'wavelet_decomposition' : 'get_wavelet_decomposition',
         'median_diff': 'get_median_diff_map',
         'grad': 'get_gradient_map',
-<<<<<<< HEAD
-=======
-        'spikes': 'get_spikes_map'
->>>>>>> e501f3fa
     }
 
     def load_attribute(self, src, location=None, use_cache=True, enlarge=False, **kwargs):
