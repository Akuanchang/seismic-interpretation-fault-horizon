--- conflicted
+++ resolved
@@ -1,12 +1,8 @@
 """ Mixin with computed along horizon geological attributes. """
 # pylint: disable=too-many-statements
 from copy import copy
-<<<<<<< HEAD
 from functools import wraps
-=======
-from functools import cached_property, wraps
 from ast import literal_eval
->>>>>>> 3ff0d4d3
 
 from math import isnan
 import numpy as np
