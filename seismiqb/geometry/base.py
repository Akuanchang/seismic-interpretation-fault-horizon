""" Base class for working with seismic data. """
import os
import sys
from textwrap import dedent
from contextlib import contextmanager

import numpy as np
from scipy.interpolate import interp1d

from .benchmark_mixin import BenchmarkMixin
from .conversion_mixin import ConversionMixin
from .export_mixin import ExportMixin
from .meta_mixin import MetaMixin
from .metric_mixin import MetricMixin

from ..utils import lru_cache, CacheMixin, TransformsMixin, select_printer, transformable
from ..plotters import plot



class Geometry(BenchmarkMixin, CacheMixin, ConversionMixin, ExportMixin, MetaMixin, MetricMixin, TransformsMixin):
    """ Class to infer information about seismic cube in various formats and provide format agnostic interface to them.

    During the SEG-Y processing, a number of statistics are computed. They are saved next to the cube under the
    `.segy_meta` extension, so that subsequent loads (in, possibly, other formats) don't have to recompute them.
    Most of them are loaded at initialization, but the most memory-intensive ones are loaded on demand.
    For more details about meta, refer to :class:`MetaMixin` documentation.

    Based on the extension of the path, a different subclass is used to implement key methods for data indexing.
    Currently supported extensions are SEG-Y and TODO:
    The last two are created by converting the original SEG-Y cube.
    During the conversion, an extra step of `int8` quantization can be performed to reduce the disk usage.

    Independent of the exact format, `Geometry` provides the following:
        - attributes to describe shape and structure of the cube like `shape` and `lengths`,
        as well as exact values of file-wide headers, for example, `depth`, `delay` and `sample_rate`.

        - method :meth:`collect_stats` to infer information about the amplitudes distribution:
        under the hood, we make a full pass through the cube data to collect global, spatial and depth-wise stats.

        - :meth:`load_slide` (2D entity) or :meth:`load_crop` (3D entity) methods to load data from the cube:
            - :meth:`load_slide` takes an ordinal index of the slide and its axis;
            - :meth:`load_crop` works off of complete location specification (triplet of slices).

        - textual representation of cube geometry: method `print` shows the summary of an instance with
        information about its location and values; `print_textual` allows to see textual header from a SEG-Y.

        - visual representation of cube geometry:
            - :meth:`show` to display top view on cube with computed statistics;
            - :meth:`show_slide` to display front view on various slices of data.

    Parameters
    ----------
    path : str
        Path to seismic cube. Supported formats are `segy`, TODO.
    meta_path : str, optional
        Path to pre-computed statistics. If not provided, use the same as `path` with `.meta` extension.

    SEG-Y parameters
    ----------------
    TODO

    HDF5 parameters
    ---------------
    TODO
    """
    # Headers to use as a unique id of a trace
    INDEX_HEADERS_PRESTACK = ('FieldRecord', 'TraceNumber')
    INDEX_HEADERS_POSTSTACK = ('INLINE_3D', 'CROSSLINE_3D')
    INDEX_HEADERS_CDP = ('CDP_Y', 'CDP_X')

    # Headers to load from SEG-Y cube
    ADDITIONAL_HEADERS_PRESTACK_FULL = ('FieldRecord', 'TraceNumber', 'TRACE_SEQUENCE_FILE',
                                        'CDP', 'CDP_TRACE', 'offset')
    ADDITIONAL_HEADERS_POSTSTACK_FULL = ('INLINE_3D', 'CROSSLINE_3D', 'CDP_X', 'CDP_Y')

    # Value to use in dead traces
    FILL_VALUE = 0.0

    # Attributes to store in a separate file with meta
    PRESERVED = [ # loaded at instance initialization
        # Crucial geometry properties
        'n_traces', 'depth', 'delay', 'sample_rate', 'shape',
        'shifts', 'lengths', 'ranges', 'increments', 'regular_structure',
        'index_matrix', 'absent_traces_matrix', 'dead_traces_matrix',
        'n_alive_traces', 'n_dead_traces',

        # Additional info from SEG-Y
        'segy_path', 'segy_text',
        'rotation_matrix', 'area',

        # Scalar stats for cube values: computed for the entire SEG-Y / its subset
        'min', 'max', 'mean', 'std', 'n_value_uniques',
        'subset_min', 'subset_max', 'subset_mean', 'subset_std',
        'quantile_precision', 'quantile_support', 'quantile_values',
    ]

    PRESERVED_LAZY = [ # loaded at the time of the first access
        'index_unsorted_uniques', 'index_sorted_uniques', 'index_value_to_ordinal',
        'min_vector', 'max_vector', 'mean_vector', 'std_vector',
        'min_matrix', 'max_matrix', 'mean_matrix', 'std_matrix',
    ]

    PRESERVED_MISC = [ # additional stats that may be absent. loaded at the time of the first access
        'quantization_ranges', 'quantization_error'
    ]

    @staticmethod
    def new(path, *args, **kwargs):
        """ A convenient selector of appropriate (SEG-Y or HDF5) geometry. """
        #pylint: disable=import-outside-toplevel
        extension = os.path.splitext(path)[1][1:]

        if extension in {'sgy', 'segy', 'seg', 'qsgy'}:
            from .segy import GeometrySEGY
            cls = GeometrySEGY
        elif extension in {'hdf5', 'qhdf5'}:
            from .converted import GeometryHDF5
            cls = GeometryHDF5
        else:
            raise TypeError(f'Unknown format of the cube: {extension}')
        return cls(path, *args, **kwargs)

    def __init__(self, path, meta_path=None, safe=False, use_cache=False, init=True, **kwargs):
        # Path to the file
        self.path = path

        # Names
        self.name = os.path.basename(self.path)
        self.short_name, self.format = os.path.splitext(self.name)

        # Meta
        self.meta_path = meta_path
        self.meta_list_loaded = set()
        self.meta_list_failed_to_dump = set()

        # Instance flags
        self.safe = safe
        self.use_cache = use_cache

        # Lazy properties
        self._quantile_interpolator = None
        self._normalization_stats = None

        # Init from subclasses
        if init:
            self._init_kwargs = kwargs
            self.init(path, **kwargs)


    # Redefined protocols
    def __getattr__(self, key):
        """ Load item from stored meta. """
        if key not in self.__dict__ and (key in self.PRESERVED_LAZY or key in self.PRESERVED_MISC) \
            and self.meta_exists and self.has_meta_item(key):
            return self.load_meta_item(f'meta/{key}')
        return object.__getattribute__(self, key)

    def __getnewargs__(self):
        return (self.path, )

    def __getstate__(self):
        self.reset_cache()
        state = self.__dict__.copy()
        for name in ['loader', 'axis_to_projection']:
            if name in state:
                state.pop(name)
        return state

    def __setstate__(self, state):
        for key, value in state.items():
            setattr(self, key, value)

        if self.converted:
            self.init(self.path, **self._init_kwargs)
        else:
            self.loader = self._infer_loader_class(self._init_kwargs.get('loader_class', 'memmap'))(self.path)


    # Data loading
    def __getitem__(self, key):
        """ Slice the cube using the usual `NumPy`-like semantics. """
        key, axis_to_squeeze = self.process_key(key)

        crop = self.load_crop(key)
        if axis_to_squeeze:
            crop = np.squeeze(crop, axis=tuple(axis_to_squeeze))
        return crop

    def process_key(self, key):
        """ Convert tuple of slices/ints into locations. """
        # Convert to list
        if isinstance(key, (int, slice)):
            key = [key]
        elif isinstance(key, tuple):
            key = list(key)

        # Pad not specified dimensions
        if len(key) != len(self.shape):
            key += [slice(None)] * (len(self.shape) - len(key))

        # Parse each subkey. Remember location of integers for later squeeze
        key_, axis_to_squeeze = [], []
        for i, (subkey, limit) in enumerate(zip(key, self.shape)):
            if isinstance(subkey, slice):
                slc = slice(max(subkey.start or 0, 0),
                            min(subkey.stop or limit, limit), subkey.step)

            elif isinstance(subkey, int):
                subkey = subkey if subkey >= 0 else limit - subkey
                slc = slice(subkey, subkey + 1)
                axis_to_squeeze.append(i)

            if slc.start < 0 or slc.stop > limit:
                raise ValueError(f'Slice `{slc}` is outside geometry boundaries!')
            key_.append(slc)

        return key_, axis_to_squeeze


    # Data loading: cache
    def load_slide(self, index, axis=0, limits=None, buffer=None, safe=None, use_cache=None):
        """ Load one slide of data along specified axis.
        Under the hood, relies on :meth`:`load_slide_native`, implemented in subclasses.
        Also allows to use slide cache to speed up the loading process.

        Parameters
        ----------
        index : int, str
            If int, then interpreted as the ordinal along the specified axis.
            If `'random'`, then we generate random index along the axis.
            If string of the `'#XXX'` format, then we interpret it as the exact indexing header value.
        axis : int
            Axis of the slide.
        limits : sequence of ints, slice, optional
            Slice of the data along the depth (last) axis.
        buffer : np.ndarray, optional
            Buffer to read the data into. If possible, avoids copies.
        safe : bool or None
            Whether to force usage of public (safe) or private API of data loading.
            If None, then uses instance-wide value (default False).
        use_cache : bool or None
            Whether to use cache for lines.
            If None, then uses instance-wide value (default False).
            If bool, forces that behavior.
        """
        # Parse parameters
        index = self.get_slide_index(index=index, axis=axis)
        axis = self.parse_axis(axis)

        if limits is not None and axis==2:
            raise ValueError('Providing `limits` with `axis=2` is meaningless!')

        safe = safe if safe is not None else self.safe
        use_cache = use_cache if use_cache is not None else self.use_cache

        # Actual data loading
        if use_cache is False:
            return self.load_slide_native(index=index, axis=axis, limits=limits, buffer=buffer, safe=safe)

        slide = self.load_slide_cached(index=index, axis=axis, limits=limits)
        if buffer is not None:
            buffer[:] = slide
        else:
            buffer = slide
        return slide

    @lru_cache(128)
    def load_slide_cached(self, index, axis=0, limits=None):
        """ Cached version of :meth:`load_slide_native`. """
        return self.load_slide_native(index=index, axis=axis, limits=limits, buffer=None, safe=True)

    def load_crop(self, locations, buffer=None, safe=None, use_cache=None):
        """ Load crop (3D subvolume) from the cube.
        Uses either public or private API of `h5py`: the latter reads data directly into preallocated buffer.
        Also allows to use slide cache to speed up the loading process.

        Parameters
        ----------
        locations : sequence
            A triplet of slices to specify the location of a subvolume.
        buffer : np.ndarray, optional
            Buffer to read the data into. If possible, avoids copies.
        safe : bool
            Whether to force usage of public (safe) or private API of data loading.
        use_cache : bool or None
            Whether to use cache for lines.
            If None, then uses instance-wide value (default False).
            If bool, forces that behavior.
        """
        safe = safe if safe is not None else self.safe
        use_cache = use_cache if use_cache is not None else self.use_cache

        if use_cache is False:
            return self.load_crop_native(locations=locations, buffer=buffer, safe=safe)
        return self.load_crop_cached(locations=locations, buffer=buffer)

    def load_crop_cached(self, locations, axis=None, buffer=None):
        """ Cached version of :meth:`load_crop`. """
        # Parse parameters
        shape = self.locations_to_shape(locations)
        axis = axis or self.get_optimal_axis(shape=shape)
        to_projection_transposition, from_projection_transposition = self.compute_axis_transpositions(axis)

        locations = [locations[idx] for idx in to_projection_transposition]
        locations = tuple(locations)

        # Prepare buffer
        if buffer is None:
            buffer = np.empty(shape, dtype=np.float32)
        buffer = buffer.transpose(to_projection_transposition)

        # Load data
        for i, idx in enumerate(range(locations[0].start, locations[0].stop)):
            buffer[i] = self.load_slide_cached(index=idx, axis=axis)[locations[1], locations[2]]

        # View buffer in original ordering
        buffer = buffer.transpose(from_projection_transposition)
        return buffer

    def enable_cache(self):
        """ Enable cache for loaded slides. """
        self.use_cache = True

    def disable_cache(self):
        """ Disable cache for loaded slides, and clear existing cache. """
        self.use_cache = False
        self.reset_cache()

    @contextmanager
    def enabled_cache(self, enable=True):
        """ Context manager for enabling cache. """
        try:
            if enable:
                self.enable_cache()
            yield self
        finally:
            self.disable_cache()

    # Coordinate system conversions
    def lines_to_ordinals(self, array):
        """ Convert values from inline-crossline coordinate system to their ordinals.
        In the simplest case of regular grid `ordinal = (value - value_min) // value_step`.
        In the case of irregular spacings between values, we have to manually map values to ordinals.
        """
        # Indexing headers
        if self.regular_structure:
            for i in range(self.index_length):
                array[:, i] -= self.shifts[i]
                if self.increments[i] != 1:
                    array[:, i] //= self.increments[i]
        else:
            raise NotImplementedError

        # Depth to units
        if array.shape[1] == self.index_length + 1:
            array[:, self.index_length] -= self.delay
            array[:, self.index_length] /= self.sample_rate
        return array

    def ordinals_to_lines(self, array):
        """ Convert ordinals to values in inline-crossline coordinate system.
        In the simplest case of regular grid `value = value_min + ordinal * value_step`.
        In the case of irregular spacings between values, we have to manually map ordinals to values.
        """
        array = array.astype(np.float32)

        # Indexing headers
        if self.regular_structure:
            for i in range(self.index_length):
                if self.increments[i] != 1:
                    array[:, i] *= self.increments[i]
                array[:, i] += self.shifts[i]
        else:
            raise NotImplementedError

        # Units to depth
        if array.shape[1] == self.index_length + 1:
            array[:, self.index_length] *= self.sample_rate
            array[:, self.index_length] += self.delay
        return array

    def lines_to_cdp(self, points):
        """ Convert lines to CDP. """
        return (self.rotation_matrix[:, :2] @ points.T + self.rotation_matrix[:, 2].reshape(2, -1)).T

    def cdp_to_lines(self, points):
        """ Convert CDP to lines. """
        inverse_matrix = np.linalg.inv(self.rotation_matrix[:, :2])
        lines = (inverse_matrix @ points.T - inverse_matrix @ self.rotation_matrix[:, 2].reshape(2, -1)).T
        return np.rint(lines)


    # Stats and normalization
    @property
    def quantile_interpolator(self):
        """ Quantile interpolator for arbitrary values. """
        if self._quantile_interpolator is None:
            self._quantile_interpolator = interp1d(self.quantile_support, self.quantile_values)
        return self._quantile_interpolator

    def get_quantile(self, q):
        """ Get q-th quantile of the cube data. Works with any `q` in [0, 1] range. """
        #pylint: disable=not-callable
        return self.quantile_interpolator(q).astype(np.float32)

    @property
    def normalization_stats(self):
        """ Values for performing normalization of data from the cube. """
        if self._normalization_stats is None:
            q_01, q_05, q_95, q_99 = self.get_quantile(q=[0.01, 0.05, 0.95, 0.99])
            self._normalization_stats = {
                'mean': self.mean,
                'std': self.std,
                'min': self.min,
                'max': self.max,
                'q_01': q_01,
                'q_05': q_05,
                'q_95': q_95,
                'q_99': q_99,
            }
        return self._normalization_stats


    # Spatial matrices
    @property
    def snr(self):
        """ Signal-to-noise ratio. """
        return np.log(self.mean_matrix**2 / self.std_matrix**2 + 0.001)

    @transformable
    def get_dead_traces_matrix(self):
        """ Dead traces matrix.
        Due to decorator, allows for additional transforms at loading time.

        Parameters
        ----------
        dilate : bool
            Whether to apply dilation to the matrix.
        dilation_iterations : int
            Number of dilation iterations to apply.
        """
        return self.dead_traces_matrix.copy()

    @transformable
    def get_alive_traces_matrix(self):
        """ Alive traces matrix.
        Due to decorator, allows for additional transforms at loading time.

        Parameters
        ----------
        dilate : bool
            Whether to apply dilation to the matrix.
        dilation_iterations : int
            Number of dilation iterations to apply.
        """
        return 1 - self.dead_traces_matrix

    def get_grid(self, frequency=100, iline=True, xline=True, margin=20):
        """ Compute the grid over alive traces. """
        #pylint: disable=unexpected-keyword-arg
        # Parse parameters
        frequency = frequency if isinstance(frequency, (tuple, list)) else (frequency, frequency)

        # Prepare dilated `dead_traces_matrix`
        dead_traces_matrix = self.get_dead_traces_matrix(dilate=True, dilation_iterations=margin)

        if margin:
            dead_traces_matrix[:+margin, :] = 1
            dead_traces_matrix[-margin:, :] = 1
            dead_traces_matrix[:, :+margin] = 1
            dead_traces_matrix[:, -margin:] = 1

        # Select points to keep
        idx_i, idx_x = np.nonzero(~dead_traces_matrix)
        grid = np.zeros_like(dead_traces_matrix)
        if iline:
            mask = (idx_i % frequency[0] == 0)
            grid[idx_i[mask], idx_x[mask]] = 1
        if xline:
            mask = (idx_x % frequency[1] == 0)
            grid[idx_i[mask], idx_x[mask]] = 1
        return grid


    # Properties
    @property
    def axis_names(self):
        """ Names of the axes: indexing headers and `DEPTH` as the last one. """
        return list(self.index_headers) + ['DEPTH']

    @property
    def bbox(self):
        """ Bounding box with geometry limits. """
        return np.array([[0, s] for s in self.shape])

    @property
    def spatial_shape(self):
        """ Shape of the cube along indexing headers. """
        return tuple(self.shape[:2])

    @property
    def textual(self):
        """ Wrapped textual header of SEG-Y file. """
        text = self.segy_text[0]
        lines = [text[start:start + 80] for start in range(0, len(text), 80)]
        return '\n'.join(lines)

    @property
    def file_size(self):
        """ Storage size in GB. """
        return round(os.path.getsize(self.path) / (1024**3), 3)

    @property
    def nbytes(self):
        """ Size of the instance in bytes. """
        attributes = set(['headers'])
        attributes.update({attribute for attribute in self.__dict__
                           if 'matrix' in attribute or '_quality' in attribute})

        return self.cache_size + sum(sys.getsizeof(getattr(self, attribute))
                                     for attribute in attributes if hasattr(self, attribute))

    @property
    def ngbytes(self):
        """ Size of instance in gigabytes. """
        return self.nbytes / (1024**3)


    # Attribute retrieval. Used by `Field` instances
    def load_attribute(self, src, **kwargs):
        """ Load instance attribute from a string, e.g. `snr` or `std_matrix`.
        Used from a field to re-direct calls.
        """
        return self.get_property(src=src, **kwargs)

    @transformable
    def get_property(self, src, **_):
        """ Load a desired instance attribute. Decorated to allow additional postprocessing steps. """
        return getattr(self, src)


    # Textual representation
    def __repr__(self):
        msg = f'geometry `{self.short_name}`'
        if not hasattr(self, 'shape'):
            return f'<Unprocessed {msg}>'
        return f'<Processed {msg}: {tuple(self.shape)} at {hex(id(self))}>'

    def __str__(self):
        if not hasattr(self, 'shape'):
            return f'<Unprocessed geometry `{self.short_path}`>'

        msg = f"""
        Processed geometry for cube        {self.path}
        Index headers:                     {self.index_headers}
        Traces:                            {self.n_traces:,}
        Shape:                             {tuple(self.shape)}
        Time delay:                        {self.delay} ms
        Sample rate:                       {self.sample_rate} ms
        Area:                              {self.area:4.1f} km²

        File size:                         {self.file_size:4.3f} GB
        Instance (in-memory) size:         {self.ngbytes:4.3f} GB
        """

        if self.converted and os.path.exists(self.segy_path):
            segy_size = os.path.getsize(self.segy_path) / (1024 ** 3)
            msg += f'SEG-Y original size:               {segy_size:4.3f} GB\n'

        if hasattr(self, 'dead_traces_matrix'):
            msg += f"""
        Number of dead  traces:            {self.n_dead_traces:,}
        Number of alive traces:            {self.n_alive_traces:,}
        Fullness:                          {self.n_alive_traces / self.n_traces:2.2f}
        """

        if self.has_stats:
            msg += f"""
        Value statistics:
        mean | std:                        {self.mean:>10.2f} | {self.std:<10.2f}
        min | max:                         {self.min:>10.2f} | {self.max:<10.2f}
        q01 | q99:                         {self.get_quantile(0.01):>10.2f} | {self.get_quantile(0.99):<10.2f}
        Number of unique values:           {self.n_value_uniques:>10}
        """

        if self.quantized:
            msg += f"""
        Quantization ranges:               {self.quantization_ranges[0]:>10.2f} | {self.quantization_ranges[1]:<10.2f}
        Quantization error:                {self.quantization_error:>10.3f}
        """
        return dedent(msg).strip()

    def print(self, printer=print):
        """ Show textual representation. """
        select_printer(printer)(self)

    def print_textual(self, printer=print):
        """ Show textual header from original SEG-Y. """
        select_printer(printer)(self.textual)

    def print_location(self, printer=print):
        """ Show ranges for each of the headers. """
        msg = '\n'.join(f'{header+":":<35} [{uniques[0]}, {uniques[-1]}]'
                        for header, uniques in zip(self.index_headers, self.index_sorted_uniques))
        select_printer(printer)(msg)

    def log(self):
        """ Log info about geometry to a file next to the cube. """
        self.print(printer=os.path.dirname(self.path) + '/CUBE_INFO.log')


    # Visual representation
    def show(self, matrix='snr', plotter=plot, **kwargs):
        """ Show geometry related top-view map. """
        matrix_name = matrix if isinstance(matrix, str) else kwargs.get('matrix_name', 'custom matrix')
        kwargs = {
            'cmap': 'magma',
            'title': f'`{matrix_name}` map of cube `{self.short_name}`',
            'xlabel': self.index_headers[0],
            'ylabel': self.index_headers[1],
            'colorbar': True,
            **kwargs
            }
        matrix = getattr(self, matrix) if isinstance(matrix, str) else matrix
        return plotter(matrix, **kwargs)

    def show_histogram(self, n_traces=100_000, seed=42, bins=50, plotter=plot, **kwargs):
        """ Show distribution of amplitudes in a random subset of the cube. """
        # Load subset of data
        rng = np.random.default_rng(seed=seed)
        if self.converted is False:
            alive_traces_indices = self.index_matrix[~self.dead_traces_matrix].ravel()
            indices = rng.choice(alive_traces_indices, size=n_traces)
            data = self.load_by_indices(indices)
        else:
            indices = rng.choice(self.shape[0], size=n_traces // self.shape[1], replace=False)
            data = []
            for index in indices:
                slide = self.load_slide(index=index, axis=0)
                slide_bounds = self.compute_auto_zoom(index=index, axis=0)
                data.append(slide[slide_bounds].ravel())
            data = np.concatenate(data)


        kwargs = {
            'title': (f'Amplitude distribution for {self.short_name}' +
                      f'\n Mean/std: {np.mean(data):3.3f}/{np.std(data):3.3f}'),
            'label': 'Amplitudes histogram',
            'xlabel': 'amplitude',
            'ylabel': 'density',
            **kwargs
        }
        return plotter(data, bins=bins, mode='histogram', **kwargs)

    def show_slide(self, index, axis=0, zoom=None, plotter=plot, **kwargs):
        """ Show seismic slide in desired index.
        Under the hood relies on :meth:`load_slide`, so works with geometries in any formats.

        Parameters
        ----------
        index : int, str
            Index of the slide to show.
            If int, then interpreted as the ordinal along the specified axis.
            If `'random'`, then we generate random index along the axis.
            If string of the `'#XXX'` format, then we interpret it as the exact indexing header value.
        axis : int
            Axis of the slide.
        zoom : tuple, None or 'auto'
            Tuple of slices to apply directly to 2d images. If None, slicing is not applied.
            If 'auto', zero traces on bounds will be dropped.
        plotter : instance of `plot`
            Plotter instance to use.
            Combined with `positions` parameter allows using subplots of already existing plotter.
        """
        axis = self.parse_axis(axis)
        slide = self.load_slide(index=index, axis=axis)
        xmin, xmax, ymin, ymax = 0, slide.shape[0], slide.shape[1], 0

        if zoom == 'auto':
            zoom = self.compute_auto_zoom(index, axis)
        if zoom:
            slide = slide[zoom]
            xmin = zoom[0].start or xmin
            xmax = zoom[0].stop or xmax
            ymin = zoom[1].stop or ymin
            ymax = zoom[1].start or ymax

        # Plot params
        if len(self.index_headers) > 1:
            title = f'{self.axis_names[axis]} {index} out of {self.shape[axis]}'

            if axis in [0, 1]:
                xlabel = self.index_headers[1 - axis]
                ylabel = 'DEPTH'
            else:
                xlabel = self.index_headers[0]
                ylabel = self.index_headers[1]
        else:
            title = '2D seismic slide'
            xlabel = self.index_headers[0]
            ylabel = 'DEPTH'

        kwargs = {
            'title': title,
            'suptitle':  f'Field `{self.short_name}`',
            'xlabel': xlabel,
            'ylabel': ylabel,
            'cmap': 'Greys_r',
            'colorbar': True,
            'extent': (xmin, xmax, ymin, ymax),
            'labeltop': False,
            'labelright': False,
            **kwargs
        }
        return plotter(slide, **kwargs)


    # Utilities for 2D slides
    def get_slide_index(self, index, axis=0):
        """ Get the slide index along specified axis.
        Integer `12` means 12-th (ordinal) inline.
        String `#244` means inline 244.

        Parameters
        ----------
        index : int, str
            If int, then interpreted as the ordinal along the specified axis.
            If `'random'`, then we generate random index along the axis.
            If string of the `'#XXX'` format, then we interpret it as the exact indexing header value.
        axis : int
            Axis of the slide.
        """
        if isinstance(index, (int, np.integer)):
            if index >= self.shape[axis]:
                raise KeyError(f'Index={index} is out of geometry bounds={self.shape[axis]}!')
            return index
        if index == 'random':
            return np.random.randint(0, self.lengths[axis])
        if isinstance(index, str) and index.startswith('#'):
            index = int(index[1:])
            return self.index_value_to_ordinal[axis][index]
        raise ValueError(f'Unknown type of index={index}')

    def get_slide_bounds(self, index, axis=0):
        """ Compute bounds of the slide: indices of the first/last alive traces of it.

        Parameters
        ----------
        index : int
            Ordinal index of the slide.
        axis : int
            Axis of the slide.
        """
        dead_traces = np.take(self.dead_traces_matrix, indices=index, axis=axis)
        left_bound = np.argmin(dead_traces)
        right_bound = len(dead_traces) - np.argmin(dead_traces[::-1]) # the first dead trace
        return left_bound, right_bound

    def compute_auto_zoom(self, index, axis=0):
        """ Compute zoom for a given slide. """
        return slice(*self.get_slide_bounds(index=index, axis=axis))


    # General utility methods
    STRING_TO_AXIS = {
        'i': 0, 'il': 0, 'iline': 0, 'inline': 0,
        'x': 1, 'xl': 1, 'xline': 1, 'xnline': 1,
        'd': 2, 'depth': 2,
    }

    def parse_axis(self, axis):
        """ Convert string representation of an axis into integer, if needed. """
        if isinstance(axis, str):
            if axis in self.index_headers:
                axis = self.index_headers.index(axis)
            elif axis in self.STRING_TO_AXIS:
                axis = self.STRING_TO_AXIS[axis]
        return axis

    def make_slide_locations(self, index, axis=0):
        """ Create locations (sequence of slices for each axis) for desired slide along given axis. """
        locations = [slice(0, item) for item in self.shape]

        axis = self.parse_axis(axis)
        locations[axis] = slice(index, index + 1)
        return locations

<<<<<<< HEAD
        timings['crop'] = {
            'user': 1000 * (end[0] - start[0]) / n_crop,
            'system': 1000 * (end[2] - start[2]) / n_crop,
            'wall': 1000 * (wall_end - wall_st) / n_crop
        }
=======
    def process_limits(self, limits):
        """ Convert given `limits` to a `slice`. """
        if limits is None:
            return slice(0, self.depth, 1)
        if isinstance(limits, (tuple, list)):
            limits = slice(*limits)
        return limits
>>>>>>> c665b9d9

    @staticmethod
    def locations_to_shape(locations):
        """ Compute shape of a location. """
        return tuple(slc.stop - slc.start for slc in locations)<|MERGE_RESOLUTION|>--- conflicted
+++ resolved
@@ -786,13 +786,6 @@
         locations[axis] = slice(index, index + 1)
         return locations
 
-<<<<<<< HEAD
-        timings['crop'] = {
-            'user': 1000 * (end[0] - start[0]) / n_crop,
-            'system': 1000 * (end[2] - start[2]) / n_crop,
-            'wall': 1000 * (wall_end - wall_st) / n_crop
-        }
-=======
     def process_limits(self, limits):
         """ Convert given `limits` to a `slice`. """
         if limits is None:
@@ -800,7 +793,6 @@
         if isinstance(limits, (tuple, list)):
             limits = slice(*limits)
         return limits
->>>>>>> c665b9d9
 
     @staticmethod
     def locations_to_shape(locations):
