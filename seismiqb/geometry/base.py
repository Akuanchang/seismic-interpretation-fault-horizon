--- conflicted
+++ resolved
@@ -820,10 +820,7 @@
             'xlabel': xlabel,
             'ylabel': ylabel,
             'cmap': 'Greys_r',
-<<<<<<< HEAD
-=======
             'colorbar': True,
->>>>>>> 2f36aba0
             'extent': (xmin, xmax, ymin, ymax),
             'labeltop': False,
             'labelright': False,
